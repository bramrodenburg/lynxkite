--- conflicted
+++ resolved
@@ -4,17 +4,12 @@
 
 # Changes
 
-<<<<<<< HEAD
- - Numeric fields in CSV files can be imported to LynxKite with the right types.
- - Bottom links are moved to a dropup.
-
-=======
->>>>>>> 679ad37e
 ### master
+
  - emr.sh: support setting up LynxKite in an Amazon VPC.
-
  - Numeric fields in CSV files can be imported to LynxKite with the right types.
  - Fixed batch scripting issue with `lynx.loadProject()`.
+ - Bottom links are moved to a dropup.
 
 ### 1.7.3
 
