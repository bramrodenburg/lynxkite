<!---
Please add changes to "master", preferably ordered by their significance. (Most significant on top.)
-->

# Changes

### master

<<<<<<< HEAD
 - Performance and scalability improvements for non local aggregators.
 - SQL boxes now persist their query history into the browser's localStorage
=======
LynxKite:

 - Performance and scalability improvements for aggregating operations.
 - Cleaner cleaner UI. (The UI for cleaning up old data files to recover storage space.
   Apologies for the pun.)
 - Assorted UI fixes.

Ecosystem:

 - Flexible date template strings.
 - Task repetition is now specified in calendar-supporting Cron format instead of fixed-length time
   intervals.

### 1.9.5.4

Ecosystem:

 - Extra date template strings `{to,yester}day_{yyyy,mm,dd}`.
 - Fix Chronomaster metrics reporting when `num_workers` is greater than one.
 - Work around Scala 2.10 reflection thread safety issue. (SI-6240)

### 1.9.5.3

Ecosystem:

 - Add extra date template strings, like `yesterday_minus_1month_mm_str`.

### 1.9.5.2

Fixes a bug in the HDFS transfer performance improvement in 1.9.5.1.

### 1.9.5.1

Cherry-pick release with just the changes below.

Ecosystem:

 - Much improved `TransferTask` performance for HDFS to HDFS copy. (Up to 20 times faster in some
   cases.)
 - `count` feature in `helper.sh` to help with verification testing.
 - Correct Graphite configuration for Spark executors to avoid massive error logging and collect
   more detailed performance data.
>>>>>>> 691326d2

### 1.9.5

 - Relax the Luigi API Python version requirement from 3.5+ to 3.4+.

### 1.9.4

LynxKite:

 - SQL boxes can now show as many rows as you like.
 - History page performance significantly improved.
 - SQL box on the project browser can be opened more intuitively.
 - User passwords and admin status can be changed from the UI by administrators.
 - LDAP authentication.

Ecosystem:

 - Node-level monitoring.
 - Flexible transfers, including to secured HDFS clusters.
 - Support for unusual DB2 features.
 - `no_repeat` option added to Chronomaster configuration.
 - Tasks can be constrained to time windows.
 - New Luigi task types for creating tables and projects.

### 1.9.3

 - Assorted ecosystem bugfixes and improvements
 - Dockerless installation option :(
 - New operation _"Enumerate triangles"_ has been created.

### 1.9.2

 - New operation _"Triadic closure"_ has been created.
 - New operation _"Create snowball sample"_ has been created.
 - Internal watchdog in ecosystem mode.

### 1.9.1

 - Fix startup script to support RHEL 6.
 - A new machine learning operations category is created and added to the toolbox.
 - SQL-related bug fixes.

### 1.9.0

 - Global SQL-box has been added.
 - Views have been added to avoid expensive serialization to tables when it is not required.
 - Import options are now stored for each table and can be reused via "Edit import" button
 - New operation _"Hash vertex attribute"_ has been added.
 - Discarded projects and tables are moved to _Trash_ instead of immediate permanent deletion.
 - JDBC import can now use `VARCHAR` columns as partitioning keys. For small tables the key can even
   be omitted.
 - New operations _"Train a Logistic regression model"_, _"Classify with a model"_, _"Train a k-means
   clustering model"_, and _"Reduce vertex attributes to two dimensions"_ have been added.
 - Statistics are displayed on the linear regression models.

### 1.8.0

 - Major performance and scalability improvements.
 - New option has been added in bucketed view: relative edge density.
 - New operation _"Find vertex coloring"_ has been added.
 - Add search box to built-in help.
 - Experimental feature: LynxKite can be used from [Jupyter](http://jupyter.org) (IPython Notebook).

### 1.7.5

 - Improve speed and stability of the project history editor
 - Easier to find data export button
 - Table import wizard: added tab stops and removed highlight flickering
 - Hide ACL settings in single-user instances
 - New aggregator: `median`.

### 1.7.4

 - Prefix-based user access control can be specified in the prefix definitions file.
 - emr.sh: support setting up LynxKite in an Amazon VPC.
 - Numeric fields in CSV files can be imported to LynxKite with the right types.
 - When importing edges for existing vertices, you can now join by non-string attributes too.
 - Fixed batch scripting issue with `lynx.loadProject()`.
 - Bottom links are moved to a popup.
 - Support for Kerberos-secured clusters.
 - Attribute filter `*` added to match all defined values. This can be used e.g. to remove
   vertices with no location from a map visualization.
 - Stability improvements regarding edge loading and handling graphs with large degree vertices.
 - SQL query results can be saved as segmentations.
 - Prettier project history editor.

### 1.7.3

 - New configuration option: `KITE_INSTANCE` added; this should be a string identifying the
   instance (e.g., MyClient). It is strongly recommended that you set it at installation: it
   will be used to identity the cluster in logs.
 - Changes in vertex and edge count after an operation are reported on the UI.
 - Fixed data export in Amazon EMR.
 - Fixed _Import JDBC table_ button.
 - `emr.sh` can now handle non-default region.

### 1.7.2

 - SQL query results can be sorted by clicking the column headers.
 - Fixed visualization save/restore, now for real, we promise.
 - When visualizing two graphs, a separating line is displayed between them.

### 1.7.1

 - History can be accessed even if some operations no longer exist. (1.7.0 removed all classical
   import operation, so this is an important fix.)
 - Improve scalability and performance of the Centrality algorithm family.
 - Fixed saved visualizations, which were broken in 1.7.0.
 - LynxKite log directory can now be configured. (`KITE_LOG_DIR`)
 - All attribute types are now accessible through the SQL interface. Types not supported by SQL will
   be presented as strings.
 - Improved security: JSON queries are only accepted with the `X-Requested-With: XMLHttpRequest`
   header.
 - Compressed files can be uploaded and handled as if they were not compressed. (Supported
   extensions are `.gz`, `.bz2`, `.lzo`, and `.snappy`. Compressed files accessed from HDFS were
   always supported.)
 - Improved error messages and documentation.
 - Case insensitive project search.
 - New operation, _Internal edge ID as attribute_.

### 1.7.0

 - Major changes to importing and exporting data. We introduce the concept of tables to improve
   clarity and performance when working with external data.

   Projects no longer depend on the input files. (They can be deleted after importing.) It becomes
   easier to share raw data between projects. We have fewer operations (just _Import vertices from
   table_ instead of _Import vertices from CSV files_ and _Import vertices from database_), but
   support more formats (JSON, Parquet and ORC are added) with a unified interface. We
   also support direct import from Hive.

   Tables are built on Apache Spark DataFrames. As a result, you can run SQL queries on graphs. (See
   the SQL section at the bottom of a project.) Plus DataFrame-based data manipulation is now
   possible from Groovy scripts.

   Export operations are gone. Data can be exported in various formats through the SQL interface.
   SQL results can also be saved as tables and re-imported as parts of a project.

   For more details about the new features see the documentation.
 - Default home directory is moved under the 'Users' folder.
 - Root folder is default readable by everyone and writable by only admin users for
   bare new Kite installations.
 - Edges and segmentation links can now also be accessed as DataFrames from batch scripts.
 - New _Derive scalar_ operation.
 - Possible to create visualizations with lighter Google Maps as a background thanks to
   adjustable map filters.
 - Upgrade to Hadoop 2 in our default Amazon EC2 setup.
 - Remove support of Hadoop 1.
 - Introduce `tools/emr.sh` which starts up an Amazon Elastic MapReduce cluster. This is
   now the recommended way to run Kite clusters on Amazon.
 - Introduce operation _Copy edges to base project_.
 - `emr.sh` can now invoke groovy scripts on a remote cluster.
 - Introduce explicit machine learning models. Create them with the _Train linear regression model_
   operation and use them for predictions with _Predict from model_.
 - Added a new centrality measure, the _average distance_.
 - The _Convert vertices into edges_ operation has been removed. The same functionality is now
   available via tables. You can simply import the `vertices` table of one project as edges in
   another project.

### 1.6.1.2

 - Fixed edge attribute import.

### 1.6.1.1

 - Fixed a critical performance regression with derived attributes.
 - Fixed issues with _Predict vertex attribute_ operation.
 - Switched `spark.io.compression.codec` from `snappy` to `lz4`.
 - Added extra logging for health check failures.

### 1.6.1

 - Fixed critical bugs with importing files.
 - Upgraded to Apache Spark 1.6.0.
 - Project directories now have access control (can be private or public), just like projects.
 - Operation _Modular clustering_ stops crashing.
 - The project browser now remembers the last directory you browsed.
 - `run-kite.sh start` now waits for the web server to be initialized - previously it returned
   immediately after starting the initialization process. This may take minutes on
   certain instances, but at least you know when the server is ready.
 - A home folder is created for every user automatically. Every user has exclusive read and write
   access to his own home folder by default.
 - The JavaScript code can now access scalars.
 - If an attribute has already been calculated, a small checkmark indicates this.
 - Fixed critical bug with batch workflows.

### 1.6.0

 - One can now run batch workflows on a running Kite using Ammonite. Just SSH into the ammonite port
   and do `batch.runScript(...)`. See Ammonite's welcome message for details.
 - Fingerprinting between project and segmentation made more general: it can now add new
   connections, not only select from existing ones.
 - Reintroduced project search on the project selector UI.
 - Added the _Predict vertex attribute_ operation to offer some simple machine learning tools.
 - Significantly reduced chance of out of memory errors in LynxKite. (We do not require anymore
   that any spark data partition has to fit in memory.)
 - Long attributes can no longer be referenced in derived attributes. This is to avoid the
   surprising rounding that JavaScript performs on them. The attributes have to be converted to
   strings or doubles first.
 - Created new operations _Add random vertex attribute_ and _Add random edge attribute_. You can
   specify the desired distribution (normal or uniform). These new operations obsolete _Add gaussian
   vertex attribute_, which is no longer accessible from the operations menu.
 - New operations to support finding co-locations: _Sample edges from co-occurrence_,
   _Segment by event sequence_.
 - Enable creating segmentations on top of other segmentations.
 - Batch scripts can now access projects and files as Apache Spark DataFrames and run SQL queries
   on them.
 - Workflows and batch scripts can run workflows.
 - Added new operation: _Pull segmentation one level up_.
 - Improved center picker experience.

### 1.5.8

 - Fixed a critical issue with health checking.

### 1.5.7

 - New aggregator added for all non-global aggregation operations: you can collect all unique
   values into a set.
 - A new operation _Split vertices_ was added. It can be used to create multiple copies
   of the same vertex, based on a 'count' attribute.
 - You can use Ammonite (https://lihaoyi.github.io/Ammonite/#Ammonite-REPL) to interact with a
   running Kite via a Scala interpreter. Among others, this allows one to use sparkSQL for
   arbitrary data processing tasks using the computation resources held by Kite. For details on
   how to set this up, see `conf/kiterc_template`.
 - Added the _Shortest path_ operation for computing the shortest path from a given set of vertices.
 - Added the _Copy edges to segmentation_ operation for translating the edges of the base project
   into a segmentation.
 - Added _Import segmentation_ operations.
 - _Merge vertices by attribute_ will no longer discard segmentations.
 - Added _Segment by interval_ operation.
 - Until now we replaced spaces with underscores in project names and did the reverse when
   displaying them. We now stop doing this to avoid some inconsistencies. (Feel free to use either
   underscores or spaces in project names. Both work fine.)
 - Add possibility to edit workflows.
 - Show the number of edges that will be created before executing the _Created edges from co-occurrence_
   operation.

### 1.5.6

 - Upgraded to Spark 1.5.1.

### 1.5.5

 - Fixed memory issue with history requests.

### 1.5.4

 - Operations _Export edge attributes to file_ and _Export segmentation to file_ now support
   vertex attribute parameters with which the user can specify how the vertices connected by
   the edges will be identified in the output file.
 - Precise histogram computations: so far histograms were computed using a sample of the real
   data, for performance reasons. Now the user has the option to request a computation on all
   the data.

### 1.5.3

 - Fixed bug where the root project directory was not accessible for non-admins.
 - Slow computations will not lock up the browser anymore. Previously it was possible that if too
   many slow computations were requested then even fast operations, like opening a project stopped
   working.
 - HTTP security and performance improvements.
 - Kite default port changed from 9000 to 2200. This does not impact you if you already have a
   `.kiterc` file with whatever port number set, it just changes the template.
 - Fixed bug where an edge might have been colored when the color by attribute was not even defined.
 - Removed not implemented relative edge weight parameter from fingerprinting operations.

### 1.5.2

 - Automated end-to-end testing - basically a robot clicking all around on a test Kite instance -
   made part of the development workflow and lots of tests added.
 - Dispersion computation made significantly faster.
 - Projects can be organized into folders now.
 - Migration to 1.5.x does not take a lot of memory anymore.
 - Summary information of how things were created is presented on the UI. For example, the formula
   used to create a derived attribute will accompany it. (No full coverage yet.)
 - Logarithmic histograms support non-positive values.
 - New parameter for CSV import operations: `Tolerate ill-formed lines`. It controls
   whether or not non-conforming lines in the csv file should be skipped silently
   or cause an error immediately.
 - Further sample vertices can be picked by clicking _"Pick"_ and then _"Next"_ in the advanced
   pick options.
 - If the user requests a visualization that's too large (and would probably kill the browser)
   we return an error instead of trying to display the large visualization.
 - Users can now import additional attributes from CSV/SQL for edges as well (until now, it was
   only possible for vertices).
 - The internal identification of LynxKite meta graph entities depended on Java's default character
   encoding which in turn depended on the terminal setting of the user starting LynxKite. This resulted
   in a LynxKite failure if a user with different settings restarted the server. Now this is fixed by
   always using UTF-8 encoding. But this will cause problems if your LynxKite instance uses something
   different (UTF-8 seems to be typical, though). If LynxKite fails with "cannot load project list"
   and you see and error in the logs starting with "Output mismatch on ...", then try to force a
   migration: `KITE_FORCED_MIGRATION=true  ./run-kite-....sh restart`. Do this only once, not for
   all restarts in the future!
 - Copy graph into segmentation operation fixed.
 - Edge attributes are included when copying visualizations to the clipboard.

### 1.5.1

 - Workflow and batch API scripts now use Groovy instead of JSON. This makes them easier to read
   and the batch API gets more flexible too.
 - Users can now configure better the stopping condition for modular clustering.
 - Improved format for the graph storage. Note that this breaks compatibility of the data directory with 1.5.0.
   Compatibility is retained with all version before 1.5. One way to fix a data directory created/touched by Kite
   1.5.0 is to delete the directory `$KITE_DATA_DIR/partitioned`.

### 1.5.0

 - Kite configuration setting `YARN_NUM_EXECUTORS` is replaced by the more general `NUM_EXECUTORS`
   which applies to the standalone spark cluster setup as well.
 - Reorganized operation categories. We hope you find them more logical.
 - The _Batch processing API_ is now ready for use. It allows you to run a sequence of operations
   from the command line. For more details see the _Batch processing API_ section in the manual.
 - Richer progress indicator.
 - LynxKite on EC2 will now always use ephemeral HDFS to store data. This data is lost if you `stop`
   or `destroy` the cluster. Use the new `s3copy` command if you want to save the data to S3.
   (The data does not have to be restored from S3 to HDFS. It will be read directly from S3.)
   This also means significant performance improvements for EC2 clusters.
 - User passwords can now be changed.
 - New operation _Metagraph_ is useful for debugging and perhaps also for demos.
 - Added an experimental tool for cleaning up old data. It is accessible as `/#/cleaner`.
 - The title and tagline on the splash page can be customized through the `KITE_TITLE` and
   `KITE_TAGLINE` variables in `.kiterc`.
 - A large number of stability and performance improvements.
 - tags.journal files will not grow large anymore.

### 1.4.4

 - Faster loading of the project list page.
 - Fixed missing CSS.

### 1.4.3

 - History editing improvements. Operations with problems (such as importing a file that no
   longer exists) can be edited now. Long histories can now be edited without problem. The
   UI has been revised a bit. (The _Validate_ button has been removed.)
 - Switching to Spark 1.4.0.
 - New operation _Copy graph into a segmentation_ can import the project as its own
   segmentation and create edges between the original vertices and
   their corresponding vertices in the segmentation.
 - Operations _Degree_, _Aggregate on neighbors_, and _Weighted aggregate on neighbors_ can
   now also make calculations directly on unique neighboring vertices (that is, regardless of the
   number of edges between the vertices).
 - For neighbor aggregations and degree the meaning of "symmetric" edges makes more sense now:
   the number of symmetric edges between A and B is now understood as
   _max(number of edgex A->B, number of edges B->A)_
 - EC2 Kite instances now listen on port 4044 (instead of 5080 before).
 - Smoke test script added: when you install a new Kite instance, you can run
     `kite_xxx/tools/daily_test.sh`
   to see if everything is set up correctly.
 - Fixed saving workflows. The save dialog didn't actually show in prod deployments.
 - Fixed a bug where we didn't close some files when we didn't need them which caused s3 lockups.
 - Appending data to an existing DB table is not supported anymore (as it's dangerous
   if done accidentally). In other words, you can only export to a DB by creating a new table.
 - Removed the _SQL dump_ option in file export operations. The only supported output format
   is CSV now.
 - Improved watchdog to detect a wider range of potential problems.
 - Fixed bug: editing the history now causes project reload.
 - Fixed a bug where vertices became frozen when attributes were visualized on them.
 - Fixed a bug where cross edges between project and segmentation could be broken for certain
   operations.

### 1.4.2

 - Improvements to the import graph workflow: somewhat less computation stages plus the
   algorithm is not sensitive anymore to vertices with millions of edges.
 - Two new attribute operations implemented: _Fill edge attribute with constant default value_
   and _Merge two edge attributes_. These do the same to edges what
   _Fill with constant default value_ and _Merge two attributes_ could do to vertices. Note that
   the latter two operations have been renamed to
   _Fill vertex attribute with constant default value_ and _Merge two vertex attributes_,
   respectively.
 - Lin's Centrality algorithm is added.

### 1.4.1

 - Fixed regression. (Segmentations opened on the wrong side.)

### 1.4.0

 - You can now omit columns when importing something from a CSV file.
 - Moderate performance improvements for graph visualization.
 - The _User's Guide_ contents are now integrated into LynxKite. Relevant help messages are
   provided through contextual popups, and the document is also available as a single page,
   ready for printing, through a new link at the bottom right.
 - New edge operation _"Merge parallel edges by attribute"_ makes it possible
   for the user to merge those parallel edges between two vertices that have the
   same value for the given edge attribute.
 - Admins can download the last server log using the link `http://<kite ip>:<kite port>/logs`.
 - When running an EC2 cluster, you cannot directly reference s3 files as before (using
   the format `s3n://AWS_ACCESS_KEY_ID:AWS_SECRET_ACCESS_KEY@bucket/path`), see the changelog
   entry below about the data file prefix notation. Instead, for EC2 cluster we automatically
   setup the prefix `S3` to point to `s3n://AWS_ACCESS_KEY_ID:AWS_SECRET_ACCESS_KEY@`. In practice
   this means that when using an EC2 cluster you need to refer to files on S3 as: `S3$bucket/path`.
 - Improved stability and graceful degradation. Not having enough memory now will only result in
   degraded performance not failures.
 - _"Create scale-free random edge bundle"_ operation added which allows one to create
   a scale free random graph.
 - One can save a sequence of operations as a workflow. The feature is accessible from the
   project history editor/viewer and saved workflows show up as a new operation category.
 - Strings visualized as icons will be matched to neutral icons (circle, square,
   triangle, hexagon, pentagon, star) if an icon with the given name does not exist.
 - _"PageRank"_ operation can now be used without weights.
 - Data files and directories can now only be accessed via a special prefix notation.
   For example, what used to be `hdfs://nameservice1:8020/user/kite/data/uploads/file` is
   now simply `UPLOAD$/file`. This enables the administrator to hide s3n passwords from
   the users; futhermore, it will be easier to move the data to another location. A new kiterc
   option `KITE_PREFIX_DEFINITIONS` can be used to provide extra prefixes (other
   than `UPLOAD$`) See the files `kiterc_template` and `prefix_definitions.txt` in directory
   `kite_???/conf` for details.
 - New aggregation method: `count distinct`
 - LynxKite pages can now be printed. Visualizations are also supported. This provides a
   method of exporting the visualization in a scalable vector graphics format.
 - Segmentation coverage is automatically calculated.
 - New vertex operation _"Centrality"_ makes it possible to count approximate harmonic
   centrality values.

### 1.3.1

 - Edges can now be colored based on string attributes as well.
 - SQL operations should be more portable now and will also work if field names contain
   special characters.
 - One can now use the newly added .kiterc option, `KITE_EXTRA_JARS`, to add JARS on the classpath
   of all LynxKite components. Most important usecase is to add JDBC drivers.
 - Multiple ways of 2D graph rendering.
 - Improved compatibility for Mozilla Firefox.
 - Show all visualized attributes as part of the legend in sampled view.

### 1.3.0

 - New vertex operation _"Add rank attribute"_ makes it possible for the user to sort by
   an attribute (of double type). This can be used to identify vertices which have the
   highest or lowest values with respect to some attributes.
 - Improved error checking for JavaScript expressions. (In "derive" operations.)
 - Fixed project history performance issue.
 - More than one type of aggregation can be selected for each attribute in one operation.
 - New _"Combine segmentations"_ operation makes it possible to create a segmentation
   by cities of residence _and_ age, for example.
 - New _"Segment by double attribute"_ and _"Segment by string attribute"_ operations
   make it possible to create a segmentation by cities of residence or age, for example.
 - New _"Create edges from co-occurrence"_ operation creates edges in the parent project
   for each pair of vertices that co-occur in a segment. If they co-occur multiple times,
   multiple parallel edges are created.
 - Visualizations can be saved into the project for easier sharing.

### 1.2.1

 - Backward compatibility for undo in pre-1.2.0 projects.

### 1.2.0

 - Graph visualizations are now cut to only show on the corresponding side. The previous
   behavior was especially disturbing when combined with map view.
 - The user registry file now has to be specified in `.kiterc` as `KITE_USERS_FILE`.
   Earlier versions used the user registry from `kite_XXX/conf/users.txt`. If you run
   LynxKite with authentication, please copy this file to a preferable location and add
   `KITE_USERS_FILE` to your `.kiterc` when upgrading.
 - Improvements in the configuration for number of cores per executor:
   - One common .kiterc option (`NUM_CORES_PER_EXECUTOR`) regardless of deployment mode
   - As a consequence, `YARN_CORES_PER_EXECUTOR` option has been removed. Please update
     .kiterc on YARN deployments by renaming `YARN_CORES_PER_EXECUTOR` to `NUM_CORES_PER_EXECUTOR`.
   - Use correcty the value of the above option internally to optimize calculations knowing
     the amount of cores available
   - In case of EC2, correctly set up this new kiterc option based on the cluster configuration
 - Fixed a bug that caused "hard" filtering to segmentations to fail.
 - Spaces in ACL lists are now ignored.
 - Error reports now go to `support@lynxanalytics.freshdesk.com` instead of
   `pizza-support@lynxanalytics.com`.
 - Previously hidden utility operations (like _"Delete vertex attribute"_) are now revealed
   on the interface. This is so that they can be accessed when editing the history.
 - Import and simple operations should now work even if there is insufficient memory to
   hold the entire graph.
 - New icons: `triangle`, `pentagon`, `star`, `sim`, `radio`.
 - File sizes are logged for import and upload. (This will be useful for troubleshooting.)
 - Operation search button. (This is the same as pressing `/`.)
 - Delimiters in load CSV operations now support standard java escapes. (Most importantly,
   you can import from a tab delimited file using `\t` as the value of the delimiter
   parameter.)
 - Project history (the list of operations that have been applied) can now be viewed and
   also edited. This is an experimental feature. Operations from earlier versions cannot be
   viewed or edited.
 - Fixed an issue with undo. The fix introduces an undo incompatibility. Operations
   from earlier versions cannot be undone after the upgrade.
 - Added a "Filter by attributes" operation. This is identical to filtering the usual way.
 - Regex filters can now be applied to string attributes. The syntax is `regex(R)` for
   example for finding strings that contain `R`. Or `regex(^Ab)` for strings that start
   with `Ab`. Or `regex((.)\1)` for strings with double letters. Etc.
 - Non-neighboring vertices are partially faded out when hovering over a vertex.
 - Fixed a leak in visualization that would gradually degrade performance in the sampled
   view.
 - In addition to scrolling, double-clicking and right double-clicking can be used now
   to zoom in and out. With Shift they adjust the thickness.
 - Upgraded to Apache Spark 1.3.0. Users need to download this and update `SPARK_HOME`
   in their `.kiterc`.
 - Fixed logout behavior on the splash page (`/`).

### 1.1.3

 - Fixed a bug with user creation.

### 1.1.2

 - Administrator users can now be created. Only administrators can create new users, and
   they have full access to all projects. Old user configuration files are incompatible with
   this change. If this is a problem, we can manually convert old user configuration files.
 - Add logout link at the bottom when authentication is enabled.

### 1.1.1

 - _"Connect vertices on attribute"_ now takes two attributes as parameters and will
   connect A to B if the "source" attribute of A matches the "destination" attribute
   of B. Set the same attribute for both parameters to get the previous behavior.
 - Fixes a bug in edge visualizations (manifested as
   "java.util.NoSuchElementException: key not found: ...")

### 1.1.0

 - Authentication related UI is hidden when authentication is disabled.
 - Position (latitude + longitude) attributes can be visualized on a map.
   (The map is generated by Google Maps, but none of the graph data is sent to Google.)
 - New edge operation "Add reversed edges" which creates a symmetric graph.
 - When a project is hard filtered results are now saved to disk. Previously they behaved
   identically to soft filters that - correctly - only compute their results on the fly.
 - Edge attributes can be visualized as colors and labels in sampled mode.
 - Discovered an issue that prevents compatibility from 1.0.0 and 1.0.1. Fortunately they were
   never marked as `stable`, so we are not making a heroic effort to maintain compatibility.
 - Visualize attributes of the type `(Double, Double)` as vertex positions.
   Such attributes can be created from two `Double` attributes with the new
   _"Vertex attributes to position"_ operation.

### 1.0.1

 - New setting in `.kiterc`: `YARN_NUM_EXECUTORS` can be used to specify the number of
   workers.
 - Added (better) workaround for https://issues.apache.org/jira/browse/SPARK-5102.
 - Select all vertices (up to 10,000) as center by setting `*` (star) as the center.
 - 3D graph visualization in concrete vertices view.

### 1.0.0

 - Adds label size as a new visualization option.
 - UI for selecting vertex attribute visualizations has changed as a preparation for adding more
   visualization options.
 - Export `Vector` type attributes as a semicolon-separated list.
 - Vertex ID is no longer displayed in the visualization by default.
   It is still accessible by setting the ID attribute as the label.
 - User management page at `/#/users`.
 - Added a check for Apache Spark version at startup. Must be 1.2.0.
 - Changed project data format to JSON. Projects from earlier versions are lost.
   Compatibility with future versions, however, is guaranteed.
 - Added error reporting option for the project list.
 - Cleared up confusion between edge graph/line graph/dual graph.
 - Started changelog.<|MERGE_RESOLUTION|>--- conflicted
+++ resolved
@@ -6,15 +6,12 @@
 
 ### master
 
-<<<<<<< HEAD
- - Performance and scalability improvements for non local aggregators.
- - SQL boxes now persist their query history into the browser's localStorage
-=======
 LynxKite:
 
  - Performance and scalability improvements for aggregating operations.
  - Cleaner cleaner UI. (The UI for cleaning up old data files to recover storage space.
    Apologies for the pun.)
+ - SQL boxes now persist their query history into the browser's localStorage
  - Assorted UI fixes.
 
 Ecosystem:
@@ -52,7 +49,6 @@
  - `count` feature in `helper.sh` to help with verification testing.
  - Correct Graphite configuration for Spark executors to avoid massive error logging and collect
    more detailed performance data.
->>>>>>> 691326d2
 
 ### 1.9.5
 
