--- conflicted
+++ resolved
@@ -6,13 +6,10 @@
 
 ### master
 
-<<<<<<< HEAD
- - New _Derive scalar_ operation.
-=======
  - Default home directory is moved under the 'Users' folder.
  - Root folder is default readable by everyone and writable by only admin users for
    bare new Kite installations.
->>>>>>> 67fb17e7
+ - New _Derive scalar_ operation.
 
 ### 1.6.1
 
