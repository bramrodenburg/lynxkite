<!---
Please add changes to "master", preferably ordered by their significance. (Most significant on top.)
-->

# Changes

### master

 - Default home directory is moved under the 'Users' folder.
 - Root folder is default readable by everyone and writable by only admin users for
   bare new Kite installations.
 - Edges and segmentation links can now also be accessed as DataFrames from batch scripts.
 - New _Derive scalar_ operation.
 - Possible to create visualizations with lighter Google Maps as a background thanks to
   adjustable map filters.
 - Upgrade to Hadoop 2 in our default Amazon EC2 setup.
 - Remove support of Hadoop 1.
 - Introduce `tools/emr.sh` which starts up an Amazon Elastic MapReduce cluster. This is
   now the recommended way to run Kite clusters on Amazon.
 - Batch scripts can save DataFrames as tables.
 - Introduce operation _Copy edges to base project_.
<<<<<<< HEAD
 - emr.sh can now invoke groovy scripts on a remote cluster.
=======
 - Introduce Explicit models, create them with the _Train linear regression model_
   operation and use them for predictions with _Predict from model_.
>>>>>>> 00393268

### 1.6.1.1

 - Fixed a critical performance regression with derived attributes.
 - Fixed issues with _Predict vertex attribute_ operation.
 - Switched `spark.io.compression.codec` from `snappy` to `lz4`.
 - Added extra logging for health check failures.

### 1.6.1

 - Fixed critical bugs with importing files.
 - Upgraded to Apache Spark 1.6.0.
 - Project directories now have access control (can be private or public), just like projects.
 - Operation _Modular clustering_ stops crashing.
 - The project browser now remembers the last directory you browsed.
 - `run-kite.sh start` now waits for the web server to be initialized - previously it returned
   immediately after starting the initialization process. This may take minutes on
   certain instances, but at least you know when the server is ready.
 - A home folder is created for every user automatically. Every user has exclusive read and write
   access to his own home folder by default.
 - The JavaScript code can now access scalars.
 - If an attribute has already been calculated, a small checkmark indicates this.
 - Fixed critical bug with batch workflows.

### 1.6.0

 - One can now run batch workflows on a running Kite using Ammonite. Just SSH into the ammonite port
   and do `batch.runScript(...)`. See Ammonite's welcome message for details.
 - Fingerprinting between project and segmentation made more general: it can now add new
   connections, not only select from existing ones.
 - Reintroduced project search on the project selector UI.
 - Added the _Predict vertex attribute_ operation to offer some simple machine learning tools.
 - Significantly reduced chance of out of memory errors in LynxKite. (We do not require anymore
   that any spark data partition has to fit in memory.)
 - Long attributes can no longer be referenced in derived attributes. This is to avoid the
   surprising rounding that JavaScript performs on them. The attributes have to be converted to
   strings or doubles first.
 - Created new operations _Add random vertex attribute_ and _Add random edge attribute_. You can
   specify the desired distribution (normal or uniform). These new operations obsolete _Add gaussian
   vertex attribute_, which is no longer accessible from the operations menu.
 - New operations to support finding co-locations: _Sample edges from co-occurrence_,
   _Segment by event sequence_.
 - Enable creating segmentations on top of other segmentations.
 - Batch scripts can now access projects and files as Apache Spark DataFrames and run SQL queries
   on them.
 - Workflows and batch scripts can run workflows.
 - Added new operation: _Pull segmentation one level up_.
 - Improved center picker experience.

### 1.5.8

 - Fixed a critical issue with health checking.

### 1.5.7

 - New aggregator added for all non-global aggregation operations: you can collect all unique
   values into a set.
 - A new operation _Split vertices_ was added. It can be used to create multiple copies
   of the same vertex, based on a 'count' attribute.
 - You can use Ammonite (https://lihaoyi.github.io/Ammonite/#Ammonite-REPL) to interact with a
   running Kite via a Scala interpreter. Among others, this allows one to use sparkSQL for
   arbitrary data processing tasks using the computation resources held by Kite. For details on
   how to set this up, see `conf/kiterc_template`.
 - Added the _Shortest path_ operation for computing the shortest path from a given set of vertices.
 - Added the _Copy edges to segmentation_ operation for translating the edges of the base project
   into a segmentation.
 - Added _Import segmentation_ operations.
 - _Merge vertices by attribute_ will no longer discard segmentations.
 - Added _Segment by interval_ operation.
 - Until now we replaced spaces with underscores in project names and did the reverse when
   displaying them. We now stop doing this to avoid some inconsistencies. (Feel free to use either
   underscores or spaces in project names. Both work fine.)
 - Add possibility to edit workflows.
 - Show the number of edges that will be created before executing the _Created edges from co-occurrence_
   operation.

### 1.5.6

 - Upgraded to Spark 1.5.1.

### 1.5.5

 - Fixed memory issue with history requests.

### 1.5.4

 - Operations _Export edge attributes to file_ and _Export segmentation to file_ now support
   vertex attribute parameters with which the user can specify how the vertices connected by
   the edges will be identified in the output file.
 - Precise histogram computations: so far histograms were computed using a sample of the real
   data, for performance reasons. Now the user has the option to request a computation on all
   the data.

### 1.5.3

 - Fixed bug where the root project directory was not accessible for non-admins.
 - Slow computations will not lock up the browser anymore. Previously it was possible that if too
   many slow computations were requested then even fast operations, like opening a project stopped
   working.
 - HTTP security and performance improvements.
 - Kite default port changed from 9000 to 2200. This does not impact you if you already have a
   `.kiterc` file with whatever port number set, it just changes the template.
 - Fixed bug where an edge might have been colored when the color by attribute was not even defined.
 - Removed not implemented relative edge weight parameter from fingerprinting operations.

### 1.5.2

 - Automated end-to-end testing - basically a robot clicking all around on a test Kite instance -
   made part of the development workflow and lots of tests added.
 - Dispersion computation made significantly faster.
 - Projects can be organized into folders now.
 - Migration to 1.5.x does not take a lot of memory anymore.
 - Summary information of how things were created is presented on the UI. For example, the formula
   used to create a derived attribute will accompany it. (No full coverage yet.)
 - Logarithmic histograms support non-positive values.
 - New parameter for CSV import operations: `Tolerate ill-formed lines`. It controls
   whether or not non-conforming lines in the csv file should be skipped silently
   or cause an error immediately.
 - Further sample vertices can be picked by clicking _"Pick"_ and then _"Next"_ in the advanced
   pick options.
 - If the user requests a visualization that's too large (and would probably kill the browser)
   we return an error instead of trying to display the large visualization.
 - Users can now import additional attributes from CSV/SQL for edges as well (until now, it was
   only possible for vertices).
 - The internal identification of LynxKite meta graph entities depended on Java's default character
   encoding which in turn depended on the terminal setting of the user starting LynxKite. This resulted
   in a LynxKite failure if a user with different settings restarted the server. Now this is fixed by
   always using UTF-8 encoding. But this will cause problems if your LynxKite instance uses something
   different (UTF-8 seems to be typical, though). If LynxKite fails with "cannot load project list"
   and you see and error in the logs starting with "Output mismatch on ...", then try to force a
   migration: `KITE_FORCED_MIGRATION=true  ./run-kite-....sh restart`. Do this only once, not for
   all restarts in the future!
 - Copy graph into segmentation operation fixed.
 - Edge attributes are included when copying visualizations to the clipboard.

### 1.5.1

 - Workflow and batch API scripts now use Groovy instead of JSON. This makes them easier to read
   and the batch API gets more flexible too.
 - Users can now configure better the stopping condition for modular clustering.
 - Improved format for the graph storage. Note that this breaks compatibility of the data directory with 1.5.0.
   Compatibility is retained with all version before 1.5. One way to fix a data directory created/touched by Kite 
   1.5.0 is to delete the directory `$KITE_DATA_DIR/partitioned`.

### 1.5.0

 - Kite configuration setting `YARN_NUM_EXECUTORS` is replaced by the more general `NUM_EXECUTORS`
   which applies to the standalone spark cluster setup as well.
 - Reorganized operation categories. We hope you find them more logical.
 - The _Batch processing API_ is now ready for use. It allows you to run a sequence of operations
   from the command line. For more details see the _Batch processing API_ section in the manual.
 - Richer progress indicator.
 - LynxKite on EC2 will now always use ephemeral HDFS to store data. This data is lost if you `stop`
   or `destroy` the cluster. Use the new `s3copy` command if you want to save the data to S3.
   (The data does not have to be restored from S3 to HDFS. It will be read directly from S3.)
   This also means significant performance improvements for EC2 clusters.
 - User passwords can now be changed.
 - New operation _Metagraph_ is useful for debugging and perhaps also for demos.
 - Added an experimental tool for cleaning up old data. It is accessible as `/#/cleaner`.
 - The title and tagline on the splash page can be customized through the `KITE_TITLE` and
   `KITE_TAGLINE` variables in `.kiterc`.
 - A large number of stability and performance improvements.
 - tags.journal files will not grow large anymore.

### 1.4.4

 - Faster loading of the project list page.
 - Fixed missing CSS.

### 1.4.3

 - History editing improvements. Operations with problems (such as importing a file that no
   longer exists) can be edited now. Long histories can now be edited without problem. The
   UI has been revised a bit. (The _Validate_ button has been removed.)
 - Switching to Spark 1.4.0.
 - New operation _Copy graph into a segmentation_ can import the project as its own
   segmentation and create edges between the original vertices and
   their corresponding vertices in the segmentation.
 - Operations _Degree_, _Aggregate on neighbors_, and _Weighted aggregate on neighbors_ can
   now also make calculations directly on unique neighboring vertices (that is, regardless of the
   number of edges between the vertices).
 - For neighbor aggregations and degree the meaning of "symmetric" edges makes more sense now:
   the number of symmetric edges between A and B is now understood as
   _max(number of edgex A->B, number of edges B->A)_
 - EC2 Kite instances now listen on port 4044 (instead of 5080 before).
 - Smoke test script added: when you install a new Kite instance, you can run
     `kite_xxx/tools/daily_test.sh`
   to see if everything is set up correctly.
 - Fixed saving workflows. The save dialog didn't actually show in prod deployments.
 - Fixed a bug where we didn't close some files when we didn't need them which caused s3 lockups.
 - Appending data to an existing DB table is not supported anymore (as it's dangerous
   if done accidentally). In other words, you can only export to a DB by creating a new table.
 - Removed the _SQL dump_ option in file export operations. The only supported output format
   is CSV now.
 - Improved watchdog to detect a wider range of potential problems.
 - Fixed bug: editing the history now causes project reload.
 - Fixed a bug where vertices became frozen when attributes were visualized on them.
 - Fixed a bug where cross edges between project and segmentation could be broken for certain
   operations.

### 1.4.2

 - Improvements to the import graph workflow: somewhat less computation stages plus the
   algorithm is not sensitive anymore to vertices with millions of edges.
 - Two new attribute operations implemented: _Fill edge attribute with constant default value_
   and _Merge two edge attributes_. These do the same to edges what
   _Fill with constant default value_ and _Merge two attributes_ could do to vertices. Note that
   the latter two operations have been renamed to
   _Fill vertex attribute with constant default value_ and _Merge two vertex attributes_,
   respectively.
 - Lin's Centrality algorithm is added.

### 1.4.1

 - Fixed regression. (Segmentations opened on the wrong side.)

### 1.4.0

 - You can now omit columns when importing something from a CSV file.
 - Moderate performance improvements for graph visualization.
 - The _User's Guide_ contents are now integrated into LynxKite. Relevant help messages are
   provided through contextual popups, and the document is also available as a single page,
   ready for printing, through a new link at the bottom right.
 - New edge operation _"Merge parallel edges by attribute"_ makes it possible
   for the user to merge those parallel edges between two vertices that have the
   same value for the given edge attribute.
 - Admins can download the last server log using the link `http://<kite ip>:<kite port>/logs`.
 - When running an EC2 cluster, you cannot directly reference s3 files as before (using
   the format `s3n://AWS_ACCESS_KEY_ID:AWS_SECRET_ACCESS_KEY@bucket/path`), see the changelog
   entry below about the data file prefix notation. Instead, for EC2 cluster we automatically
   setup the prefix `S3` to point to `s3n://AWS_ACCESS_KEY_ID:AWS_SECRET_ACCESS_KEY@`. In practice
   this means that when using an EC2 cluster you need to refer to files on S3 as: `S3$bucket/path`.
 - Improved stability and graceful degradation. Not having enough memory now will only result in
   degraded performance not failures.
 - _"Create scale-free random edge bundle"_ operation added which allows one to create
   a scale free random graph.
 - One can save a sequence of operations as a workflow. The feature is accessible from the
   project history editor/viewer and saved workflows show up as a new operation category.
 - Strings visualized as icons will be matched to neutral icons (circle, square,
   triangle, hexagon, pentagon, star) if an icon with the given name does not exist.
 - _"PageRank"_ operation can now be used without weights.
 - Data files and directories can now only be accessed via a special prefix notation.
   For example, what used to be `hdfs://nameservice1:8020/user/kite/data/uploads/file` is
   now simply `UPLOAD$/file`. This enables the administrator to hide s3n passwords from
   the users; futhermore, it will be easier to move the data to another location. A new kiterc
   option `KITE_PREFIX_DEFINITIONS` can be used to provide extra prefixes (other
   than `UPLOAD$`) See the files `kiterc_template` and `prefix_definitions.txt` in directory
   `kite_???/conf` for details.
 - New aggregation method: `count distinct`
 - LynxKite pages can now be printed. Visualizations are also supported. This provides a
   method of exporting the visualization in a scalable vector graphics format.
 - Segmentation coverage is automatically calculated.
 - New vertex operation _"Centrality"_ makes it possible to count approximate harmonic
   centrality values.

### 1.3.1

 - Edges can now be colored based on string attributes as well.
 - SQL operations should be more portable now and will also work if field names contain
   special characters.
 - One can now use the newly added .kiterc option, `KITE_EXTRA_JARS`, to add JARS on the classpath
   of all LynxKite components. Most important usecase is to add JDBC drivers.
 - Multiple ways of 2D graph rendering.
 - Improved compatibility for Mozilla Firefox.
 - Show all visualized attributes as part of the legend in sampled view.

### 1.3.0

 - New vertex operation _"Add rank attribute"_ makes it possible for the user to sort by
   an attribute (of double type). This can be used to identify vertices which have the
   highest or lowest values with respect to some attributes.
 - Improved error checking for JavaScript expressions. (In "derive" operations.)
 - Fixed project history performance issue.
 - More than one type of aggregation can be selected for each attribute in one operation.
 - New _"Combine segmentations"_ operation makes it possible to create a segmentation
   by cities of residence _and_ age, for example.
 - New _"Segment by double attribute"_ and _"Segment by string attribute"_ operations
   make it possible to create a segmentation by cities of residence or age, for example.
 - New _"Create edges from co-occurrence"_ operation creates edges in the parent project
   for each pair of vertices that co-occur in a segment. If they co-occur multiple times,
   multiple parallel edges are created.
 - Visualizations can be saved into the project for easier sharing.

### 1.2.1

 - Backward compatibility for undo in pre-1.2.0 projects.

### 1.2.0

 - Graph visualizations are now cut to only show on the corresponding side. The previous
   behavior was especially disturbing when combined with map view.
 - The user registry file now has to be specified in `.kiterc` as `KITE_USERS_FILE`.
   Earlier versions used the user registry from `kite_XXX/conf/users.txt`. If you run
   LynxKite with authentication, please copy this file to a preferable location and add
   `KITE_USERS_FILE` to your `.kiterc` when upgrading.
 - Improvements in the configuration for number of cores per executor:
   - One common .kiterc option (`NUM_CORES_PER_EXECUTOR`) regardless of deployment mode
   - As a consequence, `YARN_CORES_PER_EXECUTOR` option has been removed. Please update
     .kiterc on YARN deployments by renaming `YARN_CORES_PER_EXECUTOR` to `NUM_CORES_PER_EXECUTOR`.
   - Use correcty the value of the above option internally to optimize calculations knowing
     the amount of cores available
   - In case of EC2, correctly set up this new kiterc option based on the cluster configuration
 - Fixed a bug that caused "hard" filtering to segmentations to fail.
 - Spaces in ACL lists are now ignored.
 - Error reports now go to `support@lynxanalytics.freshdesk.com` instead of
   `pizza-support@lynxanalytics.com`.
 - Previously hidden utility operations (like _"Delete vertex attribute"_) are now revealed
   on the interface. This is so that they can be accessed when editing the history.
 - Import and simple operations should now work even if there is insufficient memory to
   hold the entire graph.
 - New icons: `triangle`, `pentagon`, `star`, `sim`, `radio`.
 - File sizes are logged for import and upload. (This will be useful for troubleshooting.)
 - Operation search button. (This is the same as pressing `/`.)
 - Delimiters in load CSV operations now support standard java escapes. (Most importantly,
   you can import from a tab delimited file using `\t` as the value of the delimiter
   parameter.)
 - Project history (the list of operations that have been applied) can now be viewed and
   also edited. This is an experimental feature. Operations from earlier versions cannot be
   viewed or edited.
 - Fixed an issue with undo. The fix introduces an undo incompatibility. Operations
   from earlier versions cannot be undone after the upgrade.
 - Added a "Filter by attributes" operation. This is identical to filtering the usual way.
 - Regex filters can now be applied to string attributes. The syntax is `regex(R)` for
   example for finding strings that contain `R`. Or `regex(^Ab)` for strings that start
   with `Ab`. Or `regex((.)\1)` for strings with double letters. Etc.
 - Non-neighboring vertices are partially faded out when hovering over a vertex.
 - Fixed a leak in visualization that would gradually degrade performance in the sampled
   view.
 - In addition to scrolling, double-clicking and right double-clicking can be used now
   to zoom in and out. With Shift they adjust the thickness.
 - Upgraded to Apache Spark 1.3.0. Users need to download this and update `SPARK_HOME`
   in their `.kiterc`.
 - Fixed logout behavior on the splash page (`/`).

### 1.1.3

 - Fixed a bug with user creation.

### 1.1.2

 - Administrator users can now be created. Only administrators can create new users, and
   they have full access to all projects. Old user configuration files are incompatible with
   this change. If this is a problem, we can manually convert old user configuration files.
 - Add logout link at the bottom when authentication is enabled.

### 1.1.1

 - _"Connect vertices on attribute"_ now takes two attributes as parameters and will
   connect A to B if the "source" attribute of A matches the "destination" attribute
   of B. Set the same attribute for both parameters to get the previous behavior.
 - Fixes a bug in edge visualizations (manifested as
   "java.util.NoSuchElementException: key not found: ...")

### 1.1.0

 - Authentication related UI is hidden when authentication is disabled.
 - Position (latitude + longitude) attributes can be visualized on a map.
   (The map is generated by Google Maps, but none of the graph data is sent to Google.)
 - New edge operation "Add reversed edges" which creates a symmetric graph.
 - When a project is hard filtered results are now saved to disk. Previously they behaved
   identically to soft filters that - correctly - only compute their results on the fly.
 - Edge attributes can be visualized as colors and labels in sampled mode.
 - Discovered an issue that prevents compatibility from 1.0.0 and 1.0.1. Fortunately they were
   never marked as `stable`, so we are not making a heroic effort to maintain compatibility.
 - Visualize attributes of the type `(Double, Double)` as vertex positions.
   Such attributes can be created from two `Double` attributes with the new
   _"Vertex attributes to position"_ operation.

### 1.0.1

 - New setting in `.kiterc`: `YARN_NUM_EXECUTORS` can be used to specify the number of
   workers.
 - Added (better) workaround for https://issues.apache.org/jira/browse/SPARK-5102.
 - Select all vertices (up to 10,000) as center by setting `*` (star) as the center.
 - 3D graph visualization in concrete vertices view.

### 1.0.0

 - Adds label size as a new visualization option.
 - UI for selecting vertex attribute visualizations has changed as a preparation for adding more
   visualization options.
 - Export `Vector` type attributes as a semicolon-separated list.
 - Vertex ID is no longer displayed in the visualization by default.
   It is still accessible by setting the ID attribute as the label.
 - User management page at `/#/users`.
 - Added a check for Apache Spark version at startup. Must be 1.2.0.
 - Changed project data format to JSON. Projects from earlier versions are lost.
   Compatibility with future versions, however, is guaranteed.
 - Added error reporting option for the project list.
 - Cleared up confusion between edge graph/line graph/dual graph.
 - Started changelog.<|MERGE_RESOLUTION|>--- conflicted
+++ resolved
@@ -19,12 +19,9 @@
    now the recommended way to run Kite clusters on Amazon.
  - Batch scripts can save DataFrames as tables.
  - Introduce operation _Copy edges to base project_.
-<<<<<<< HEAD
  - emr.sh can now invoke groovy scripts on a remote cluster.
-=======
  - Introduce Explicit models, create them with the _Train linear regression model_
    operation and use them for predictions with _Predict from model_.
->>>>>>> 00393268
 
 ### 1.6.1.1
 
