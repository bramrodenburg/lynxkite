--- conflicted
+++ resolved
@@ -11,14 +11,10 @@
  - Import options are now stored for each table and can be reused via "Edit import" button
  - New operation _"Hash vertex attribute"_ has been added.
  - Discarded projects and tables are moved to _Trash_ instead of immediate permanent deletion.
-<<<<<<< HEAD
  - New operations _"Train a Logistic regression model"_, _"Classify with a model"_, _"Train a k-means
    clustering model"_, and _"Reduce vertex attributes to two dimensions"_ have been added.
  - Statistics are displayed on the linear regression models.
 
-=======
- 
->>>>>>> 626a797a
 ### 1.8.0
 
  - Major performance and scalability improvements.
