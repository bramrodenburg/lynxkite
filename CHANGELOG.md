<!---
Please add changes to "master", preferably ordered by their significance. (Most significant on top.)
-->

# Changes

### master

 - Visualization settings UI now matches the new attribute UI.
 - When you try to overwrite a table or view, you now get a confirmation prompt instead of an error.
 - Tab-completion for LynxKite operations works in Python command-line
   and in Jupyter notebooks.
<<<<<<< HEAD
 - New _"Sample graph by random walks"_ operation added. It can be used to make small smart samples
   that preserves the structure of the network to speed up model creation.
   
=======
 - You can now filter for position (Double, Double) attributes.
 - Added _Segment by geographical proximity_ operation to segment vertices using Shapefiles and
   coordinate vertex attributes. Can be used e.g. to segment by geo regions or points of interests.

>>>>>>> 1aca1974
### 1.12.1

 - Admins can backup LynxKite project data from UI.
 - Column types are displayed in SQL result box.
 - Added _Lookup Region_ operation for finding locations inside shapefiles.

### 1.12.0

 - Restore Hive support. (It was unintentionally disabled with the Spark upgrade in
   LynxKite 1.11.0.)
 - Remote API works on PizzaKite now.
 - Added a table and column explorer to the SQL box. Click on the "Tables" button in the SQL
   box to give it a try!
 - Upgraded to _Apache Spark 2.1.0_.
 - You can assign icons to attributes/segmentations/scalars. (As suggested by Marton Szel. :+1:)
 - New _"Copy scalar from other project"_ operation added. For example it can be used to take a model which
   was trained in an other project.
 - Clicking on a table or view scrolls to the global SQL box and executes the
   `select *` query on it.
 - You can submit SQL queries with Ctrl-Enter.
 - New Remote API methods: `project.copy()`, `project.global_table_name()`,
   `project.vertices_table()`, `project.edges_table()`.
 - Spark Monitor doesn't send alarm in case of long-running tasks.

Ecosystem:

 - Replace `run_task.sh` and `show_target.sh` with a new unified `tasks.sh`.
 - Renamed from "Lynx Data Automation Framework" to "Lynx Enterprise".

### 1.11.0

LynxKite:

 - Upgraded to _Apache Spark 2.0.2_.
 - The Spark 2.x upgrade involved migration to the new Spark machine learning API. This will have
   a positive impact in the long run, but for now the effects are:
    - _Logistic regression_ in the _"Predict from vertex attributes"_ operation becomes a binary
      classifier.
    - _"Train a k-means clustering model"_ no longer automatically scales the selected attributes.
      This is actually helpful if the attributes are on the same scale already, but otherwise you
      need to manually scale them now.
    - Previously trained k-means models will give wrong results because scaling has been removed.
      You will have to train new models.
 - Fixed all reported bugs in the new project UI.
 - Vertex and edge ID attribute values are only optionally unique in "_Import vertex attributes_"
   and "_Import edge attributes_" operations.
 - New "_Split Edges_" operation added. It can be used to create multiple copies of the same edge,
   based on a repetition attribute.
 - "_Derive vertex attribute_" and "_Derive edge attribute_" operations can be evaluated on all
   vertices / edges using undefined input attribute values.
 - "_Derive vertex attribute_" and "_Derive edge attribute_" operations can return vectors of
   doubles or vectors of strings.

### 1.10.0

LynxKite:

 - More compact UI for scalars and attributes.
 - Fill full width if only one project is open.
 - New _"Count most common"_ local aggregator added.
 - Scalable _"Count distinct"_ and _"Most common"_ aggregators.
 - PageRank and Centrality algorithms have an edge direction parameter.

### 1.9.6

LynxKite:

 - Performance and scalability improvements for aggregating operations.
 - Cleaner cleaner UI. (The UI for cleaning up old data files to recover storage space.
   Apologies for the pun.)
 - SQL boxes now persist their query history into the browser's local storage.
 - SQL box has _"Show more"_ button to easily look at more results.
 - Assorted UI fixes.
 - Views can now be edited. Views and tables exported from the global sql box can also be edited.
 - Scalable approximate embeddedness operation added.
 - Scalable approximate clustering coefficient operation added.
 - History view can now generate Python code. (Useful for ecosystem task authors.)
 - Various visualization limits (such as the maximum 10,000 edges) can be adjusted with the
     `KITE_DRAWING_OVERALL` setting (default 10,000) and its more fine-grained companions.
 - Scalability improvement for Merge vertices and Import segmentation operations.
 - New _"Grow segmentation"_ operation added.

Ecosystem:

 - Chronomaster user interface can tell you about past and future tasks.
 - Flexible date template strings.
 - Task repetition is now specified in calendar-supporting Cron format instead of fixed-length time
   intervals.
 - Segmentations and attribute histograms in Python Remote API.

### 1.9.5.4

Ecosystem:

 - Extra date template strings `{to,yester}day_{yyyy,mm,dd}`.
 - Fix Chronomaster metrics reporting when `num_workers` is greater than one.
 - Work around Scala 2.10 reflection thread safety issue. (SI-6240)

### 1.9.5.3

Ecosystem:

 - Add extra date template strings, like `yesterday_minus_1month_mm_str`.

### 1.9.5.2

Fixes a bug in the HDFS transfer performance improvement in 1.9.5.1.

### 1.9.5.1

Cherry-pick release with just the changes below.

Ecosystem:

 - Much improved `TransferTask` performance for HDFS to HDFS copy. (Up to 20 times faster in some
   cases.)
 - `count` feature in `helper.sh` to help with verification testing.
 - Correct Graphite configuration for Spark executors to avoid massive error logging and collect
   more detailed performance data.

### 1.9.5

 - Relax the Luigi API Python version requirement from 3.5+ to 3.4+.

### 1.9.4

LynxKite:

 - SQL boxes can now show as many rows as you like.
 - History page performance significantly improved.
 - SQL box on the project browser can be opened more intuitively.
 - User passwords and admin status can be changed from the UI by administrators.
 - LDAP authentication.

Ecosystem:

 - Node-level monitoring.
 - Flexible transfers, including to secured HDFS clusters.
 - Support for unusual DB2 features.
 - `no_repeat` option added to Chronomaster configuration.
 - Tasks can be constrained to time windows.
 - New Luigi task types for creating tables and projects.

### 1.9.3

 - Assorted ecosystem bugfixes and improvements
 - Dockerless installation option :(
 - New operation _"Enumerate triangles"_ has been created.

### 1.9.2

 - New operation _"Triadic closure"_ has been created.
 - New operation _"Create snowball sample"_ has been created.
 - Internal watchdog in ecosystem mode.

### 1.9.1

 - Fix startup script to support RHEL 6.
 - A new machine learning operations category is created and added to the toolbox.
 - SQL-related bug fixes.

### 1.9.0

 - Global SQL-box has been added.
 - Views have been added to avoid expensive serialization to tables when it is not required.
 - Import options are now stored for each table and can be reused via "Edit import" button
 - New operation _"Hash vertex attribute"_ has been added.
 - Discarded projects and tables are moved to _Trash_ instead of immediate permanent deletion.
 - JDBC import can now use `VARCHAR` columns as partitioning keys. For small tables the key can even
   be omitted.
 - New operations _"Train a Logistic regression model"_, _"Classify with a model"_, _"Train a k-means
   clustering model"_, and _"Reduce vertex attributes to two dimensions"_ have been added.
 - Statistics are displayed on the linear regression models.

### 1.8.0

 - Major performance and scalability improvements.
 - New option has been added in bucketed view: relative edge density.
 - New operation _"Find vertex coloring"_ has been added.
 - Add search box to built-in help.
 - Experimental feature: LynxKite can be used from [Jupyter](http://jupyter.org) (IPython Notebook).

### 1.7.5

 - Improve speed and stability of the project history editor
 - Easier to find data export button
 - Table import wizard: added tab stops and removed highlight flickering
 - Hide ACL settings in single-user instances
 - New aggregator: `median`.

### 1.7.4

 - Prefix-based user access control can be specified in the prefix definitions file.
 - emr.sh: support setting up LynxKite in an Amazon VPC.
 - Numeric fields in CSV files can be imported to LynxKite with the right types.
 - When importing edges for existing vertices, you can now join by non-string attributes too.
 - Fixed batch scripting issue with `lynx.loadProject()`.
 - Bottom links are moved to a popup.
 - Support for Kerberos-secured clusters.
 - Attribute filter `*` added to match all defined values. This can be used e.g. to remove
   vertices with no location from a map visualization.
 - Stability improvements regarding edge loading and handling graphs with large degree vertices.
 - SQL query results can be saved as segmentations.
 - Prettier project history editor.

### 1.7.3

 - New configuration option: `KITE_INSTANCE` added; this should be a string identifying the
   instance (e.g., MyClient). It is strongly recommended that you set it at installation: it
   will be used to identity the cluster in logs.
 - Changes in vertex and edge count after an operation are reported on the UI.
 - Fixed data export in Amazon EMR.
 - Fixed _Import JDBC table_ button.
 - `emr.sh` can now handle non-default region.

### 1.7.2

 - SQL query results can be sorted by clicking the column headers.
 - Fixed visualization save/restore, now for real, we promise.
 - When visualizing two graphs, a separating line is displayed between them.

### 1.7.1

 - History can be accessed even if some operations no longer exist. (1.7.0 removed all classical
   import operation, so this is an important fix.)
 - Improve scalability and performance of the Centrality algorithm family.
 - Fixed saved visualizations, which were broken in 1.7.0.
 - LynxKite log directory can now be configured. (`KITE_LOG_DIR`)
 - All attribute types are now accessible through the SQL interface. Types not supported by SQL will
   be presented as strings.
 - Improved security: JSON queries are only accepted with the `X-Requested-With: XMLHttpRequest`
   header.
 - Compressed files can be uploaded and handled as if they were not compressed. (Supported
   extensions are `.gz`, `.bz2`, `.lzo`, and `.snappy`. Compressed files accessed from HDFS were
   always supported.)
 - Improved error messages and documentation.
 - Case insensitive project search.
 - New operation, _Internal edge ID as attribute_.

### 1.7.0

 - Major changes to importing and exporting data. We introduce the concept of tables to improve
   clarity and performance when working with external data.

   Projects no longer depend on the input files. (They can be deleted after importing.) It becomes
   easier to share raw data between projects. We have fewer operations (just _Import vertices from
   table_ instead of _Import vertices from CSV files_ and _Import vertices from database_), but
   support more formats (JSON, Parquet and ORC are added) with a unified interface. We
   also support direct import from Hive.

   Tables are built on Apache Spark DataFrames. As a result, you can run SQL queries on graphs. (See
   the SQL section at the bottom of a project.) Plus DataFrame-based data manipulation is now
   possible from Groovy scripts.

   Export operations are gone. Data can be exported in various formats through the SQL interface.
   SQL results can also be saved as tables and re-imported as parts of a project.

   For more details about the new features see the documentation.
 - Default home directory is moved under the 'Users' folder.
 - Root folder is default readable by everyone and writable by only admin users for
   bare new Kite installations.
 - Edges and segmentation links can now also be accessed as DataFrames from batch scripts.
 - New _Derive scalar_ operation.
 - Possible to create visualizations with lighter Google Maps as a background thanks to
   adjustable map filters.
 - Upgrade to Hadoop 2 in our default Amazon EC2 setup.
 - Remove support of Hadoop 1.
 - Introduce `tools/emr.sh` which starts up an Amazon Elastic MapReduce cluster. This is
   now the recommended way to run Kite clusters on Amazon.
 - Introduce operation _Copy edges to base project_.
 - `emr.sh` can now invoke groovy scripts on a remote cluster.
 - Introduce explicit machine learning models. Create them with the _Train linear regression model_
   operation and use them for predictions with _Predict from model_.
 - Added a new centrality measure, the _average distance_.
 - The _Convert vertices into edges_ operation has been removed. The same functionality is now
   available via tables. You can simply import the `vertices` table of one project as edges in
   another project.

### 1.6.1.2

 - Fixed edge attribute import.

### 1.6.1.1

 - Fixed a critical performance regression with derived attributes.
 - Fixed issues with _Predict vertex attribute_ operation.
 - Switched `spark.io.compression.codec` from `snappy` to `lz4`.
 - Added extra logging for health check failures.

### 1.6.1

 - Fixed critical bugs with importing files.
 - Upgraded to Apache Spark 1.6.0.
 - Project directories now have access control (can be private or public), just like projects.
 - Operation _Modular clustering_ stops crashing.
 - The project browser now remembers the last directory you browsed.
 - `run-kite.sh start` now waits for the web server to be initialized - previously it returned
   immediately after starting the initialization process. This may take minutes on
   certain instances, but at least you know when the server is ready.
 - A home folder is created for every user automatically. Every user has exclusive read and write
   access to his own home folder by default.
 - The JavaScript code can now access scalars.
 - If an attribute has already been calculated, a small checkmark indicates this.
 - Fixed critical bug with batch workflows.

### 1.6.0

 - One can now run batch workflows on a running Kite using Ammonite. Just SSH into the ammonite port
   and do `batch.runScript(...)`. See Ammonite's welcome message for details.
 - Fingerprinting between project and segmentation made more general: it can now add new
   connections, not only select from existing ones.
 - Reintroduced project search on the project selector UI.
 - Added the _Predict vertex attribute_ operation to offer some simple machine learning tools.
 - Significantly reduced chance of out of memory errors in LynxKite. (We do not require anymore
   that any spark data partition has to fit in memory.)
 - Long attributes can no longer be referenced in derived attributes. This is to avoid the
   surprising rounding that JavaScript performs on them. The attributes have to be converted to
   strings or doubles first.
 - Created new operations _Add random vertex attribute_ and _Add random edge attribute_. You can
   specify the desired distribution (normal or uniform). These new operations obsolete _Add gaussian
   vertex attribute_, which is no longer accessible from the operations menu.
 - New operations to support finding co-locations: _Sample edges from co-occurrence_,
   _Segment by event sequence_.
 - Enable creating segmentations on top of other segmentations.
 - Batch scripts can now access projects and files as Apache Spark DataFrames and run SQL queries
   on them.
 - Workflows and batch scripts can run workflows.
 - Added new operation: _Pull segmentation one level up_.
 - Improved center picker experience.

### 1.5.8

 - Fixed a critical issue with health checking.

### 1.5.7

 - New aggregator added for all non-global aggregation operations: you can collect all unique
   values into a set.
 - A new operation _Split vertices_ was added. It can be used to create multiple copies
   of the same vertex, based on a 'count' attribute.
 - You can use Ammonite (https://lihaoyi.github.io/Ammonite/#Ammonite-REPL) to interact with a
   running Kite via a Scala interpreter. Among others, this allows one to use sparkSQL for
   arbitrary data processing tasks using the computation resources held by Kite. For details on
   how to set this up, see `conf/kiterc_template`.
 - Added the _Shortest path_ operation for computing the shortest path from a given set of vertices.
 - Added the _Copy edges to segmentation_ operation for translating the edges of the base project
   into a segmentation.
 - Added _Import segmentation_ operations.
 - _Merge vertices by attribute_ will no longer discard segmentations.
 - Added _Segment by interval_ operation.
 - Until now we replaced spaces with underscores in project names and did the reverse when
   displaying them. We now stop doing this to avoid some inconsistencies. (Feel free to use either
   underscores or spaces in project names. Both work fine.)
 - Add possibility to edit workflows.
 - Show the number of edges that will be created before executing the _Created edges from co-occurrence_
   operation.

### 1.5.6

 - Upgraded to Spark 1.5.1.

### 1.5.5

 - Fixed memory issue with history requests.

### 1.5.4

 - Operations _Export edge attributes to file_ and _Export segmentation to file_ now support
   vertex attribute parameters with which the user can specify how the vertices connected by
   the edges will be identified in the output file.
 - Precise histogram computations: so far histograms were computed using a sample of the real
   data, for performance reasons. Now the user has the option to request a computation on all
   the data.

### 1.5.3

 - Fixed bug where the root project directory was not accessible for non-admins.
 - Slow computations will not lock up the browser anymore. Previously it was possible that if too
   many slow computations were requested then even fast operations, like opening a project stopped
   working.
 - HTTP security and performance improvements.
 - Kite default port changed from 9000 to 2200. This does not impact you if you already have a
   `.kiterc` file with whatever port number set, it just changes the template.
 - Fixed bug where an edge might have been colored when the color by attribute was not even defined.
 - Removed not implemented relative edge weight parameter from fingerprinting operations.

### 1.5.2

 - Automated end-to-end testing - basically a robot clicking all around on a test Kite instance -
   made part of the development workflow and lots of tests added.
 - Dispersion computation made significantly faster.
 - Projects can be organized into folders now.
 - Migration to 1.5.x does not take a lot of memory anymore.
 - Summary information of how things were created is presented on the UI. For example, the formula
   used to create a derived attribute will accompany it. (No full coverage yet.)
 - Logarithmic histograms support non-positive values.
 - New parameter for CSV import operations: `Tolerate ill-formed lines`. It controls
   whether or not non-conforming lines in the csv file should be skipped silently
   or cause an error immediately.
 - Further sample vertices can be picked by clicking _"Pick"_ and then _"Next"_ in the advanced
   pick options.
 - If the user requests a visualization that's too large (and would probably kill the browser)
   we return an error instead of trying to display the large visualization.
 - Users can now import additional attributes from CSV/SQL for edges as well (until now, it was
   only possible for vertices).
 - The internal identification of LynxKite meta graph entities depended on Java's default character
   encoding which in turn depended on the terminal setting of the user starting LynxKite. This resulted
   in a LynxKite failure if a user with different settings restarted the server. Now this is fixed by
   always using UTF-8 encoding. But this will cause problems if your LynxKite instance uses something
   different (UTF-8 seems to be typical, though). If LynxKite fails with "cannot load project list"
   and you see and error in the logs starting with "Output mismatch on ...", then try to force a
   migration: `KITE_FORCED_MIGRATION=true  ./run-kite-....sh restart`. Do this only once, not for
   all restarts in the future!
 - Copy graph into segmentation operation fixed.
 - Edge attributes are included when copying visualizations to the clipboard.

### 1.5.1

 - Workflow and batch API scripts now use Groovy instead of JSON. This makes them easier to read
   and the batch API gets more flexible too.
 - Users can now configure better the stopping condition for modular clustering.
 - Improved format for the graph storage. Note that this breaks compatibility of the data directory with 1.5.0.
   Compatibility is retained with all version before 1.5. One way to fix a data directory created/touched by Kite
   1.5.0 is to delete the directory `$KITE_DATA_DIR/partitioned`.

### 1.5.0

 - Kite configuration setting `YARN_NUM_EXECUTORS` is replaced by the more general `NUM_EXECUTORS`
   which applies to the standalone spark cluster setup as well.
 - Reorganized operation categories. We hope you find them more logical.
 - The _Batch processing API_ is now ready for use. It allows you to run a sequence of operations
   from the command line. For more details see the _Batch processing API_ section in the manual.
 - Richer progress indicator.
 - LynxKite on EC2 will now always use ephemeral HDFS to store data. This data is lost if you `stop`
   or `destroy` the cluster. Use the new `s3copy` command if you want to save the data to S3.
   (The data does not have to be restored from S3 to HDFS. It will be read directly from S3.)
   This also means significant performance improvements for EC2 clusters.
 - User passwords can now be changed.
 - New operation _Metagraph_ is useful for debugging and perhaps also for demos.
 - Added an experimental tool for cleaning up old data. It is accessible as `/#/cleaner`.
 - The title and tagline on the splash page can be customized through the `KITE_TITLE` and
   `KITE_TAGLINE` variables in `.kiterc`.
 - A large number of stability and performance improvements.
 - tags.journal files will not grow large anymore.

### 1.4.4

 - Faster loading of the project list page.
 - Fixed missing CSS.

### 1.4.3

 - History editing improvements. Operations with problems (such as importing a file that no
   longer exists) can be edited now. Long histories can now be edited without problem. The
   UI has been revised a bit. (The _Validate_ button has been removed.)
 - Switching to Spark 1.4.0.
 - New operation _Copy graph into a segmentation_ can import the project as its own
   segmentation and create edges between the original vertices and
   their corresponding vertices in the segmentation.
 - Operations _Degree_, _Aggregate on neighbors_, and _Weighted aggregate on neighbors_ can
   now also make calculations directly on unique neighboring vertices (that is, regardless of the
   number of edges between the vertices).
 - For neighbor aggregations and degree the meaning of "symmetric" edges makes more sense now:
   the number of symmetric edges between A and B is now understood as
   _max(number of edgex A->B, number of edges B->A)_
 - EC2 Kite instances now listen on port 4044 (instead of 5080 before).
 - Smoke test script added: when you install a new Kite instance, you can run
     `kite_xxx/tools/daily_test.sh`
   to see if everything is set up correctly.
 - Fixed saving workflows. The save dialog didn't actually show in prod deployments.
 - Fixed a bug where we didn't close some files when we didn't need them which caused s3 lockups.
 - Appending data to an existing DB table is not supported anymore (as it's dangerous
   if done accidentally). In other words, you can only export to a DB by creating a new table.
 - Removed the _SQL dump_ option in file export operations. The only supported output format
   is CSV now.
 - Improved watchdog to detect a wider range of potential problems.
 - Fixed bug: editing the history now causes project reload.
 - Fixed a bug where vertices became frozen when attributes were visualized on them.
 - Fixed a bug where cross edges between project and segmentation could be broken for certain
   operations.

### 1.4.2

 - Improvements to the import graph workflow: somewhat less computation stages plus the
   algorithm is not sensitive anymore to vertices with millions of edges.
 - Two new attribute operations implemented: _Fill edge attribute with constant default value_
   and _Merge two edge attributes_. These do the same to edges what
   _Fill with constant default value_ and _Merge two attributes_ could do to vertices. Note that
   the latter two operations have been renamed to
   _Fill vertex attribute with constant default value_ and _Merge two vertex attributes_,
   respectively.
 - Lin's Centrality algorithm is added.

### 1.4.1

 - Fixed regression. (Segmentations opened on the wrong side.)

### 1.4.0

 - You can now omit columns when importing something from a CSV file.
 - Moderate performance improvements for graph visualization.
 - The _User's Guide_ contents are now integrated into LynxKite. Relevant help messages are
   provided through contextual popups, and the document is also available as a single page,
   ready for printing, through a new link at the bottom right.
 - New edge operation _"Merge parallel edges by attribute"_ makes it possible
   for the user to merge those parallel edges between two vertices that have the
   same value for the given edge attribute.
 - Admins can download the last server log using the link `http://<kite ip>:<kite port>/logs`.
 - When running an EC2 cluster, you cannot directly reference s3 files as before (using
   the format `s3n://AWS_ACCESS_KEY_ID:AWS_SECRET_ACCESS_KEY@bucket/path`), see the changelog
   entry below about the data file prefix notation. Instead, for EC2 cluster we automatically
   setup the prefix `S3` to point to `s3n://AWS_ACCESS_KEY_ID:AWS_SECRET_ACCESS_KEY@`. In practice
   this means that when using an EC2 cluster you need to refer to files on S3 as: `S3$bucket/path`.
 - Improved stability and graceful degradation. Not having enough memory now will only result in
   degraded performance not failures.
 - _"Create scale-free random edge bundle"_ operation added which allows one to create
   a scale free random graph.
 - One can save a sequence of operations as a workflow. The feature is accessible from the
   project history editor/viewer and saved workflows show up as a new operation category.
 - Strings visualized as icons will be matched to neutral icons (circle, square,
   triangle, hexagon, pentagon, star) if an icon with the given name does not exist.
 - _"PageRank"_ operation can now be used without weights.
 - Data files and directories can now only be accessed via a special prefix notation.
   For example, what used to be `hdfs://nameservice1:8020/user/kite/data/uploads/file` is
   now simply `UPLOAD$/file`. This enables the administrator to hide s3n passwords from
   the users; futhermore, it will be easier to move the data to another location. A new kiterc
   option `KITE_PREFIX_DEFINITIONS` can be used to provide extra prefixes (other
   than `UPLOAD$`) See the files `kiterc_template` and `prefix_definitions.txt` in directory
   `kite_???/conf` for details.
 - New aggregation method: `count distinct`
 - LynxKite pages can now be printed. Visualizations are also supported. This provides a
   method of exporting the visualization in a scalable vector graphics format.
 - Segmentation coverage is automatically calculated.
 - New vertex operation _"Centrality"_ makes it possible to count approximate harmonic
   centrality values.

### 1.3.1

 - Edges can now be colored based on string attributes as well.
 - SQL operations should be more portable now and will also work if field names contain
   special characters.
 - One can now use the newly added .kiterc option, `KITE_EXTRA_JARS`, to add JARS on the classpath
   of all LynxKite components. Most important usecase is to add JDBC drivers.
 - Multiple ways of 2D graph rendering.
 - Improved compatibility for Mozilla Firefox.
 - Show all visualized attributes as part of the legend in sampled view.

### 1.3.0

 - New vertex operation _"Add rank attribute"_ makes it possible for the user to sort by
   an attribute (of double type). This can be used to identify vertices which have the
   highest or lowest values with respect to some attributes.
 - Improved error checking for JavaScript expressions. (In "derive" operations.)
 - Fixed project history performance issue.
 - More than one type of aggregation can be selected for each attribute in one operation.
 - New _"Combine segmentations"_ operation makes it possible to create a segmentation
   by cities of residence _and_ age, for example.
 - New _"Segment by double attribute"_ and _"Segment by string attribute"_ operations
   make it possible to create a segmentation by cities of residence or age, for example.
 - New _"Create edges from co-occurrence"_ operation creates edges in the parent project
   for each pair of vertices that co-occur in a segment. If they co-occur multiple times,
   multiple parallel edges are created.
 - Visualizations can be saved into the project for easier sharing.

### 1.2.1

 - Backward compatibility for undo in pre-1.2.0 projects.

### 1.2.0

 - Graph visualizations are now cut to only show on the corresponding side. The previous
   behavior was especially disturbing when combined with map view.
 - The user registry file now has to be specified in `.kiterc` as `KITE_USERS_FILE`.
   Earlier versions used the user registry from `kite_XXX/conf/users.txt`. If you run
   LynxKite with authentication, please copy this file to a preferable location and add
   `KITE_USERS_FILE` to your `.kiterc` when upgrading.
 - Improvements in the configuration for number of cores per executor:
   - One common .kiterc option (`NUM_CORES_PER_EXECUTOR`) regardless of deployment mode
   - As a consequence, `YARN_CORES_PER_EXECUTOR` option has been removed. Please update
     .kiterc on YARN deployments by renaming `YARN_CORES_PER_EXECUTOR` to `NUM_CORES_PER_EXECUTOR`.
   - Use correcty the value of the above option internally to optimize calculations knowing
     the amount of cores available
   - In case of EC2, correctly set up this new kiterc option based on the cluster configuration
 - Fixed a bug that caused "hard" filtering to segmentations to fail.
 - Spaces in ACL lists are now ignored.
 - Error reports now go to `support@lynxanalytics.freshdesk.com` instead of
   `pizza-support@lynxanalytics.com`.
 - Previously hidden utility operations (like _"Delete vertex attribute"_) are now revealed
   on the interface. This is so that they can be accessed when editing the history.
 - Import and simple operations should now work even if there is insufficient memory to
   hold the entire graph.
 - New icons: `triangle`, `pentagon`, `star`, `sim`, `radio`.
 - File sizes are logged for import and upload. (This will be useful for troubleshooting.)
 - Operation search button. (This is the same as pressing `/`.)
 - Delimiters in load CSV operations now support standard java escapes. (Most importantly,
   you can import from a tab delimited file using `\t` as the value of the delimiter
   parameter.)
 - Project history (the list of operations that have been applied) can now be viewed and
   also edited. This is an experimental feature. Operations from earlier versions cannot be
   viewed or edited.
 - Fixed an issue with undo. The fix introduces an undo incompatibility. Operations
   from earlier versions cannot be undone after the upgrade.
 - Added a "Filter by attributes" operation. This is identical to filtering the usual way.
 - Regex filters can now be applied to string attributes. The syntax is `regex(R)` for
   example for finding strings that contain `R`. Or `regex(^Ab)` for strings that start
   with `Ab`. Or `regex((.)\1)` for strings with double letters. Etc.
 - Non-neighboring vertices are partially faded out when hovering over a vertex.
 - Fixed a leak in visualization that would gradually degrade performance in the sampled
   view.
 - In addition to scrolling, double-clicking and right double-clicking can be used now
   to zoom in and out. With Shift they adjust the thickness.
 - Upgraded to Apache Spark 1.3.0. Users need to download this and update `SPARK_HOME`
   in their `.kiterc`.
 - Fixed logout behavior on the splash page (`/`).

### 1.1.3

 - Fixed a bug with user creation.

### 1.1.2

 - Administrator users can now be created. Only administrators can create new users, and
   they have full access to all projects. Old user configuration files are incompatible with
   this change. If this is a problem, we can manually convert old user configuration files.
 - Add logout link at the bottom when authentication is enabled.

### 1.1.1

 - _"Connect vertices on attribute"_ now takes two attributes as parameters and will
   connect A to B if the "source" attribute of A matches the "destination" attribute
   of B. Set the same attribute for both parameters to get the previous behavior.
 - Fixes a bug in edge visualizations (manifested as
   "java.util.NoSuchElementException: key not found: ...")

### 1.1.0

 - Authentication related UI is hidden when authentication is disabled.
 - Position (latitude + longitude) attributes can be visualized on a map.
   (The map is generated by Google Maps, but none of the graph data is sent to Google.)
 - New edge operation "Add reversed edges" which creates a symmetric graph.
 - When a project is hard filtered results are now saved to disk. Previously they behaved
   identically to soft filters that - correctly - only compute their results on the fly.
 - Edge attributes can be visualized as colors and labels in sampled mode.
 - Discovered an issue that prevents compatibility from 1.0.0 and 1.0.1. Fortunately they were
   never marked as `stable`, so we are not making a heroic effort to maintain compatibility.
 - Visualize attributes of the type `(Double, Double)` as vertex positions.
   Such attributes can be created from two `Double` attributes with the new
   _"Vertex attributes to position"_ operation.

### 1.0.1

 - New setting in `.kiterc`: `YARN_NUM_EXECUTORS` can be used to specify the number of
   workers.
 - Added (better) workaround for https://issues.apache.org/jira/browse/SPARK-5102.
 - Select all vertices (up to 10,000) as center by setting `*` (star) as the center.
 - 3D graph visualization in concrete vertices view.

### 1.0.0

 - Adds label size as a new visualization option.
 - UI for selecting vertex attribute visualizations has changed as a preparation for adding more
   visualization options.
 - Export `Vector` type attributes as a semicolon-separated list.
 - Vertex ID is no longer displayed in the visualization by default.
   It is still accessible by setting the ID attribute as the label.
 - User management page at `/#/users`.
 - Added a check for Apache Spark version at startup. Must be 1.2.0.
 - Changed project data format to JSON. Projects from earlier versions are lost.
   Compatibility with future versions, however, is guaranteed.
 - Added error reporting option for the project list.
 - Cleared up confusion between edge graph/line graph/dual graph.
 - Started changelog.<|MERGE_RESOLUTION|>--- conflicted
+++ resolved
@@ -10,16 +10,12 @@
  - When you try to overwrite a table or view, you now get a confirmation prompt instead of an error.
  - Tab-completion for LynxKite operations works in Python command-line
    and in Jupyter notebooks.
-<<<<<<< HEAD
- - New _"Sample graph by random walks"_ operation added. It can be used to make small smart samples
-   that preserves the structure of the network to speed up model creation.
-   
-=======
  - You can now filter for position (Double, Double) attributes.
  - Added _Segment by geographical proximity_ operation to segment vertices using Shapefiles and
    coordinate vertex attributes. Can be used e.g. to segment by geo regions or points of interests.
-
->>>>>>> 1aca1974
+ - New _"Sample graph by random walks"_ operation added. It can be used to make small smart samples
+   that preserves the structure of the network to speed up model creation.
+
 ### 1.12.1
 
  - Admins can backup LynxKite project data from UI.
