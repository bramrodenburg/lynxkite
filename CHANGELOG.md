--- conflicted
+++ resolved
@@ -6,11 +6,10 @@
 
 ### master
 
-<<<<<<< HEAD
  - Precise histogram computations: so far histograms were computed using a sample of the real
    data, for performance reasons. Now the user has the option to request a computation on all
    the data.
-=======
+
 ### 1.5.3
 
  - Fixed bug where the root project directory was not accessible for non-admins.
@@ -22,7 +21,6 @@
    `.kiterc` file with whatever port number set, it just changes the template.
  - Fixed bug where an edge might have been colored when the color by attribute was not even defined.
  - Removed not implemented relative edge weight parameter from fingerprinting operations.
->>>>>>> d5093d4c
 
 ### 1.5.2
 
