<!---
Please add changes to "master". When releasing a version add a new header for that release.
-->

# Changes

### master

<<<<<<< HEAD
 - Projects can be organized into folders now.
=======
 - Workflow and batch API scripts now use Groovy instead of JSON. This makes them easier to read
   and the batch API gets more flexible too.
>>>>>>> f5873b52
 - Users can now configure better the stopping condition for modular clustering.

### 1.5.0

 - Kite configuration setting `YARN_NUM_EXECUTORS` is replaced by the more general `NUM_EXECUTORS`
   which applies to the standalone spark cluster setup as well.
 - Reorganized operation categories. We hope you find them more logical.
 - The _Batch processing API_ is now ready for use. It allows you to run a sequence of operations
   from the command line. For more details see the _Batch processing API_ section in the manual.
 - Richer progress indicator.
 - LynxKite on EC2 will now always use ephemeral HDFS to store data. This data is lost if you `stop`
   or `destroy` the cluster. Use the new `s3copy` command if you want to save the data to S3.
   (The data does not have to be restored from S3 to HDFS. It will be read directly from S3.)
   This also means significant performance improvements for EC2 clusters.
 - User passwords can now be changed.
 - New operation _Metagraph_ is useful for debugging and perhaps also for demos.
 - Added an experimental tool for cleaning up old data. It is accessible as `/#/cleaner`.
 - The title and tagline on the splash page can be customized through the `KITE_TITLE` and
   `KITE_TAGLINE` variables in `.kiterc`.
 - A large number of stability and performance improvements.
 - tags.journal files will not grow large anymore.

### 1.4.4

 - Faster loading of the project list page.
 - Fixed missing CSS.

### 1.4.3

 - History editing improvements. Operations with problems (such as importing a file that no
   longer exists) can be edited now. Long histories can now be edited without problem. The
   UI has been revised a bit. (The _Validate_ button has been removed.)
 - Switching to Spark 1.4.0.
 - New operation _Copy graph into a segmentation_ can import the project as its own
   segmentation and create edges between the original vertices and
   their corresponding vertices in the segmentation.
 - Operations _Degree_, _Aggregate on neighbors_, and _Weighted aggregate on neighbors_ can
   now also make calculations directly on unique neighboring vertices (that is, regardless of the
   number of edges between the vertices).
 - For neighbor aggregations and degree the meaning of "symmetric" edges makes more sense now:
   the number of symmetric edges between A and B is now understood as
   _max(number of edgex A->B, number of edges B->A)_
 - EC2 Kite instances now listen on port 4044 (instead of 5080 before).
 - Smoke test script added: when you install a new Kite instance, you can run
     `kite_xxx/tools/daily_test.sh`
   to see if everything is set up correctly.
 - Fixed saving workflows. The save dialog didn't actually show in prod deployments.
 - Fixed a bug where we didn't close some files when we didn't need them which caused s3 lockups.
 - Appending data to an existing DB table is not supported anymore (as it's dangerous
   if done accidentally). In other words, you can only export to a DB by creating a new table.
 - Removed the _SQL dump_ option in file export operations. The only supported output format
   is CSV now.
 - Improved watchdog to detect a wider range of potential problems.
 - Fixed bug: editing the history now causes project reload.
 - Fixed a bug where vertices became frozen when attributes were visualized on them.
 - Fixed a bug where cross edges between project and segmentation could be broken for certain
   operations.

### 1.4.2

 - Improvements to the import graph workflow: somewhat less computation stages plus the
   algorithm is not sensitive anymore to vertices with millions of edges.
 - Two new attribute operations implemented: _Fill edge attribute with constant default value_
   and _Merge two edge attributes_. These do the same to edges what
   _Fill with constant default value_ and _Merge two attributes_ could do to vertices. Note that
   the latter two operations have been renamed to
   _Fill vertex attribute with constant default value_ and _Merge two vertex attributes_,
   respectively.
 - Lin's Centrality algorithm is added.

### 1.4.1

 - Fixed regression. (Segmentations opened on the wrong side.)

### 1.4.0

 - You can now omit columns when importing something from a CSV file.
 - Moderate performance improvements for graph visualization.
 - The _User's Guide_ contents are now integrated into LynxKite. Relevant help messages are
   provided through contextual popups, and the document is also available as a single page,
   ready for printing, through a new link at the bottom right.
 - New edge operation _"Merge parallel edges by attribute"_ makes it possible
   for the user to merge those parallel edges between two vertices that have the
   same value for the given edge attribute.
 - Admins can download the last server log using the link `http://<kite ip>:<kite port>/logs`.
 - When running an EC2 cluster, you cannot directly reference s3 files as before (using
   the format `s3n://AWS_ACCESS_KEY_ID:AWS_SECRET_ACCESS_KEY@bucket/path`), see the changelog
   entry below about the data file prefix notation. Instead, for EC2 cluster we automatically
   setup the prefix `S3` to point to `s3n://AWS_ACCESS_KEY_ID:AWS_SECRET_ACCESS_KEY@`. In practice
   this means that when using an EC2 cluster you need to refer to files on S3 as: `S3$bucket/path`.
 - Improved stability and graceful degradation. Not having enough memory now will only result in
   degraded performance not failures.
 - _"Create scale-free random edge bundle"_ operation added which allows one to create
   a scale free random graph.
 - One can save a sequence of operations as a workflow. The feature is accessible from the
   project history editor/viewer and saved workflows show up as a new operation category.
 - Strings visualized as icons will be matched to neutral icons (circle, square,
   triangle, hexagon, pentagon, star) if an icon with the given name does not exist.
 - _"PageRank"_ operation can now be used without weights.
 - Data files and directories can now only be accessed via a special prefix notation.
   For example, what used to be `hdfs://nameservice1:8020/user/kite/data/uploads/file` is
   now simply `UPLOAD$/file`. This enables the administrator to hide s3n passwords from
   the users; futhermore, it will be easier to move the data to another location. A new kiterc
   option `KITE_PREFIX_DEFINITIONS` can be used to provide extra prefixes (other
   than `UPLOAD$`) See the files `kiterc_template` and `prefix_definitions.txt` in directory
   `kite_???/conf` for details.
 - New aggregation method: `count distinct`
 - LynxKite pages can now be printed. Visualizations are also supported. This provides a
   method of exporting the visualization in a scalable vector graphics format.
 - Segmentation coverage is automatically calculated.
 - New vertex operation _"Centrality"_ makes it possible to count approximate harmonic
   centrality values.

### 1.3.1

 - Edges can now be colored based on string attributes as well.
 - SQL operations should be more portable now and will also work if field names contain
   special characters.
 - One can now use the newly added .kiterc option, `KITE_EXTRA_JARS`, to add JARS on the classpath
   of all LynxKite components. Most important usecase is to add JDBC drivers.
 - Multiple ways of 2D graph rendering.
 - Improved compatibility for Mozilla Firefox.
 - Show all visualized attributes as part of the legend in sampled view.

### 1.3.0

 - New vertex operation _"Add rank attribute"_ makes it possible for the user to sort by
   an attribute (of double type). This can be used to identify vertices which have the
   highest or lowest values with respect to some attributes.
 - Improved error checking for JavaScript expressions. (In "derive" operations.)
 - Fixed project history performance issue.
 - More than one type of aggregation can be selected for each attribute in one operation.
 - New _"Combine segmentations"_ operation makes it possible to create a segmentation
   by cities of residence _and_ age, for example.
 - New _"Segment by double attribute"_ and _"Segment by string attribute"_ operations
   make it possible to create a segmentation by cities of residence or age, for example.
 - New _"Create edges from co-occurrence"_ operation creates edges in the parent project
   for each pair of vertices that co-occur in a segment. If they co-occur multiple times,
   multiple parallel edges are created.
 - Visualizations can be saved into the project for easier sharing.

### 1.2.1

 - Backward compatibility for undo in pre-1.2.0 projects.

### 1.2.0

 - Graph visualizations are now cut to only show on the corresponding side. The previous
   behavior was especially disturbing when combined with map view.
 - The user registry file now has to be specified in `.kiterc` as `KITE_USERS_FILE`.
   Earlier versions used the user registry from `kite_XXX/conf/users.txt`. If you run
   LynxKite with authentication, please copy this file to a preferable location and add
   `KITE_USERS_FILE` to your `.kiterc` when upgrading.
 - Improvements in the configuration for number of cores per executor:
   - One common .kiterc option (`NUM_CORES_PER_EXECUTOR`) regardless of deployment mode
   - As a consequence, `YARN_CORES_PER_EXECUTOR` option has been removed. Please update
     .kiterc on YARN deployments by renaming `YARN_CORES_PER_EXECUTOR` to `NUM_CORES_PER_EXECUTOR`.
   - Use correcty the value of the above option internally to optimize calculations knowing
     the amount of cores available
   - In case of EC2, correctly set up this new kiterc option based on the cluster configuration
 - Fixed a bug that caused "hard" filtering to segmentations to fail.
 - Spaces in ACL lists are now ignored.
 - Error reports now go to `support@lynxanalytics.freshdesk.com` instead of
   `pizza-support@lynxanalytics.com`.
 - Previously hidden utility operations (like _"Delete vertex attribute"_) are now revealed
   on the interface. This is so that they can be accessed when editing the history.
 - Import and simple operations should now work even if there is insufficient memory to
   hold the entire graph.
 - New icons: `triangle`, `pentagon`, `star`, `sim`, `radio`.
 - File sizes are logged for import and upload. (This will be useful for troubleshooting.)
 - Operation search button. (This is the same as pressing `/`.)
 - Delimiters in load CSV operations now support standard java escapes. (Most importantly,
   you can import from a tab delimited file using `\t` as the value of the delimiter
   parameter.)
 - Project history (the list of operations that have been applied) can now be viewed and
   also edited. This is an experimental feature. Operations from earlier versions cannot be
   viewed or edited.
 - Fixed an issue with undo. The fix introduces an undo incompatibility. Operations
   from earlier versions cannot be undone after the upgrade.
 - Added a "Filter by attributes" operation. This is identical to filtering the usual way.
 - Regex filters can now be applied to string attributes. The syntax is `regex(R)` for
   example for finding strings that contain `R`. Or `regex(^Ab)` for strings that start
   with `Ab`. Or `regex((.)\1)` for strings with double letters. Etc.
 - Non-neighboring vertices are partially faded out when hovering over a vertex.
 - Fixed a leak in visualization that would gradually degrade performance in the sampled
   view.
 - In addition to scrolling, double-clicking and right double-clicking can be used now
   to zoom in and out. With Shift they adjust the thickness.
 - Upgraded to Apache Spark 1.3.0. Users need to download this and update `SPARK_HOME`
   in their `.kiterc`.
 - Fixed logout behavior on the splash page (`/`).

### 1.1.3

 - Fixed a bug with user creation.

### 1.1.2

 - Administrator users can now be created. Only administrators can create new users, and
   they have full access to all projects. Old user configuration files are incompatible with
   this change. If this is a problem, we can manually convert old user configuration files.
 - Add logout link at the bottom when authentication is enabled.

### 1.1.1

 - _"Connect vertices on attribute"_ now takes two attributes as parameters and will
   connect A to B if the "source" attribute of A matches the "destination" attribute
   of B. Set the same attribute for both parameters to get the previous behavior.
 - Fixes a bug in edge visualizations (manifested as
   "java.util.NoSuchElementException: key not found: ...")

### 1.1.0

 - Authentication related UI is hidden when authentication is disabled.
 - Position (latitude + longitude) attributes can be visualized on a map.
   (The map is generated by Google Maps, but none of the graph data is sent to Google.)
 - New edge operation "Add reversed edges" which creates a symmetric graph.
 - When a project is hard filtered results are now saved to disk. Previously they behaved
   identically to soft filters that - correctly - only compute their results on the fly.
 - Edge attributes can be visualized as colors and labels in sampled mode.
 - Discovered an issue that prevents compatibility from 1.0.0 and 1.0.1. Fortunately they were
   never marked as `stable`, so we are not making a heroic effort to maintain compatibility.
 - Visualize attributes of the type `(Double, Double)` as vertex positions.
   Such attributes can be created from two `Double` attributes with the new
   _"Vertex attributes to position"_ operation.

### 1.0.1

 - New setting in `.kiterc`: `YARN_NUM_EXECUTORS` can be used to specify the number of
   workers.
 - Added (better) workaround for https://issues.apache.org/jira/browse/SPARK-5102.
 - Select all vertices (up to 10,000) as center by setting `*` (star) as the center.
 - 3D graph visualization in concrete vertices view.

### 1.0.0

 - Adds label size as a new visualization option.
 - UI for selecting vertex attribute visualizations has changed as a preparation for adding more
   visualization options.
 - Export `Vector` type attributes as a semicolon-separated list.
 - Vertex ID is no longer displayed in the visualization by default.
   It is still accessible by setting the ID attribute as the label.
 - User management page at `/#/users`.
 - Added a check for Apache Spark version at startup. Must be 1.2.0.
 - Changed project data format to JSON. Projects from earlier versions are lost.
   Compatibility with future versions, however, is guaranteed.
 - Added error reporting option for the project list.
 - Cleared up confusion between edge graph/line graph/dual graph.
 - Started changelog.<|MERGE_RESOLUTION|>--- conflicted
+++ resolved
@@ -6,12 +6,9 @@
 
 ### master
 
-<<<<<<< HEAD
  - Projects can be organized into folders now.
-=======
  - Workflow and batch API scripts now use Groovy instead of JSON. This makes them easier to read
    and the batch API gets more flexible too.
->>>>>>> f5873b52
  - Users can now configure better the stopping condition for modular clustering.
 
 ### 1.5.0
