--- conflicted
+++ resolved
@@ -5,19 +5,17 @@
 # Changes
 
 ### master
-<<<<<<< HEAD
+
 - Global SQL-box has been added.
-=======
-- Global SQL-box added
->>>>>>> 848538db
 - New option has been added in bucketed view: relative edge density.
 - New operation "Find vertex coloring" has been added. 
+
 ### 1.7.5
+
  - Improve speed and stability of the project history editor
  - Easier to find data export button
  - Table import wizard: added tab stops and removed highlight flickering
  - Hide ACL settings in single-user instances
-
  - New aggregator: `median`.
 
 ### 1.7.4
