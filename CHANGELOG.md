--- conflicted
+++ resolved
@@ -10,12 +10,9 @@
  - When you try to overwrite a table or view, you now get a confirmation prompt instead of an error.
  - Tab-completion for LynxKite operations works in Python command-line
    and in Jupyter notebooks.
-<<<<<<< HEAD
+ - You can now filter for position (Double, Double) attributes.
  - Added _Segment by geographical proximity_ operation to segment vertices using Shapefiles and
    coordinate vertex attributes. Can be used e.g. to segment by geo regions or points of interests.
-=======
- - You can now filter for position (Double, Double) attributes.
->>>>>>> 51c5f492
 
 ### 1.12.1
 
