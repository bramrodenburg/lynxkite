--- conflicted
+++ resolved
@@ -12,13 +12,10 @@
  - New parameter for CSV import operations: `Tolerate ill-formed lines`. It controls
    whether or not non-conforming lines in the csv file should be skipped silently
    or cause an error immediately.
-<<<<<<< HEAD
  - If the user requests a visualization that's too large (and would probably kill the browser)
    we return an error instead of trying to display the large visualization.
-=======
  - Users can now import additional attributes from CSV/SQL for edges as well (until now, it was
    only possible for vertices).
->>>>>>> c8d6bee0
 
 ### 1.5.1
 
