--- conflicted
+++ resolved
@@ -7,11 +7,8 @@
 ### master
 
  - Administrators can now restart LynxKite from the user menu.
-<<<<<<< HEAD
  - String attributes now support lexicographic filtering
-=======
  - Improved layout in graph visualizations.
->>>>>>> a9c5bfa1
 
 ### 2.2.1
 
