--- conflicted
+++ resolved
@@ -6,14 +6,11 @@
 
 ### master
 
-<<<<<<< HEAD
  - Select all vertices (up to 10,000) as center by setting "*" as the center.
  - 3D graph visualization in concrete vertices view.
-=======
  - Export `Vector` type attributes as a semicolon-separated list.
  - Vertex ID is no longer displayed in the visualization by default.
    It is still accessible by setting the ID attribute as the label.
->>>>>>> b57754e1
  - User management page at `/#/users`.
  - Added a check for Apache Spark version at startup. Must be 1.2.0.
  - Changed project data format to JSON. Projects from earlier versions are lost.
