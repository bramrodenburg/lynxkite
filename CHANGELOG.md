--- conflicted
+++ resolved
@@ -8,12 +8,9 @@
 
  - If you copied some boxes into a YAML file, you can now drag-and-drop this file
    to a workspace to insert those boxes.
-<<<<<<< HEAD
  - New `kiterc` configuration options to allow public access LynxKite instances.
-=======
  - Added _"Embed vertices"_, _"Embed with t-SNE"_, and _"Import well-known graph dataset"_
    operations. They require PyTorch Geometric to be installed.
->>>>>>> ebd9c6e8
 
 ### 3.0.2
 
