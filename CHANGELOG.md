--- conflicted
+++ resolved
@@ -6,14 +6,11 @@
 
 ### master
 
-<<<<<<< HEAD
  - You can use Ammonite (https://lihaoyi.github.io/Ammonite/#Ammonite-REPL) to interact with a
    running Kite via a Scala interpreter. Among others, this allows one to use sparkSQL for
    arbitrary data processing tasks using the computation resources held by Kite. For details on
    how to set this up, see `conf/kiterc_template`.
-=======
  - Added a new operation to compute the shortest path from a given set of vertices.
->>>>>>> 7feb44af
 
 ### 1.5.6
 
