<!---
Please add changes to "master", preferably ordered by their significance. (Most significant on top.)
-->

# Changes

### master

### 1.12.0

 - Restore Hive support. (It was unintentionally disabled with the Spark upgrade in
   LynxKite 1.11.0.)
 - Remote API works on PizzaKite now.
 - Added a table and column explorer to the SQL box. Click on the "Tables" button in the SQL
   box to give it a try!
 - Upgraded to _Apache Spark 2.1.0_.
 - You can assign icons to attributes/segmentations/scalars. (As suggested by Marton Szel. :+1:)
 - New _"Copy scalar from other project"_ operation added. For example it can be used to take a model which
   was trained in an other project.
 - Clicking on a table or view scrolls to the global SQL box and executes the
   `select *` query on it.
 - You can submit SQL queries with Ctrl-Enter.
 - New Remote API methods: `project.copy()`, `project.global_table_name()`,
   `project.vertices_table()`, `project.edges_table()`.
<<<<<<< HEAD
 - Added _Lookup Region_ operation for finding locations inside shapefiles.
=======
 - Spark Monitor doesn't send alarm in case of long-running tasks.
>>>>>>> bd7a0bee

Ecosystem:
 - Replace `run_task.sh` and `show_target.sh` with a new unified `tasks.sh`.
 - Renamed from "Lynx Data Automation Framework" to "Lynx Enterprise".

### 1.11.0

LynxKite:

 - Upgraded to _Apache Spark 2.0.2_.
 - The Spark 2.x upgrade involved migration to the new Spark machine learning API. This will have
   a positive impact in the long run, but for now the effects are:
    - _Logistic regression_ in the _"Predict from vertex attributes"_ operation becomes a binary
      classifier.
    - _"Train a k-means clustering model"_ no longer automatically scales the selected attributes.
      This is actually helpful if the attributes are on the same scale already, but otherwise you
      need to manually scale them now.
    - Previously trained k-means models will give wrong results because scaling has been removed.
      You will have to train new models.
 - Fixed all reported bugs in the new project UI.
 - Vertex and edge ID attribute values are only optionally unique in "_Import vertex attributes_"
   and "_Import edge attributes_" operations.
 - New "_Split Edges_" operation added. It can be used to create multiple copies of the same edge,
   based on a repetition attribute.
 - "_Derive vertex attribute_" and "_Derive edge attribute_" operations can be evaluated on all
   vertices / edges using undefined input attribute values.
 - "_Derive vertex attribute_" and "_Derive edge attribute_" operations can return vectors of
   doubles or vectors of strings.

### 1.10.0

LynxKite:

 - More compact UI for scalars and attributes.
 - Fill full width if only one project is open.
 - New _"Count most common"_ local aggregator added.
 - Scalable _"Count distinct"_ and _"Most common"_ aggregators.
 - PageRank and Centrality algorithms have an edge direction parameter.

### 1.9.6

LynxKite:

 - Performance and scalability improvements for aggregating operations.
 - Cleaner cleaner UI. (The UI for cleaning up old data files to recover storage space.
   Apologies for the pun.)
 - SQL boxes now persist their query history into the browser's local storage.
 - SQL box has _"Show more"_ button to easily look at more results.
 - Assorted UI fixes.
 - Views can now be edited. Views and tables exported from the global sql box can also be edited.
 - Scalable approximate embeddedness operation added.
 - Scalable approximate clustering coefficient operation added.
 - History view can now generate Python code. (Useful for ecosystem task authors.)
 - Various visualization limits (such as the maximum 10,000 edges) can be adjusted with the
     `KITE_DRAWING_OVERALL` setting (default 10,000) and its more fine-grained companions.
 - Scalability improvement for Merge vertices and Import segmentation operations.
 - New _"Grow segmentation"_ operation added.

Ecosystem:

 - Chronomaster user interface can tell you about past and future tasks.
 - Flexible date template strings.
 - Task repetition is now specified in calendar-supporting Cron format instead of fixed-length time
   intervals.
 - Segmentations and attribute histograms in Python Remote API.

### 1.9.5.4

Ecosystem:

 - Extra date template strings `{to,yester}day_{yyyy,mm,dd}`.
 - Fix Chronomaster metrics reporting when `num_workers` is greater than one.
 - Work around Scala 2.10 reflection thread safety issue. (SI-6240)

### 1.9.5.3

Ecosystem:

 - Add extra date template strings, like `yesterday_minus_1month_mm_str`.

### 1.9.5.2

Fixes a bug in the HDFS transfer performance improvement in 1.9.5.1.

### 1.9.5.1

Cherry-pick release with just the changes below.

Ecosystem:

 - Much improved `TransferTask` performance for HDFS to HDFS copy. (Up to 20 times faster in some
   cases.)
 - `count` feature in `helper.sh` to help with verification testing.
 - Correct Graphite configuration for Spark executors to avoid massive error logging and collect
   more detailed performance data.

### 1.9.5

 - Relax the Luigi API Python version requirement from 3.5+ to 3.4+.

### 1.9.4

LynxKite:

 - SQL boxes can now show as many rows as you like.
 - History page performance significantly improved.
 - SQL box on the project browser can be opened more intuitively.
 - User passwords and admin status can be changed from the UI by administrators.
 - LDAP authentication.

Ecosystem:

 - Node-level monitoring.
 - Flexible transfers, including to secured HDFS clusters.
 - Support for unusual DB2 features.
 - `no_repeat` option added to Chronomaster configuration.
 - Tasks can be constrained to time windows.
 - New Luigi task types for creating tables and projects.

### 1.9.3

 - Assorted ecosystem bugfixes and improvements
 - Dockerless installation option :(
 - New operation _"Enumerate triangles"_ has been created.

### 1.9.2

 - New operation _"Triadic closure"_ has been created.
 - New operation _"Create snowball sample"_ has been created.
 - Internal watchdog in ecosystem mode.

### 1.9.1

 - Fix startup script to support RHEL 6.
 - A new machine learning operations category is created and added to the toolbox.
 - SQL-related bug fixes.

### 1.9.0

 - Global SQL-box has been added.
 - Views have been added to avoid expensive serialization to tables when it is not required.
 - Import options are now stored for each table and can be reused via "Edit import" button
 - New operation _"Hash vertex attribute"_ has been added.
 - Discarded projects and tables are moved to _Trash_ instead of immediate permanent deletion.
 - JDBC import can now use `VARCHAR` columns as partitioning keys. For small tables the key can even
   be omitted.
 - New operations _"Train a Logistic regression model"_, _"Classify with a model"_, _"Train a k-means
   clustering model"_, and _"Reduce vertex attributes to two dimensions"_ have been added.
 - Statistics are displayed on the linear regression models.

### 1.8.0

 - Major performance and scalability improvements.
 - New option has been added in bucketed view: relative edge density.
 - New operation _"Find vertex coloring"_ has been added.
 - Add search box to built-in help.
 - Experimental feature: LynxKite can be used from [Jupyter](http://jupyter.org) (IPython Notebook).

### 1.7.5

 - Improve speed and stability of the project history editor
 - Easier to find data export button
 - Table import wizard: added tab stops and removed highlight flickering
 - Hide ACL settings in single-user instances
 - New aggregator: `median`.

### 1.7.4

 - Prefix-based user access control can be specified in the prefix definitions file.
 - emr.sh: support setting up LynxKite in an Amazon VPC.
 - Numeric fields in CSV files can be imported to LynxKite with the right types.
 - When importing edges for existing vertices, you can now join by non-string attributes too.
 - Fixed batch scripting issue with `lynx.loadProject()`.
 - Bottom links are moved to a popup.
 - Support for Kerberos-secured clusters.
 - Attribute filter `*` added to match all defined values. This can be used e.g. to remove
   vertices with no location from a map visualization.
 - Stability improvements regarding edge loading and handling graphs with large degree vertices.
 - SQL query results can be saved as segmentations.
 - Prettier project history editor.

### 1.7.3

 - New configuration option: `KITE_INSTANCE` added; this should be a string identifying the
   instance (e.g., MyClient). It is strongly recommended that you set it at installation: it
   will be used to identity the cluster in logs.
 - Changes in vertex and edge count after an operation are reported on the UI.
 - Fixed data export in Amazon EMR.
 - Fixed _Import JDBC table_ button.
 - `emr.sh` can now handle non-default region.

### 1.7.2

 - SQL query results can be sorted by clicking the column headers.
 - Fixed visualization save/restore, now for real, we promise.
 - When visualizing two graphs, a separating line is displayed between them.

### 1.7.1

 - History can be accessed even if some operations no longer exist. (1.7.0 removed all classical
   import operation, so this is an important fix.)
 - Improve scalability and performance of the Centrality algorithm family.
 - Fixed saved visualizations, which were broken in 1.7.0.
 - LynxKite log directory can now be configured. (`KITE_LOG_DIR`)
 - All attribute types are now accessible through the SQL interface. Types not supported by SQL will
   be presented as strings.
 - Improved security: JSON queries are only accepted with the `X-Requested-With: XMLHttpRequest`
   header.
 - Compressed files can be uploaded and handled as if they were not compressed. (Supported
   extensions are `.gz`, `.bz2`, `.lzo`, and `.snappy`. Compressed files accessed from HDFS were
   always supported.)
 - Improved error messages and documentation.
 - Case insensitive project search.
 - New operation, _Internal edge ID as attribute_.

### 1.7.0

 - Major changes to importing and exporting data. We introduce the concept of tables to improve
   clarity and performance when working with external data.

   Projects no longer depend on the input files. (They can be deleted after importing.) It becomes
   easier to share raw data between projects. We have fewer operations (just _Import vertices from
   table_ instead of _Import vertices from CSV files_ and _Import vertices from database_), but
   support more formats (JSON, Parquet and ORC are added) with a unified interface. We
   also support direct import from Hive.

   Tables are built on Apache Spark DataFrames. As a result, you can run SQL queries on graphs. (See
   the SQL section at the bottom of a project.) Plus DataFrame-based data manipulation is now
   possible from Groovy scripts.

   Export operations are gone. Data can be exported in various formats through the SQL interface.
   SQL results can also be saved as tables and re-imported as parts of a project.

   For more details about the new features see the documentation.
 - Default home directory is moved under the 'Users' folder.
 - Root folder is default readable by everyone and writable by only admin users for
   bare new Kite installations.
 - Edges and segmentation links can now also be accessed as DataFrames from batch scripts.
 - New _Derive scalar_ operation.
 - Possible to create visualizations with lighter Google Maps as a background thanks to
   adjustable map filters.
 - Upgrade to Hadoop 2 in our default Amazon EC2 setup.
 - Remove support of Hadoop 1.
 - Introduce `tools/emr.sh` which starts up an Amazon Elastic MapReduce cluster. This is
   now the recommended way to run Kite clusters on Amazon.
 - Introduce operation _Copy edges to base project_.
 - `emr.sh` can now invoke groovy scripts on a remote cluster.
 - Introduce explicit machine learning models. Create them with the _Train linear regression model_
   operation and use them for predictions with _Predict from model_.
 - Added a new centrality measure, the _average distance_.
 - The _Convert vertices into edges_ operation has been removed. The same functionality is now
   available via tables. You can simply import the `vertices` table of one project as edges in
   another project.

### 1.6.1.2

 - Fixed edge attribute import.

### 1.6.1.1

 - Fixed a critical performance regression with derived attributes.
 - Fixed issues with _Predict vertex attribute_ operation.
 - Switched `spark.io.compression.codec` from `snappy` to `lz4`.
 - Added extra logging for health check failures.

### 1.6.1

 - Fixed critical bugs with importing files.
 - Upgraded to Apache Spark 1.6.0.
 - Project directories now have access control (can be private or public), just like projects.
 - Operation _Modular clustering_ stops crashing.
 - The project browser now remembers the last directory you browsed.
 - `run-kite.sh start` now waits for the web server to be initialized - previously it returned
   immediately after starting the initialization process. This may take minutes on
   certain instances, but at least you know when the server is ready.
 - A home folder is created for every user automatically. Every user has exclusive read and write
   access to his own home folder by default.
 - The JavaScript code can now access scalars.
 - If an attribute has already been calculated, a small checkmark indicates this.
 - Fixed critical bug with batch workflows.

### 1.6.0

 - One can now run batch workflows on a running Kite using Ammonite. Just SSH into the ammonite port
   and do `batch.runScript(...)`. See Ammonite's welcome message for details.
 - Fingerprinting between project and segmentation made more general: it can now add new
   connections, not only select from existing ones.
 - Reintroduced project search on the project selector UI.
 - Added the _Predict vertex attribute_ operation to offer some simple machine learning tools.
 - Significantly reduced chance of out of memory errors in LynxKite. (We do not require anymore
   that any spark data partition has to fit in memory.)
 - Long attributes can no longer be referenced in derived attributes. This is to avoid the
   surprising rounding that JavaScript performs on them. The attributes have to be converted to
   strings or doubles first.
 - Created new operations _Add random vertex attribute_ and _Add random edge attribute_. You can
   specify the desired distribution (normal or uniform). These new operations obsolete _Add gaussian
   vertex attribute_, which is no longer accessible from the operations menu.
 - New operations to support finding co-locations: _Sample edges from co-occurrence_,
   _Segment by event sequence_.
 - Enable creating segmentations on top of other segmentations.
 - Batch scripts can now access projects and files as Apache Spark DataFrames and run SQL queries
   on them.
 - Workflows and batch scripts can run workflows.
 - Added new operation: _Pull segmentation one level up_.
 - Improved center picker experience.

### 1.5.8

 - Fixed a critical issue with health checking.

### 1.5.7

 - New aggregator added for all non-global aggregation operations: you can collect all unique
   values into a set.
 - A new operation _Split vertices_ was added. It can be used to create multiple copies
   of the same vertex, based on a 'count' attribute.
 - You can use Ammonite (https://lihaoyi.github.io/Ammonite/#Ammonite-REPL) to interact with a
   running Kite via a Scala interpreter. Among others, this allows one to use sparkSQL for
   arbitrary data processing tasks using the computation resources held by Kite. For details on
   how to set this up, see `conf/kiterc_template`.
 - Added the _Shortest path_ operation for computing the shortest path from a given set of vertices.
 - Added the _Copy edges to segmentation_ operation for translating the edges of the base project
   into a segmentation.
 - Added _Import segmentation_ operations.
 - _Merge vertices by attribute_ will no longer discard segmentations.
 - Added _Segment by interval_ operation.
 - Until now we replaced spaces with underscores in project names and did the reverse when
   displaying them. We now stop doing this to avoid some inconsistencies. (Feel free to use either
   underscores or spaces in project names. Both work fine.)
 - Add possibility to edit workflows.
 - Show the number of edges that will be created before executing the _Created edges from co-occurrence_
   operation.

### 1.5.6

 - Upgraded to Spark 1.5.1.

### 1.5.5

 - Fixed memory issue with history requests.

### 1.5.4

 - Operations _Export edge attributes to file_ and _Export segmentation to file_ now support
   vertex attribute parameters with which the user can specify how the vertices connected by
   the edges will be identified in the output file.
 - Precise histogram computations: so far histograms were computed using a sample of the real
   data, for performance reasons. Now the user has the option to request a computation on all
   the data.

### 1.5.3

 - Fixed bug where the root project directory was not accessible for non-admins.
 - Slow computations will not lock up the browser anymore. Previously it was possible that if too
   many slow computations were requested then even fast operations, like opening a project stopped
   working.
 - HTTP security and performance improvements.
 - Kite default port changed from 9000 to 2200. This does not impact you if you already have a
   `.kiterc` file with whatever port number set, it just changes the template.
 - Fixed bug where an edge might have been colored when the color by attribute was not even defined.
 - Removed not implemented relative edge weight parameter from fingerprinting operations.

### 1.5.2

 - Automated end-to-end testing - basically a robot clicking all around on a test Kite instance -
   made part of the development workflow and lots of tests added.
 - Dispersion computation made significantly faster.
 - Projects can be organized into folders now.
 - Migration to 1.5.x does not take a lot of memory anymore.
 - Summary information of how things were created is presented on the UI. For example, the formula
   used to create a derived attribute will accompany it. (No full coverage yet.)
 - Logarithmic histograms support non-positive values.
 - New parameter for CSV import operations: `Tolerate ill-formed lines`. It controls
   whether or not non-conforming lines in the csv file should be skipped silently
   or cause an error immediately.
 - Further sample vertices can be picked by clicking _"Pick"_ and then _"Next"_ in the advanced
   pick options.
 - If the user requests a visualization that's too large (and would probably kill the browser)
   we return an error instead of trying to display the large visualization.
 - Users can now import additional attributes from CSV/SQL for edges as well (until now, it was
   only possible for vertices).
 - The internal identification of LynxKite meta graph entities depended on Java's default character
   encoding which in turn depended on the terminal setting of the user starting LynxKite. This resulted
   in a LynxKite failure if a user with different settings restarted the server. Now this is fixed by
   always using UTF-8 encoding. But this will cause problems if your LynxKite instance uses something
   different (UTF-8 seems to be typical, though). If LynxKite fails with "cannot load project list"
   and you see and error in the logs starting with "Output mismatch on ...", then try to force a
   migration: `KITE_FORCED_MIGRATION=true  ./run-kite-....sh restart`. Do this only once, not for
   all restarts in the future!
 - Copy graph into segmentation operation fixed.
 - Edge attributes are included when copying visualizations to the clipboard.

### 1.5.1

 - Workflow and batch API scripts now use Groovy instead of JSON. This makes them easier to read
   and the batch API gets more flexible too.
 - Users can now configure better the stopping condition for modular clustering.
 - Improved format for the graph storage. Note that this breaks compatibility of the data directory with 1.5.0.
   Compatibility is retained with all version before 1.5. One way to fix a data directory created/touched by Kite
   1.5.0 is to delete the directory `$KITE_DATA_DIR/partitioned`.

### 1.5.0

 - Kite configuration setting `YARN_NUM_EXECUTORS` is replaced by the more general `NUM_EXECUTORS`
   which applies to the standalone spark cluster setup as well.
 - Reorganized operation categories. We hope you find them more logical.
 - The _Batch processing API_ is now ready for use. It allows you to run a sequence of operations
   from the command line. For more details see the _Batch processing API_ section in the manual.
 - Richer progress indicator.
 - LynxKite on EC2 will now always use ephemeral HDFS to store data. This data is lost if you `stop`
   or `destroy` the cluster. Use the new `s3copy` command if you want to save the data to S3.
   (The data does not have to be restored from S3 to HDFS. It will be read directly from S3.)
   This also means significant performance improvements for EC2 clusters.
 - User passwords can now be changed.
 - New operation _Metagraph_ is useful for debugging and perhaps also for demos.
 - Added an experimental tool for cleaning up old data. It is accessible as `/#/cleaner`.
 - The title and tagline on the splash page can be customized through the `KITE_TITLE` and
   `KITE_TAGLINE` variables in `.kiterc`.
 - A large number of stability and performance improvements.
 - tags.journal files will not grow large anymore.

### 1.4.4

 - Faster loading of the project list page.
 - Fixed missing CSS.

### 1.4.3

 - History editing improvements. Operations with problems (such as importing a file that no
   longer exists) can be edited now. Long histories can now be edited without problem. The
   UI has been revised a bit. (The _Validate_ button has been removed.)
 - Switching to Spark 1.4.0.
 - New operation _Copy graph into a segmentation_ can import the project as its own
   segmentation and create edges between the original vertices and
   their corresponding vertices in the segmentation.
 - Operations _Degree_, _Aggregate on neighbors_, and _Weighted aggregate on neighbors_ can
   now also make calculations directly on unique neighboring vertices (that is, regardless of the
   number of edges between the vertices).
 - For neighbor aggregations and degree the meaning of "symmetric" edges makes more sense now:
   the number of symmetric edges between A and B is now understood as
   _max(number of edgex A->B, number of edges B->A)_
 - EC2 Kite instances now listen on port 4044 (instead of 5080 before).
 - Smoke test script added: when you install a new Kite instance, you can run
     `kite_xxx/tools/daily_test.sh`
   to see if everything is set up correctly.
 - Fixed saving workflows. The save dialog didn't actually show in prod deployments.
 - Fixed a bug where we didn't close some files when we didn't need them which caused s3 lockups.
 - Appending data to an existing DB table is not supported anymore (as it's dangerous
   if done accidentally). In other words, you can only export to a DB by creating a new table.
 - Removed the _SQL dump_ option in file export operations. The only supported output format
   is CSV now.
 - Improved watchdog to detect a wider range of potential problems.
 - Fixed bug: editing the history now causes project reload.
 - Fixed a bug where vertices became frozen when attributes were visualized on them.
 - Fixed a bug where cross edges between project and segmentation could be broken for certain
   operations.

### 1.4.2

 - Improvements to the import graph workflow: somewhat less computation stages plus the
   algorithm is not sensitive anymore to vertices with millions of edges.
 - Two new attribute operations implemented: _Fill edge attribute with constant default value_
   and _Merge two edge attributes_. These do the same to edges what
   _Fill with constant default value_ and _Merge two attributes_ could do to vertices. Note that
   the latter two operations have been renamed to
   _Fill vertex attribute with constant default value_ and _Merge two vertex attributes_,
   respectively.
 - Lin's Centrality algorithm is added.

### 1.4.1

 - Fixed regression. (Segmentations opened on the wrong side.)

### 1.4.0

 - You can now omit columns when importing something from a CSV file.
 - Moderate performance improvements for graph visualization.
 - The _User's Guide_ contents are now integrated into LynxKite. Relevant help messages are
   provided through contextual popups, and the document is also available as a single page,
   ready for printing, through a new link at the bottom right.
 - New edge operation _"Merge parallel edges by attribute"_ makes it possible
   for the user to merge those parallel edges between two vertices that have the
   same value for the given edge attribute.
 - Admins can download the last server log using the link `http://<kite ip>:<kite port>/logs`.
 - When running an EC2 cluster, you cannot directly reference s3 files as before (using
   the format `s3n://AWS_ACCESS_KEY_ID:AWS_SECRET_ACCESS_KEY@bucket/path`), see the changelog
   entry below about the data file prefix notation. Instead, for EC2 cluster we automatically
   setup the prefix `S3` to point to `s3n://AWS_ACCESS_KEY_ID:AWS_SECRET_ACCESS_KEY@`. In practice
   this means that when using an EC2 cluster you need to refer to files on S3 as: `S3$bucket/path`.
 - Improved stability and graceful degradation. Not having enough memory now will only result in
   degraded performance not failures.
 - _"Create scale-free random edge bundle"_ operation added which allows one to create
   a scale free random graph.
 - One can save a sequence of operations as a workflow. The feature is accessible from the
   project history editor/viewer and saved workflows show up as a new operation category.
 - Strings visualized as icons will be matched to neutral icons (circle, square,
   triangle, hexagon, pentagon, star) if an icon with the given name does not exist.
 - _"PageRank"_ operation can now be used without weights.
 - Data files and directories can now only be accessed via a special prefix notation.
   For example, what used to be `hdfs://nameservice1:8020/user/kite/data/uploads/file` is
   now simply `UPLOAD$/file`. This enables the administrator to hide s3n passwords from
   the users; futhermore, it will be easier to move the data to another location. A new kiterc
   option `KITE_PREFIX_DEFINITIONS` can be used to provide extra prefixes (other
   than `UPLOAD$`) See the files `kiterc_template` and `prefix_definitions.txt` in directory
   `kite_???/conf` for details.
 - New aggregation method: `count distinct`
 - LynxKite pages can now be printed. Visualizations are also supported. This provides a
   method of exporting the visualization in a scalable vector graphics format.
 - Segmentation coverage is automatically calculated.
 - New vertex operation _"Centrality"_ makes it possible to count approximate harmonic
   centrality values.

### 1.3.1

 - Edges can now be colored based on string attributes as well.
 - SQL operations should be more portable now and will also work if field names contain
   special characters.
 - One can now use the newly added .kiterc option, `KITE_EXTRA_JARS`, to add JARS on the classpath
   of all LynxKite components. Most important usecase is to add JDBC drivers.
 - Multiple ways of 2D graph rendering.
 - Improved compatibility for Mozilla Firefox.
 - Show all visualized attributes as part of the legend in sampled view.

### 1.3.0

 - New vertex operation _"Add rank attribute"_ makes it possible for the user to sort by
   an attribute (of double type). This can be used to identify vertices which have the
   highest or lowest values with respect to some attributes.
 - Improved error checking for JavaScript expressions. (In "derive" operations.)
 - Fixed project history performance issue.
 - More than one type of aggregation can be selected for each attribute in one operation.
 - New _"Combine segmentations"_ operation makes it possible to create a segmentation
   by cities of residence _and_ age, for example.
 - New _"Segment by double attribute"_ and _"Segment by string attribute"_ operations
   make it possible to create a segmentation by cities of residence or age, for example.
 - New _"Create edges from co-occurrence"_ operation creates edges in the parent project
   for each pair of vertices that co-occur in a segment. If they co-occur multiple times,
   multiple parallel edges are created.
 - Visualizations can be saved into the project for easier sharing.

### 1.2.1

 - Backward compatibility for undo in pre-1.2.0 projects.

### 1.2.0

 - Graph visualizations are now cut to only show on the corresponding side. The previous
   behavior was especially disturbing when combined with map view.
 - The user registry file now has to be specified in `.kiterc` as `KITE_USERS_FILE`.
   Earlier versions used the user registry from `kite_XXX/conf/users.txt`. If you run
   LynxKite with authentication, please copy this file to a preferable location and add
   `KITE_USERS_FILE` to your `.kiterc` when upgrading.
 - Improvements in the configuration for number of cores per executor:
   - One common .kiterc option (`NUM_CORES_PER_EXECUTOR`) regardless of deployment mode
   - As a consequence, `YARN_CORES_PER_EXECUTOR` option has been removed. Please update
     .kiterc on YARN deployments by renaming `YARN_CORES_PER_EXECUTOR` to `NUM_CORES_PER_EXECUTOR`.
   - Use correcty the value of the above option internally to optimize calculations knowing
     the amount of cores available
   - In case of EC2, correctly set up this new kiterc option based on the cluster configuration
 - Fixed a bug that caused "hard" filtering to segmentations to fail.
 - Spaces in ACL lists are now ignored.
 - Error reports now go to `support@lynxanalytics.freshdesk.com` instead of
   `pizza-support@lynxanalytics.com`.
 - Previously hidden utility operations (like _"Delete vertex attribute"_) are now revealed
   on the interface. This is so that they can be accessed when editing the history.
 - Import and simple operations should now work even if there is insufficient memory to
   hold the entire graph.
 - New icons: `triangle`, `pentagon`, `star`, `sim`, `radio`.
 - File sizes are logged for import and upload. (This will be useful for troubleshooting.)
 - Operation search button. (This is the same as pressing `/`.)
 - Delimiters in load CSV operations now support standard java escapes. (Most importantly,
   you can import from a tab delimited file using `\t` as the value of the delimiter
   parameter.)
 - Project history (the list of operations that have been applied) can now be viewed and
   also edited. This is an experimental feature. Operations from earlier versions cannot be
   viewed or edited.
 - Fixed an issue with undo. The fix introduces an undo incompatibility. Operations
   from earlier versions cannot be undone after the upgrade.
 - Added a "Filter by attributes" operation. This is identical to filtering the usual way.
 - Regex filters can now be applied to string attributes. The syntax is `regex(R)` for
   example for finding strings that contain `R`. Or `regex(^Ab)` for strings that start
   with `Ab`. Or `regex((.)\1)` for strings with double letters. Etc.
 - Non-neighboring vertices are partially faded out when hovering over a vertex.
 - Fixed a leak in visualization that would gradually degrade performance in the sampled
   view.
 - In addition to scrolling, double-clicking and right double-clicking can be used now
   to zoom in and out. With Shift they adjust the thickness.
 - Upgraded to Apache Spark 1.3.0. Users need to download this and update `SPARK_HOME`
   in their `.kiterc`.
 - Fixed logout behavior on the splash page (`/`).

### 1.1.3

 - Fixed a bug with user creation.

### 1.1.2

 - Administrator users can now be created. Only administrators can create new users, and
   they have full access to all projects. Old user configuration files are incompatible with
   this change. If this is a problem, we can manually convert old user configuration files.
 - Add logout link at the bottom when authentication is enabled.

### 1.1.1

 - _"Connect vertices on attribute"_ now takes two attributes as parameters and will
   connect A to B if the "source" attribute of A matches the "destination" attribute
   of B. Set the same attribute for both parameters to get the previous behavior.
 - Fixes a bug in edge visualizations (manifested as
   "java.util.NoSuchElementException: key not found: ...")

### 1.1.0

 - Authentication related UI is hidden when authentication is disabled.
 - Position (latitude + longitude) attributes can be visualized on a map.
   (The map is generated by Google Maps, but none of the graph data is sent to Google.)
 - New edge operation "Add reversed edges" which creates a symmetric graph.
 - When a project is hard filtered results are now saved to disk. Previously they behaved
   identically to soft filters that - correctly - only compute their results on the fly.
 - Edge attributes can be visualized as colors and labels in sampled mode.
 - Discovered an issue that prevents compatibility from 1.0.0 and 1.0.1. Fortunately they were
   never marked as `stable`, so we are not making a heroic effort to maintain compatibility.
 - Visualize attributes of the type `(Double, Double)` as vertex positions.
   Such attributes can be created from two `Double` attributes with the new
   _"Vertex attributes to position"_ operation.

### 1.0.1

 - New setting in `.kiterc`: `YARN_NUM_EXECUTORS` can be used to specify the number of
   workers.
 - Added (better) workaround for https://issues.apache.org/jira/browse/SPARK-5102.
 - Select all vertices (up to 10,000) as center by setting `*` (star) as the center.
 - 3D graph visualization in concrete vertices view.

### 1.0.0

 - Adds label size as a new visualization option.
 - UI for selecting vertex attribute visualizations has changed as a preparation for adding more
   visualization options.
 - Export `Vector` type attributes as a semicolon-separated list.
 - Vertex ID is no longer displayed in the visualization by default.
   It is still accessible by setting the ID attribute as the label.
 - User management page at `/#/users`.
 - Added a check for Apache Spark version at startup. Must be 1.2.0.
 - Changed project data format to JSON. Projects from earlier versions are lost.
   Compatibility with future versions, however, is guaranteed.
 - Added error reporting option for the project list.
 - Cleared up confusion between edge graph/line graph/dual graph.
 - Started changelog.<|MERGE_RESOLUTION|>--- conflicted
+++ resolved
@@ -22,11 +22,8 @@
  - You can submit SQL queries with Ctrl-Enter.
  - New Remote API methods: `project.copy()`, `project.global_table_name()`,
    `project.vertices_table()`, `project.edges_table()`.
-<<<<<<< HEAD
  - Added _Lookup Region_ operation for finding locations inside shapefiles.
-=======
  - Spark Monitor doesn't send alarm in case of long-running tasks.
->>>>>>> bd7a0bee
 
 Ecosystem:
  - Replace `run_task.sh` and `show_target.sh` with a new unified `tasks.sh`.
