<!---
Please add changes to "master", preferably ordered by their significance. (Most significant on top.)
-->

# Changes

### master
<<<<<<< HEAD
- Global SQL-box added
- New option has been added in bucketed view: relative edge density.
- New operation "Find vertex coloring" has been added.
- Import options are now stored for each table and can be reused via "Edit import" button
=======

### 1.8.0

 - Major performance and scalability improvements.
 - New option has been added in bucketed view: relative edge density.
 - New operation "Find vertex coloring" has been added.
 - Add search box to built-in help.
 - Experimental feature: LynxKite can be used from [Jupyter](http://jupyter.org) (IPython Notebook).

>>>>>>> 9e59450e
### 1.7.5

 - Improve speed and stability of the project history editor
 - Easier to find data export button
 - Table import wizard: added tab stops and removed highlight flickering
 - Hide ACL settings in single-user instances
 - New aggregator: `median`.

### 1.7.4

 - Prefix-based user access control can be specified in the prefix definitions file.
 - emr.sh: support setting up LynxKite in an Amazon VPC.
 - Numeric fields in CSV files can be imported to LynxKite with the right types.
 - When importing edges for existing vertices, you can now join by non-string attributes too.
 - Fixed batch scripting issue with `lynx.loadProject()`.
 - Bottom links are moved to a popup.
 - Support for Kerberos-secured clusters.
 - Attribute filter `*` added to match all defined values. This can be used e.g. to remove
   vertices with no location from a map visualization.
 - Stability improvements regarding edge loading and handling graphs with large degree vertices.
 - SQL query results can be saved as segmentations.
 - Prettier project history editor.

### 1.7.3

 - New configuration option: `KITE_INSTANCE` added; this should be a string identifying the
   instance (e.g., Westeros). It is strongly recommended that you set it at installation: it
   will be used to identity the cluster in logs.
 - Changes in vertex and edge count after an operation are reported on the UI.
 - Fixed data export in Amazon EMR.
 - Fixed _Import JDBC table_ button.
 - `emr.sh` can now handle non-default region.

### 1.7.2

 - SQL query results can be sorted by clicking the column headers.
 - Fixed visualization save/restore, now for real, we promise.
 - When visualizing two graphs, a separating line is displayed between them.

### 1.7.1

 - History can be accessed even if some operations no longer exist. (1.7.0 removed all classical
   import operation, so this is an important fix.)
 - Improve scalability and performance of the Centrality algorithm family.
 - Fixed saved visualizations, which were broken in 1.7.0.
 - LynxKite log directory can now be configured. (`KITE_LOG_DIR`)
 - All attribute types are now accessible through the SQL interface. Types not supported by SQL will
   be presented as strings.
 - Improved security: JSON queries are only accepted with the `X-Requested-With: XMLHttpRequest`
   header.
 - Compressed files can be uploaded and handled as if they were not compressed. (Supported
   extensions are `.gz`, `.bz2`, `.lzo`, and `.snappy`. Compressed files accessed from HDFS were
   always supported.)
 - Improved error messages and documentation.
 - Case insensitive project search.
 - New operation, _Internal edge ID as attribute_.

### 1.7.0

 - Major changes to importing and exporting data. We introduce the concept of tables to improve
   clarity and performance when working with external data.

   Projects no longer depend on the input files. (They can be deleted after importing.) It becomes
   easier to share raw data between projects. We have fewer operations (just _Import vertices from
   table_ instead of _Import vertices from CSV files_ and _Import vertices from database_), but
   support more formats (JSON, Parquet and ORC are added) with a unified interface. We
   also support direct import from Hive.

   Tables are built on Apache Spark DataFrames. As a result, you can run SQL queries on graphs. (See
   the SQL section at the bottom of a project.) Plus DataFrame-based data manipulation is now
   possible from Groovy scripts.

   Export operations are gone. Data can be exported in various formats through the SQL interface.
   SQL results can also be saved as tables and re-imported as parts of a project.

   For more details about the new features see the documentation.
 - Default home directory is moved under the 'Users' folder.
 - Root folder is default readable by everyone and writable by only admin users for
   bare new Kite installations.
 - Edges and segmentation links can now also be accessed as DataFrames from batch scripts.
 - New _Derive scalar_ operation.
 - Possible to create visualizations with lighter Google Maps as a background thanks to
   adjustable map filters.
 - Upgrade to Hadoop 2 in our default Amazon EC2 setup.
 - Remove support of Hadoop 1.
 - Introduce `tools/emr.sh` which starts up an Amazon Elastic MapReduce cluster. This is
   now the recommended way to run Kite clusters on Amazon.
 - Introduce operation _Copy edges to base project_.
 - `emr.sh` can now invoke groovy scripts on a remote cluster.
 - Introduce explicit machine learning models. Create them with the _Train linear regression model_
   operation and use them for predictions with _Predict from model_.
 - Added a new centrality measure, the _average distance_.
 - The _Convert vertices into edges_ operation has been removed. The same functionality is now
   available via tables. You can simply import the `vertices` table of one project as edges in
   another project.

### 1.6.1.2

 - Fixed edge attribute import.

### 1.6.1.1

 - Fixed a critical performance regression with derived attributes.
 - Fixed issues with _Predict vertex attribute_ operation.
 - Switched `spark.io.compression.codec` from `snappy` to `lz4`.
 - Added extra logging for health check failures.

### 1.6.1

 - Fixed critical bugs with importing files.
 - Upgraded to Apache Spark 1.6.0.
 - Project directories now have access control (can be private or public), just like projects.
 - Operation _Modular clustering_ stops crashing.
 - The project browser now remembers the last directory you browsed.
 - `run-kite.sh start` now waits for the web server to be initialized - previously it returned
   immediately after starting the initialization process. This may take minutes on
   certain instances, but at least you know when the server is ready.
 - A home folder is created for every user automatically. Every user has exclusive read and write
   access to his own home folder by default.
 - The JavaScript code can now access scalars.
 - If an attribute has already been calculated, a small checkmark indicates this.
 - Fixed critical bug with batch workflows.

### 1.6.0

 - One can now run batch workflows on a running Kite using Ammonite. Just SSH into the ammonite port
   and do `batch.runScript(...)`. See Ammonite's welcome message for details.
 - Fingerprinting between project and segmentation made more general: it can now add new
   connections, not only select from existing ones.
 - Reintroduced project search on the project selector UI.
 - Added the _Predict vertex attribute_ operation to offer some simple machine learning tools.
 - Significantly reduced chance of out of memory errors in LynxKite. (We do not require anymore
   that any spark data partition has to fit in memory.)
 - Long attributes can no longer be referenced in derived attributes. This is to avoid the
   surprising rounding that JavaScript performs on them. The attributes have to be converted to
   strings or doubles first.
 - Created new operations _Add random vertex attribute_ and _Add random edge attribute_. You can
   specify the desired distribution (normal or uniform). These new operations obsolete _Add gaussian
   vertex attribute_, which is no longer accessible from the operations menu.
 - New operations to support finding co-locations: _Sample edges from co-occurrence_,
   _Segment by event sequence_.
 - Enable creating segmentations on top of other segmentations.
 - Batch scripts can now access projects and files as Apache Spark DataFrames and run SQL queries
   on them.
 - Workflows and batch scripts can run workflows.
 - Added new operation: _Pull segmentation one level up_.
 - Improved center picker experience.

### 1.5.8

 - Fixed a critical issue with health checking.

### 1.5.7

 - New aggregator added for all non-global aggregation operations: you can collect all unique
   values into a set.
 - A new operation _Split vertices_ was added. It can be used to create multiple copies
   of the same vertex, based on a 'count' attribute.
 - You can use Ammonite (https://lihaoyi.github.io/Ammonite/#Ammonite-REPL) to interact with a
   running Kite via a Scala interpreter. Among others, this allows one to use sparkSQL for
   arbitrary data processing tasks using the computation resources held by Kite. For details on
   how to set this up, see `conf/kiterc_template`.
 - Added the _Shortest path_ operation for computing the shortest path from a given set of vertices.
 - Added the _Copy edges to segmentation_ operation for translating the edges of the base project
   into a segmentation.
 - Added _Import segmentation_ operations.
 - _Merge vertices by attribute_ will no longer discard segmentations.
 - Added _Segment by interval_ operation.
 - Until now we replaced spaces with underscores in project names and did the reverse when
   displaying them. We now stop doing this to avoid some inconsistencies. (Feel free to use either
   underscores or spaces in project names. Both work fine.)
 - Add possibility to edit workflows.
 - Show the number of edges that will be created before executing the _Created edges from co-occurrence_
   operation.

### 1.5.6

 - Upgraded to Spark 1.5.1.

### 1.5.5

 - Fixed memory issue with history requests.

### 1.5.4

 - Operations _Export edge attributes to file_ and _Export segmentation to file_ now support
   vertex attribute parameters with which the user can specify how the vertices connected by
   the edges will be identified in the output file.
 - Precise histogram computations: so far histograms were computed using a sample of the real
   data, for performance reasons. Now the user has the option to request a computation on all
   the data.

### 1.5.3

 - Fixed bug where the root project directory was not accessible for non-admins.
 - Slow computations will not lock up the browser anymore. Previously it was possible that if too
   many slow computations were requested then even fast operations, like opening a project stopped
   working.
 - HTTP security and performance improvements.
 - Kite default port changed from 9000 to 2200. This does not impact you if you already have a
   `.kiterc` file with whatever port number set, it just changes the template.
 - Fixed bug where an edge might have been colored when the color by attribute was not even defined.
 - Removed not implemented relative edge weight parameter from fingerprinting operations.

### 1.5.2

 - Automated end-to-end testing - basically a robot clicking all around on a test Kite instance -
   made part of the development workflow and lots of tests added.
 - Dispersion computation made significantly faster.
 - Projects can be organized into folders now.
 - Migration to 1.5.x does not take a lot of memory anymore.
 - Summary information of how things were created is presented on the UI. For example, the formula
   used to create a derived attribute will accompany it. (No full coverage yet.)
 - Logarithmic histograms support non-positive values.
 - New parameter for CSV import operations: `Tolerate ill-formed lines`. It controls
   whether or not non-conforming lines in the csv file should be skipped silently
   or cause an error immediately.
 - Further sample vertices can be picked by clicking _"Pick"_ and then _"Next"_ in the advanced
   pick options.
 - If the user requests a visualization that's too large (and would probably kill the browser)
   we return an error instead of trying to display the large visualization.
 - Users can now import additional attributes from CSV/SQL for edges as well (until now, it was
   only possible for vertices).
 - The internal identification of LynxKite meta graph entities depended on Java's default character
   encoding which in turn depended on the terminal setting of the user starting LynxKite. This resulted
   in a LynxKite failure if a user with different settings restarted the server. Now this is fixed by
   always using UTF-8 encoding. But this will cause problems if your LynxKite instance uses something
   different (UTF-8 seems to be typical, though). If LynxKite fails with "cannot load project list"
   and you see and error in the logs starting with "Output mismatch on ...", then try to force a
   migration: `KITE_FORCED_MIGRATION=true  ./run-kite-....sh restart`. Do this only once, not for
   all restarts in the future!
 - Copy graph into segmentation operation fixed.
 - Edge attributes are included when copying visualizations to the clipboard.

### 1.5.1

 - Workflow and batch API scripts now use Groovy instead of JSON. This makes them easier to read
   and the batch API gets more flexible too.
 - Users can now configure better the stopping condition for modular clustering.
 - Improved format for the graph storage. Note that this breaks compatibility of the data directory with 1.5.0.
   Compatibility is retained with all version before 1.5. One way to fix a data directory created/touched by Kite
   1.5.0 is to delete the directory `$KITE_DATA_DIR/partitioned`.

### 1.5.0

 - Kite configuration setting `YARN_NUM_EXECUTORS` is replaced by the more general `NUM_EXECUTORS`
   which applies to the standalone spark cluster setup as well.
 - Reorganized operation categories. We hope you find them more logical.
 - The _Batch processing API_ is now ready for use. It allows you to run a sequence of operations
   from the command line. For more details see the _Batch processing API_ section in the manual.
 - Richer progress indicator.
 - LynxKite on EC2 will now always use ephemeral HDFS to store data. This data is lost if you `stop`
   or `destroy` the cluster. Use the new `s3copy` command if you want to save the data to S3.
   (The data does not have to be restored from S3 to HDFS. It will be read directly from S3.)
   This also means significant performance improvements for EC2 clusters.
 - User passwords can now be changed.
 - New operation _Metagraph_ is useful for debugging and perhaps also for demos.
 - Added an experimental tool for cleaning up old data. It is accessible as `/#/cleaner`.
 - The title and tagline on the splash page can be customized through the `KITE_TITLE` and
   `KITE_TAGLINE` variables in `.kiterc`.
 - A large number of stability and performance improvements.
 - tags.journal files will not grow large anymore.

### 1.4.4

 - Faster loading of the project list page.
 - Fixed missing CSS.

### 1.4.3

 - History editing improvements. Operations with problems (such as importing a file that no
   longer exists) can be edited now. Long histories can now be edited without problem. The
   UI has been revised a bit. (The _Validate_ button has been removed.)
 - Switching to Spark 1.4.0.
 - New operation _Copy graph into a segmentation_ can import the project as its own
   segmentation and create edges between the original vertices and
   their corresponding vertices in the segmentation.
 - Operations _Degree_, _Aggregate on neighbors_, and _Weighted aggregate on neighbors_ can
   now also make calculations directly on unique neighboring vertices (that is, regardless of the
   number of edges between the vertices).
 - For neighbor aggregations and degree the meaning of "symmetric" edges makes more sense now:
   the number of symmetric edges between A and B is now understood as
   _max(number of edgex A->B, number of edges B->A)_
 - EC2 Kite instances now listen on port 4044 (instead of 5080 before).
 - Smoke test script added: when you install a new Kite instance, you can run
     `kite_xxx/tools/daily_test.sh`
   to see if everything is set up correctly.
 - Fixed saving workflows. The save dialog didn't actually show in prod deployments.
 - Fixed a bug where we didn't close some files when we didn't need them which caused s3 lockups.
 - Appending data to an existing DB table is not supported anymore (as it's dangerous
   if done accidentally). In other words, you can only export to a DB by creating a new table.
 - Removed the _SQL dump_ option in file export operations. The only supported output format
   is CSV now.
 - Improved watchdog to detect a wider range of potential problems.
 - Fixed bug: editing the history now causes project reload.
 - Fixed a bug where vertices became frozen when attributes were visualized on them.
 - Fixed a bug where cross edges between project and segmentation could be broken for certain
   operations.

### 1.4.2

 - Improvements to the import graph workflow: somewhat less computation stages plus the
   algorithm is not sensitive anymore to vertices with millions of edges.
 - Two new attribute operations implemented: _Fill edge attribute with constant default value_
   and _Merge two edge attributes_. These do the same to edges what
   _Fill with constant default value_ and _Merge two attributes_ could do to vertices. Note that
   the latter two operations have been renamed to
   _Fill vertex attribute with constant default value_ and _Merge two vertex attributes_,
   respectively.
 - Lin's Centrality algorithm is added.

### 1.4.1

 - Fixed regression. (Segmentations opened on the wrong side.)

### 1.4.0

 - You can now omit columns when importing something from a CSV file.
 - Moderate performance improvements for graph visualization.
 - The _User's Guide_ contents are now integrated into LynxKite. Relevant help messages are
   provided through contextual popups, and the document is also available as a single page,
   ready for printing, through a new link at the bottom right.
 - New edge operation _"Merge parallel edges by attribute"_ makes it possible
   for the user to merge those parallel edges between two vertices that have the
   same value for the given edge attribute.
 - Admins can download the last server log using the link `http://<kite ip>:<kite port>/logs`.
 - When running an EC2 cluster, you cannot directly reference s3 files as before (using
   the format `s3n://AWS_ACCESS_KEY_ID:AWS_SECRET_ACCESS_KEY@bucket/path`), see the changelog
   entry below about the data file prefix notation. Instead, for EC2 cluster we automatically
   setup the prefix `S3` to point to `s3n://AWS_ACCESS_KEY_ID:AWS_SECRET_ACCESS_KEY@`. In practice
   this means that when using an EC2 cluster you need to refer to files on S3 as: `S3$bucket/path`.
 - Improved stability and graceful degradation. Not having enough memory now will only result in
   degraded performance not failures.
 - _"Create scale-free random edge bundle"_ operation added which allows one to create
   a scale free random graph.
 - One can save a sequence of operations as a workflow. The feature is accessible from the
   project history editor/viewer and saved workflows show up as a new operation category.
 - Strings visualized as icons will be matched to neutral icons (circle, square,
   triangle, hexagon, pentagon, star) if an icon with the given name does not exist.
 - _"PageRank"_ operation can now be used without weights.
 - Data files and directories can now only be accessed via a special prefix notation.
   For example, what used to be `hdfs://nameservice1:8020/user/kite/data/uploads/file` is
   now simply `UPLOAD$/file`. This enables the administrator to hide s3n passwords from
   the users; futhermore, it will be easier to move the data to another location. A new kiterc
   option `KITE_PREFIX_DEFINITIONS` can be used to provide extra prefixes (other
   than `UPLOAD$`) See the files `kiterc_template` and `prefix_definitions.txt` in directory
   `kite_???/conf` for details.
 - New aggregation method: `count distinct`
 - LynxKite pages can now be printed. Visualizations are also supported. This provides a
   method of exporting the visualization in a scalable vector graphics format.
 - Segmentation coverage is automatically calculated.
 - New vertex operation _"Centrality"_ makes it possible to count approximate harmonic
   centrality values.

### 1.3.1

 - Edges can now be colored based on string attributes as well.
 - SQL operations should be more portable now and will also work if field names contain
   special characters.
 - One can now use the newly added .kiterc option, `KITE_EXTRA_JARS`, to add JARS on the classpath
   of all LynxKite components. Most important usecase is to add JDBC drivers.
 - Multiple ways of 2D graph rendering.
 - Improved compatibility for Mozilla Firefox.
 - Show all visualized attributes as part of the legend in sampled view.

### 1.3.0

 - New vertex operation _"Add rank attribute"_ makes it possible for the user to sort by
   an attribute (of double type). This can be used to identify vertices which have the
   highest or lowest values with respect to some attributes.
 - Improved error checking for JavaScript expressions. (In "derive" operations.)
 - Fixed project history performance issue.
 - More than one type of aggregation can be selected for each attribute in one operation.
 - New _"Combine segmentations"_ operation makes it possible to create a segmentation
   by cities of residence _and_ age, for example.
 - New _"Segment by double attribute"_ and _"Segment by string attribute"_ operations
   make it possible to create a segmentation by cities of residence or age, for example.
 - New _"Create edges from co-occurrence"_ operation creates edges in the parent project
   for each pair of vertices that co-occur in a segment. If they co-occur multiple times,
   multiple parallel edges are created.
 - Visualizations can be saved into the project for easier sharing.

### 1.2.1

 - Backward compatibility for undo in pre-1.2.0 projects.

### 1.2.0

 - Graph visualizations are now cut to only show on the corresponding side. The previous
   behavior was especially disturbing when combined with map view.
 - The user registry file now has to be specified in `.kiterc` as `KITE_USERS_FILE`.
   Earlier versions used the user registry from `kite_XXX/conf/users.txt`. If you run
   LynxKite with authentication, please copy this file to a preferable location and add
   `KITE_USERS_FILE` to your `.kiterc` when upgrading.
 - Improvements in the configuration for number of cores per executor:
   - One common .kiterc option (`NUM_CORES_PER_EXECUTOR`) regardless of deployment mode
   - As a consequence, `YARN_CORES_PER_EXECUTOR` option has been removed. Please update
     .kiterc on YARN deployments by renaming `YARN_CORES_PER_EXECUTOR` to `NUM_CORES_PER_EXECUTOR`.
   - Use correcty the value of the above option internally to optimize calculations knowing
     the amount of cores available
   - In case of EC2, correctly set up this new kiterc option based on the cluster configuration
 - Fixed a bug that caused "hard" filtering to segmentations to fail.
 - Spaces in ACL lists are now ignored.
 - Error reports now go to `support@lynxanalytics.freshdesk.com` instead of
   `pizza-support@lynxanalytics.com`.
 - Previously hidden utility operations (like _"Delete vertex attribute"_) are now revealed
   on the interface. This is so that they can be accessed when editing the history.
 - Import and simple operations should now work even if there is insufficient memory to
   hold the entire graph.
 - New icons: `triangle`, `pentagon`, `star`, `sim`, `radio`.
 - File sizes are logged for import and upload. (This will be useful for troubleshooting.)
 - Operation search button. (This is the same as pressing `/`.)
 - Delimiters in load CSV operations now support standard java escapes. (Most importantly,
   you can import from a tab delimited file using `\t` as the value of the delimiter
   parameter.)
 - Project history (the list of operations that have been applied) can now be viewed and
   also edited. This is an experimental feature. Operations from earlier versions cannot be
   viewed or edited.
 - Fixed an issue with undo. The fix introduces an undo incompatibility. Operations
   from earlier versions cannot be undone after the upgrade.
 - Added a "Filter by attributes" operation. This is identical to filtering the usual way.
 - Regex filters can now be applied to string attributes. The syntax is `regex(R)` for
   example for finding strings that contain `R`. Or `regex(^Ab)` for strings that start
   with `Ab`. Or `regex((.)\1)` for strings with double letters. Etc.
 - Non-neighboring vertices are partially faded out when hovering over a vertex.
 - Fixed a leak in visualization that would gradually degrade performance in the sampled
   view.
 - In addition to scrolling, double-clicking and right double-clicking can be used now
   to zoom in and out. With Shift they adjust the thickness.
 - Upgraded to Apache Spark 1.3.0. Users need to download this and update `SPARK_HOME`
   in their `.kiterc`.
 - Fixed logout behavior on the splash page (`/`).

### 1.1.3

 - Fixed a bug with user creation.

### 1.1.2

 - Administrator users can now be created. Only administrators can create new users, and
   they have full access to all projects. Old user configuration files are incompatible with
   this change. If this is a problem, we can manually convert old user configuration files.
 - Add logout link at the bottom when authentication is enabled.

### 1.1.1

 - _"Connect vertices on attribute"_ now takes two attributes as parameters and will
   connect A to B if the "source" attribute of A matches the "destination" attribute
   of B. Set the same attribute for both parameters to get the previous behavior.
 - Fixes a bug in edge visualizations (manifested as
   "java.util.NoSuchElementException: key not found: ...")

### 1.1.0

 - Authentication related UI is hidden when authentication is disabled.
 - Position (latitude + longitude) attributes can be visualized on a map.
   (The map is generated by Google Maps, but none of the graph data is sent to Google.)
 - New edge operation "Add reversed edges" which creates a symmetric graph.
 - When a project is hard filtered results are now saved to disk. Previously they behaved
   identically to soft filters that - correctly - only compute their results on the fly.
 - Edge attributes can be visualized as colors and labels in sampled mode.
 - Discovered an issue that prevents compatibility from 1.0.0 and 1.0.1. Fortunately they were
   never marked as `stable`, so we are not making a heroic effort to maintain compatibility.
 - Visualize attributes of the type `(Double, Double)` as vertex positions.
   Such attributes can be created from two `Double` attributes with the new
   _"Vertex attributes to position"_ operation.

### 1.0.1

 - New setting in `.kiterc`: `YARN_NUM_EXECUTORS` can be used to specify the number of
   workers.
 - Added (better) workaround for https://issues.apache.org/jira/browse/SPARK-5102.
 - Select all vertices (up to 10,000) as center by setting `*` (star) as the center.
 - 3D graph visualization in concrete vertices view.

### 1.0.0

 - Adds label size as a new visualization option.
 - UI for selecting vertex attribute visualizations has changed as a preparation for adding more
   visualization options.
 - Export `Vector` type attributes as a semicolon-separated list.
 - Vertex ID is no longer displayed in the visualization by default.
   It is still accessible by setting the ID attribute as the label.
 - User management page at `/#/users`.
 - Added a check for Apache Spark version at startup. Must be 1.2.0.
 - Changed project data format to JSON. Projects from earlier versions are lost.
   Compatibility with future versions, however, is guaranteed.
 - Added error reporting option for the project list.
 - Cleared up confusion between edge graph/line graph/dual graph.
 - Started changelog.<|MERGE_RESOLUTION|>--- conflicted
+++ resolved
@@ -5,12 +5,8 @@
 # Changes
 
 ### master
-<<<<<<< HEAD
 - Global SQL-box added
-- New option has been added in bucketed view: relative edge density.
-- New operation "Find vertex coloring" has been added.
 - Import options are now stored for each table and can be reused via "Edit import" button
-=======
 
 ### 1.8.0
 
@@ -20,7 +16,6 @@
  - Add search box to built-in help.
  - Experimental feature: LynxKite can be used from [Jupyter](http://jupyter.org) (IPython Notebook).
 
->>>>>>> 9e59450e
 ### 1.7.5
 
  - Improve speed and stability of the project history editor
