--- conflicted
+++ resolved
@@ -6,13 +6,10 @@
 
 ### master
 
-<<<<<<< HEAD
  - _"Create scale-free random edge bundle"_ operation added which allows one to create
    a scale free random graph.
-=======
  - Strings visualized as icons will be matched to neutral icons (circle, square,
    triangle, hexagon, pentagon, star) if an icon with the given name does not exist.
->>>>>>> ed0fbe8b
  - _"PageRank"_ operation can now be used without weights.
  - Data files and directories can now only be accessed via a special prefix notation.
    For example, what used to be `hdfs://nameservice1:8020/user/kite/data/uploads/file` is
