--- conflicted
+++ resolved
@@ -11,16 +11,12 @@
  - Import options are now stored for each table and can be reused via "Edit import" button
  - New operation _"Hash vertex attribute"_ has been added.
  - Discarded projects and tables are moved to _Trash_ instead of immediate permanent deletion.
-<<<<<<< HEAD
  - JDBC import can now use `VARCHAR` columns as partitioning keys. For small tables the key can even
    be omitted.
- 
-=======
  - New operations _"Train a Logistic regression model"_, _"Classify with a model"_, _"Train a k-means
    clustering model"_, and _"Reduce vertex attributes to two dimensions"_ have been added.
  - Statistics are displayed on the linear regression models.
 
->>>>>>> c8141a45
 ### 1.8.0
 
  - Major performance and scalability improvements.
