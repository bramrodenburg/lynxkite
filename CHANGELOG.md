<!---
Please add changes to "master", preferably ordered by their significance. (Most significant on top.)
-->

# Changes

### master

<<<<<<< HEAD
 - If an attribute has already been calculated, a small checkmark indicates this.
=======
 - Fixed critical bugs with importing files.
 - Upgraded to Apache Spark 1.6.0.
 - Project directories now have access control (can be private or public), just like projects.
 - Operation _Modular clustering_ stops crashing.
 - The project browser now remembers the last directory you browsed.
 - `run-kite.sh start` now waits for the web server to be initialized - previously it returned
   immediately after starting the initialization process. This may take minutes on
   certain instances, but at least you know when the server is ready.
 - A home folder is created for every user automatically. Every user has exclusive read and write
   access to his own home folder by default.
 - The JavaScript code can now access scalars.
 - Fixed critical bug with batch workflows.
>>>>>>> 37ba022d

### 1.6.0

 - One can now run batch workflows on a running Kite using Ammonite. Just SSH into the ammonite port and do
   batch.runScript(...). See Ammonite's welcome message for details.
 - Fingerprinting between project and segmentation made more general: it can now add new
   connections, not only select from existing ones.
 - Reintroduced project search on the project selector UI.
 - Added the _Predict vertex attribute_ operation to offer some simple machine learning tools.
 - Significantly reduced chance of out of memory errors in LynxKite. (We do not require anymore
   that any spark data partition has to fit in memory.)
 - Long attributes can no longer be referenced in derived attributes. This is to avoid the
   surprising rounding that JavaScript performs on them. The attributes have to be converted to
   strings or doubles first.
 - Created new operations _Add random vertex attribute_ and _Add random edge attribute_. You can
   specify the desired distribution (normal or uniform). These new operations obsolete _Add gaussian
   vertex attribute_, which is no longer accessible from the operations menu.
 - New operations to support finding co-locations: _Sample edges from co-occurrence_,
   _Segment by event sequence_.
 - Enable creating segmentations on top of other segmentations.
 - Batch scripts can now access projects and files as Apache Spark DataFrames and run SQL queries
   on them.
 - Workflows and batch scripts can run workflows.
 - Added new operation: _Pull segmentation one level up_.
 - Improved center picker experience.

### 1.5.8

### 1.5.7

 - New aggregator added for all non-global aggregation operations: you can collect all unique
   values into a set.
 - A new operation _Split vertices_ was added. It can be used to create multiple copies
   of the same vertex, based on a 'count' attribute.
 - You can use Ammonite (https://lihaoyi.github.io/Ammonite/#Ammonite-REPL) to interact with a
   running Kite via a Scala interpreter. Among others, this allows one to use sparkSQL for
   arbitrary data processing tasks using the computation resources held by Kite. For details on
   how to set this up, see `conf/kiterc_template`.
 - Added the _Shortest path_ operation for computing the shortest path from a given set of vertices.
 - Added the _Copy edges to segmentation_ operation for translating the edges of the base project
   into a segmentation.
 - Added _Import segmentation_ operations.
 - _Merge vertices by attribute_ will no longer discard segmentations.
 - Added _Segment by interval_ operation.
 - Until now we replaced spaces with underscores in project names and did the reverse when
   displaying them. We now stop doing this to avoid some inconsistencies. (Feel free to use either
   underscores or spaces in project names. Both work fine.)
 - Add possibility to edit workflows.
 - Show the number of edges that will be created before executing the _Created edges from co-occurrence_
   operation.

### 1.5.6

 - Upgraded to Spark 1.5.1.

### 1.5.5

 - Fixed memory issue with history requests.

### 1.5.4

 - Operations _Export edge attributes to file_ and _Export segmentation to file_ now support
   vertex attribute parameters with which the user can specify how the vertices connected by
   the edges will be identified in the output file.
 - Precise histogram computations: so far histograms were computed using a sample of the real
   data, for performance reasons. Now the user has the option to request a computation on all
   the data.

### 1.5.3

 - Fixed bug where the root project directory was not accessible for non-admins.
 - Slow computations will not lock up the browser anymore. Previously it was possible that if too
   many slow computations were requested then even fast operations, like opening a project stopped
   working.
 - HTTP security and performance improvements.
 - Kite default port changed from 9000 to 2200. This does not impact you if you already have a
   `.kiterc` file with whatever port number set, it just changes the template.
 - Fixed bug where an edge might have been colored when the color by attribute was not even defined.
 - Removed not implemented relative edge weight parameter from fingerprinting operations.

### 1.5.2

 - Automated end-to-end testing - basically a robot clicking all around on a test Kite instance -
   made part of the development workflow and lots of tests added.
 - Dispersion computation made significantly faster.
 - Projects can be organized into folders now.
 - Migration to 1.5.x does not take a lot of memory anymore.
 - Summary information of how things were created is presented on the UI. For example, the formula
   used to create a derived attribute will accompany it. (No full coverage yet.)
 - Logarithmic histograms support non-positive values.
 - New parameter for CSV import operations: `Tolerate ill-formed lines`. It controls
   whether or not non-conforming lines in the csv file should be skipped silently
   or cause an error immediately.
 - Further sample vertices can be picked by clicking _"Pick"_ and then _"Next"_ in the advanced
   pick options.
 - If the user requests a visualization that's too large (and would probably kill the browser)
   we return an error instead of trying to display the large visualization.
 - Users can now import additional attributes from CSV/SQL for edges as well (until now, it was
   only possible for vertices).
 - The internal identification of LynxKite meta graph entities depended on Java's default character
   encoding which in turn depended on the terminal setting of the user starting LynxKite. This resulted
   in a LynxKite failure if a user with different settings restarted the server. Now this is fixed by
   always using UTF-8 encoding. But this will cause problems if your LynxKite instance uses something
   different (UTF-8 seems to be typical, though). If LynxKite fails with "cannot load project list"
   and you see and error in the logs starting with "Output mismatch on ...", then try to force a
   migration: `KITE_FORCED_MIGRATION=true  ./run-kite-....sh restart`. Do this only once, not for
   all restarts in the future!
 - Copy graph into segmentation operation fixed.
 - Edge attributes are included when copying visualizations to the clipboard.

### 1.5.1

 - Workflow and batch API scripts now use Groovy instead of JSON. This makes them easier to read
   and the batch API gets more flexible too.
 - Users can now configure better the stopping condition for modular clustering.
 - Improved format for the graph storage. Note that this breaks compatibility of the data directory with 1.5.0.
   Compatibility is retained with all version before 1.5. One way to fix a data directory created/touched by Kite 
   1.5.0 is to delete the directory `$KITE_DATA_DIR/partitioned`.

### 1.5.0

 - Kite configuration setting `YARN_NUM_EXECUTORS` is replaced by the more general `NUM_EXECUTORS`
   which applies to the standalone spark cluster setup as well.
 - Reorganized operation categories. We hope you find them more logical.
 - The _Batch processing API_ is now ready for use. It allows you to run a sequence of operations
   from the command line. For more details see the _Batch processing API_ section in the manual.
 - Richer progress indicator.
 - LynxKite on EC2 will now always use ephemeral HDFS to store data. This data is lost if you `stop`
   or `destroy` the cluster. Use the new `s3copy` command if you want to save the data to S3.
   (The data does not have to be restored from S3 to HDFS. It will be read directly from S3.)
   This also means significant performance improvements for EC2 clusters.
 - User passwords can now be changed.
 - New operation _Metagraph_ is useful for debugging and perhaps also for demos.
 - Added an experimental tool for cleaning up old data. It is accessible as `/#/cleaner`.
 - The title and tagline on the splash page can be customized through the `KITE_TITLE` and
   `KITE_TAGLINE` variables in `.kiterc`.
 - A large number of stability and performance improvements.
 - tags.journal files will not grow large anymore.

### 1.4.4

 - Faster loading of the project list page.
 - Fixed missing CSS.

### 1.4.3

 - History editing improvements. Operations with problems (such as importing a file that no
   longer exists) can be edited now. Long histories can now be edited without problem. The
   UI has been revised a bit. (The _Validate_ button has been removed.)
 - Switching to Spark 1.4.0.
 - New operation _Copy graph into a segmentation_ can import the project as its own
   segmentation and create edges between the original vertices and
   their corresponding vertices in the segmentation.
 - Operations _Degree_, _Aggregate on neighbors_, and _Weighted aggregate on neighbors_ can
   now also make calculations directly on unique neighboring vertices (that is, regardless of the
   number of edges between the vertices).
 - For neighbor aggregations and degree the meaning of "symmetric" edges makes more sense now:
   the number of symmetric edges between A and B is now understood as
   _max(number of edgex A->B, number of edges B->A)_
 - EC2 Kite instances now listen on port 4044 (instead of 5080 before).
 - Smoke test script added: when you install a new Kite instance, you can run
     `kite_xxx/tools/daily_test.sh`
   to see if everything is set up correctly.
 - Fixed saving workflows. The save dialog didn't actually show in prod deployments.
 - Fixed a bug where we didn't close some files when we didn't need them which caused s3 lockups.
 - Appending data to an existing DB table is not supported anymore (as it's dangerous
   if done accidentally). In other words, you can only export to a DB by creating a new table.
 - Removed the _SQL dump_ option in file export operations. The only supported output format
   is CSV now.
 - Improved watchdog to detect a wider range of potential problems.
 - Fixed bug: editing the history now causes project reload.
 - Fixed a bug where vertices became frozen when attributes were visualized on them.
 - Fixed a bug where cross edges between project and segmentation could be broken for certain
   operations.

### 1.4.2

 - Improvements to the import graph workflow: somewhat less computation stages plus the
   algorithm is not sensitive anymore to vertices with millions of edges.
 - Two new attribute operations implemented: _Fill edge attribute with constant default value_
   and _Merge two edge attributes_. These do the same to edges what
   _Fill with constant default value_ and _Merge two attributes_ could do to vertices. Note that
   the latter two operations have been renamed to
   _Fill vertex attribute with constant default value_ and _Merge two vertex attributes_,
   respectively.
 - Lin's Centrality algorithm is added.

### 1.4.1

 - Fixed regression. (Segmentations opened on the wrong side.)

### 1.4.0

 - You can now omit columns when importing something from a CSV file.
 - Moderate performance improvements for graph visualization.
 - The _User's Guide_ contents are now integrated into LynxKite. Relevant help messages are
   provided through contextual popups, and the document is also available as a single page,
   ready for printing, through a new link at the bottom right.
 - New edge operation _"Merge parallel edges by attribute"_ makes it possible
   for the user to merge those parallel edges between two vertices that have the
   same value for the given edge attribute.
 - Admins can download the last server log using the link `http://<kite ip>:<kite port>/logs`.
 - When running an EC2 cluster, you cannot directly reference s3 files as before (using
   the format `s3n://AWS_ACCESS_KEY_ID:AWS_SECRET_ACCESS_KEY@bucket/path`), see the changelog
   entry below about the data file prefix notation. Instead, for EC2 cluster we automatically
   setup the prefix `S3` to point to `s3n://AWS_ACCESS_KEY_ID:AWS_SECRET_ACCESS_KEY@`. In practice
   this means that when using an EC2 cluster you need to refer to files on S3 as: `S3$bucket/path`.
 - Improved stability and graceful degradation. Not having enough memory now will only result in
   degraded performance not failures.
 - _"Create scale-free random edge bundle"_ operation added which allows one to create
   a scale free random graph.
 - One can save a sequence of operations as a workflow. The feature is accessible from the
   project history editor/viewer and saved workflows show up as a new operation category.
 - Strings visualized as icons will be matched to neutral icons (circle, square,
   triangle, hexagon, pentagon, star) if an icon with the given name does not exist.
 - _"PageRank"_ operation can now be used without weights.
 - Data files and directories can now only be accessed via a special prefix notation.
   For example, what used to be `hdfs://nameservice1:8020/user/kite/data/uploads/file` is
   now simply `UPLOAD$/file`. This enables the administrator to hide s3n passwords from
   the users; futhermore, it will be easier to move the data to another location. A new kiterc
   option `KITE_PREFIX_DEFINITIONS` can be used to provide extra prefixes (other
   than `UPLOAD$`) See the files `kiterc_template` and `prefix_definitions.txt` in directory
   `kite_???/conf` for details.
 - New aggregation method: `count distinct`
 - LynxKite pages can now be printed. Visualizations are also supported. This provides a
   method of exporting the visualization in a scalable vector graphics format.
 - Segmentation coverage is automatically calculated.
 - New vertex operation _"Centrality"_ makes it possible to count approximate harmonic
   centrality values.

### 1.3.1

 - Edges can now be colored based on string attributes as well.
 - SQL operations should be more portable now and will also work if field names contain
   special characters.
 - One can now use the newly added .kiterc option, `KITE_EXTRA_JARS`, to add JARS on the classpath
   of all LynxKite components. Most important usecase is to add JDBC drivers.
 - Multiple ways of 2D graph rendering.
 - Improved compatibility for Mozilla Firefox.
 - Show all visualized attributes as part of the legend in sampled view.

### 1.3.0

 - New vertex operation _"Add rank attribute"_ makes it possible for the user to sort by
   an attribute (of double type). This can be used to identify vertices which have the
   highest or lowest values with respect to some attributes.
 - Improved error checking for JavaScript expressions. (In "derive" operations.)
 - Fixed project history performance issue.
 - More than one type of aggregation can be selected for each attribute in one operation.
 - New _"Combine segmentations"_ operation makes it possible to create a segmentation
   by cities of residence _and_ age, for example.
 - New _"Segment by double attribute"_ and _"Segment by string attribute"_ operations
   make it possible to create a segmentation by cities of residence or age, for example.
 - New _"Create edges from co-occurrence"_ operation creates edges in the parent project
   for each pair of vertices that co-occur in a segment. If they co-occur multiple times,
   multiple parallel edges are created.
 - Visualizations can be saved into the project for easier sharing.

### 1.2.1

 - Backward compatibility for undo in pre-1.2.0 projects.

### 1.2.0

 - Graph visualizations are now cut to only show on the corresponding side. The previous
   behavior was especially disturbing when combined with map view.
 - The user registry file now has to be specified in `.kiterc` as `KITE_USERS_FILE`.
   Earlier versions used the user registry from `kite_XXX/conf/users.txt`. If you run
   LynxKite with authentication, please copy this file to a preferable location and add
   `KITE_USERS_FILE` to your `.kiterc` when upgrading.
 - Improvements in the configuration for number of cores per executor:
   - One common .kiterc option (`NUM_CORES_PER_EXECUTOR`) regardless of deployment mode
   - As a consequence, `YARN_CORES_PER_EXECUTOR` option has been removed. Please update
     .kiterc on YARN deployments by renaming `YARN_CORES_PER_EXECUTOR` to `NUM_CORES_PER_EXECUTOR`.
   - Use correcty the value of the above option internally to optimize calculations knowing
     the amount of cores available
   - In case of EC2, correctly set up this new kiterc option based on the cluster configuration
 - Fixed a bug that caused "hard" filtering to segmentations to fail.
 - Spaces in ACL lists are now ignored.
 - Error reports now go to `support@lynxanalytics.freshdesk.com` instead of
   `pizza-support@lynxanalytics.com`.
 - Previously hidden utility operations (like _"Delete vertex attribute"_) are now revealed
   on the interface. This is so that they can be accessed when editing the history.
 - Import and simple operations should now work even if there is insufficient memory to
   hold the entire graph.
 - New icons: `triangle`, `pentagon`, `star`, `sim`, `radio`.
 - File sizes are logged for import and upload. (This will be useful for troubleshooting.)
 - Operation search button. (This is the same as pressing `/`.)
 - Delimiters in load CSV operations now support standard java escapes. (Most importantly,
   you can import from a tab delimited file using `\t` as the value of the delimiter
   parameter.)
 - Project history (the list of operations that have been applied) can now be viewed and
   also edited. This is an experimental feature. Operations from earlier versions cannot be
   viewed or edited.
 - Fixed an issue with undo. The fix introduces an undo incompatibility. Operations
   from earlier versions cannot be undone after the upgrade.
 - Added a "Filter by attributes" operation. This is identical to filtering the usual way.
 - Regex filters can now be applied to string attributes. The syntax is `regex(R)` for
   example for finding strings that contain `R`. Or `regex(^Ab)` for strings that start
   with `Ab`. Or `regex((.)\1)` for strings with double letters. Etc.
 - Non-neighboring vertices are partially faded out when hovering over a vertex.
 - Fixed a leak in visualization that would gradually degrade performance in the sampled
   view.
 - In addition to scrolling, double-clicking and right double-clicking can be used now
   to zoom in and out. With Shift they adjust the thickness.
 - Upgraded to Apache Spark 1.3.0. Users need to download this and update `SPARK_HOME`
   in their `.kiterc`.
 - Fixed logout behavior on the splash page (`/`).

### 1.1.3

 - Fixed a bug with user creation.

### 1.1.2

 - Administrator users can now be created. Only administrators can create new users, and
   they have full access to all projects. Old user configuration files are incompatible with
   this change. If this is a problem, we can manually convert old user configuration files.
 - Add logout link at the bottom when authentication is enabled.

### 1.1.1

 - _"Connect vertices on attribute"_ now takes two attributes as parameters and will
   connect A to B if the "source" attribute of A matches the "destination" attribute
   of B. Set the same attribute for both parameters to get the previous behavior.
 - Fixes a bug in edge visualizations (manifested as
   "java.util.NoSuchElementException: key not found: ...")

### 1.1.0

 - Authentication related UI is hidden when authentication is disabled.
 - Position (latitude + longitude) attributes can be visualized on a map.
   (The map is generated by Google Maps, but none of the graph data is sent to Google.)
 - New edge operation "Add reversed edges" which creates a symmetric graph.
 - When a project is hard filtered results are now saved to disk. Previously they behaved
   identically to soft filters that - correctly - only compute their results on the fly.
 - Edge attributes can be visualized as colors and labels in sampled mode.
 - Discovered an issue that prevents compatibility from 1.0.0 and 1.0.1. Fortunately they were
   never marked as `stable`, so we are not making a heroic effort to maintain compatibility.
 - Visualize attributes of the type `(Double, Double)` as vertex positions.
   Such attributes can be created from two `Double` attributes with the new
   _"Vertex attributes to position"_ operation.

### 1.0.1

 - New setting in `.kiterc`: `YARN_NUM_EXECUTORS` can be used to specify the number of
   workers.
 - Added (better) workaround for https://issues.apache.org/jira/browse/SPARK-5102.
 - Select all vertices (up to 10,000) as center by setting `*` (star) as the center.
 - 3D graph visualization in concrete vertices view.

### 1.0.0

 - Adds label size as a new visualization option.
 - UI for selecting vertex attribute visualizations has changed as a preparation for adding more
   visualization options.
 - Export `Vector` type attributes as a semicolon-separated list.
 - Vertex ID is no longer displayed in the visualization by default.
   It is still accessible by setting the ID attribute as the label.
 - User management page at `/#/users`.
 - Added a check for Apache Spark version at startup. Must be 1.2.0.
 - Changed project data format to JSON. Projects from earlier versions are lost.
   Compatibility with future versions, however, is guaranteed.
 - Added error reporting option for the project list.
 - Cleared up confusion between edge graph/line graph/dual graph.
 - Started changelog.<|MERGE_RESOLUTION|>--- conflicted
+++ resolved
@@ -6,9 +6,6 @@
 
 ### master
 
-<<<<<<< HEAD
- - If an attribute has already been calculated, a small checkmark indicates this.
-=======
  - Fixed critical bugs with importing files.
  - Upgraded to Apache Spark 1.6.0.
  - Project directories now have access control (can be private or public), just like projects.
@@ -20,8 +17,8 @@
  - A home folder is created for every user automatically. Every user has exclusive read and write
    access to his own home folder by default.
  - The JavaScript code can now access scalars.
+ - If an attribute has already been calculated, a small checkmark indicates this.
  - Fixed critical bug with batch workflows.
->>>>>>> 37ba022d
 
 ### 1.6.0
 
