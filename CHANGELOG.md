<!---
Please add changes to "master", preferably ordered by their significance. (Most significant on top.)
-->

# Changes

### master

 - A collection of goal oriented LynxKite lessons (the "LynxKite Academy") is now available for
   testing. You can find it at `/#/academy`. Any feedback is much appreciated!
 - Fixed data export in Amazon EMR.
<<<<<<< HEAD
 - Fixed Import JDBC table button.
=======
 - emr.sh: handle non-default region.
>>>>>>> 8ea03621

### 1.7.2

 - SQL query results can be sorted by clicking the column headers.
 - Fixed visualization save/restore, now for real, we promise.
 - When visualizing two graphs, a separating line is displayed between them.

### 1.7.1

 - History can be accessed even if some operations no longer exist. (1.7.0 removed all classical
   import operation, so this is an important fix.)
 - Improve scalability and performance of the Centrality algorithm family.
 - Fixed saved visualizations, which were broken in 1.7.0.
 - LynxKite log directory can now be configured. (`KITE_LOG_DIR`)
 - All attribute types are now accessible through the SQL interface. Types not supported by SQL will
   be presented as strings.
 - Improved security: JSON queries are only accepted with the `X-Requested-With: XMLHttpRequest`
   header.
 - Compressed files can be uploaded and handled as if they were not compressed. (Supported
   extensions are `.gz`, `.bz2`, `.lzo`, and `.snappy`. Compressed files accessed from HDFS were
   always supported.)
 - Improved error messages and documentation.
 - Case insensitive project search.
 - New operation, _Internal edge ID as attribute_.

### 1.7.0

 - Major changes to importing and exporting data. We introduce the concept of tables to improve
   clarity and performance when working with external data.

   Projects no longer depend on the input files. (They can be deleted after importing.) It becomes
   easier to share raw data between projects. We have fewer operations (just _Import vertices from
   table_ instead of _Import vertices from CSV files_ and _Import vertices from database_), but
   support more formats (JSON, Parquet and ORC are added) with a unified interface. We
   also support direct import from Hive.

   Tables are built on Apache Spark DataFrames. As a result, you can run SQL queries on graphs. (See
   the SQL section at the bottom of a project.) Plus DataFrame-based data manipulation is now
   possible from Groovy scripts.

   Export operations are gone. Data can be exported in various formats through the SQL interface.
   SQL results can also be saved as tables and re-imported as parts of a project.

   For more details about the new features see the documentation.
 - Default home directory is moved under the 'Users' folder.
 - Root folder is default readable by everyone and writable by only admin users for
   bare new Kite installations.
 - Edges and segmentation links can now also be accessed as DataFrames from batch scripts.
 - New _Derive scalar_ operation.
 - Possible to create visualizations with lighter Google Maps as a background thanks to
   adjustable map filters.
 - Upgrade to Hadoop 2 in our default Amazon EC2 setup.
 - Remove support of Hadoop 1.
 - Introduce `tools/emr.sh` which starts up an Amazon Elastic MapReduce cluster. This is
   now the recommended way to run Kite clusters on Amazon.
 - Introduce operation _Copy edges to base project_.
 - `emr.sh` can now invoke groovy scripts on a remote cluster.
 - Introduce explicit machine learning models. Create them with the _Train linear regression model_
   operation and use them for predictions with _Predict from model_.
 - Added a new centrality measure, the _average distance_.
 - The _Convert vertices into edges_ operation has been removed. The same functionality is now
   available via tables. You can simply import the `vertices` table of one project as edges in
   another project.

### 1.6.1.2

 - Fixed edge attribute import.

### 1.6.1.1

 - Fixed a critical performance regression with derived attributes.
 - Fixed issues with _Predict vertex attribute_ operation.
 - Switched `spark.io.compression.codec` from `snappy` to `lz4`.
 - Added extra logging for health check failures.

### 1.6.1

 - Fixed critical bugs with importing files.
 - Upgraded to Apache Spark 1.6.0.
 - Project directories now have access control (can be private or public), just like projects.
 - Operation _Modular clustering_ stops crashing.
 - The project browser now remembers the last directory you browsed.
 - `run-kite.sh start` now waits for the web server to be initialized - previously it returned
   immediately after starting the initialization process. This may take minutes on
   certain instances, but at least you know when the server is ready.
 - A home folder is created for every user automatically. Every user has exclusive read and write
   access to his own home folder by default.
 - The JavaScript code can now access scalars.
 - If an attribute has already been calculated, a small checkmark indicates this.
 - Fixed critical bug with batch workflows.

### 1.6.0

 - One can now run batch workflows on a running Kite using Ammonite. Just SSH into the ammonite port
   and do `batch.runScript(...)`. See Ammonite's welcome message for details.
 - Fingerprinting between project and segmentation made more general: it can now add new
   connections, not only select from existing ones.
 - Reintroduced project search on the project selector UI.
 - Added the _Predict vertex attribute_ operation to offer some simple machine learning tools.
 - Significantly reduced chance of out of memory errors in LynxKite. (We do not require anymore
   that any spark data partition has to fit in memory.)
 - Long attributes can no longer be referenced in derived attributes. This is to avoid the
   surprising rounding that JavaScript performs on them. The attributes have to be converted to
   strings or doubles first.
 - Created new operations _Add random vertex attribute_ and _Add random edge attribute_. You can
   specify the desired distribution (normal or uniform). These new operations obsolete _Add gaussian
   vertex attribute_, which is no longer accessible from the operations menu.
 - New operations to support finding co-locations: _Sample edges from co-occurrence_,
   _Segment by event sequence_.
 - Enable creating segmentations on top of other segmentations.
 - Batch scripts can now access projects and files as Apache Spark DataFrames and run SQL queries
   on them.
 - Workflows and batch scripts can run workflows.
 - Added new operation: _Pull segmentation one level up_.
 - Improved center picker experience.

### 1.5.8

 - Fixed a critical issue with health checking.

### 1.5.7

 - New aggregator added for all non-global aggregation operations: you can collect all unique
   values into a set.
 - A new operation _Split vertices_ was added. It can be used to create multiple copies
   of the same vertex, based on a 'count' attribute.
 - You can use Ammonite (https://lihaoyi.github.io/Ammonite/#Ammonite-REPL) to interact with a
   running Kite via a Scala interpreter. Among others, this allows one to use sparkSQL for
   arbitrary data processing tasks using the computation resources held by Kite. For details on
   how to set this up, see `conf/kiterc_template`.
 - Added the _Shortest path_ operation for computing the shortest path from a given set of vertices.
 - Added the _Copy edges to segmentation_ operation for translating the edges of the base project
   into a segmentation.
 - Added _Import segmentation_ operations.
 - _Merge vertices by attribute_ will no longer discard segmentations.
 - Added _Segment by interval_ operation.
 - Until now we replaced spaces with underscores in project names and did the reverse when
   displaying them. We now stop doing this to avoid some inconsistencies. (Feel free to use either
   underscores or spaces in project names. Both work fine.)
 - Add possibility to edit workflows.
 - Show the number of edges that will be created before executing the _Created edges from co-occurrence_
   operation.

### 1.5.6

 - Upgraded to Spark 1.5.1.

### 1.5.5

 - Fixed memory issue with history requests.

### 1.5.4

 - Operations _Export edge attributes to file_ and _Export segmentation to file_ now support
   vertex attribute parameters with which the user can specify how the vertices connected by
   the edges will be identified in the output file.
 - Precise histogram computations: so far histograms were computed using a sample of the real
   data, for performance reasons. Now the user has the option to request a computation on all
   the data.

### 1.5.3

 - Fixed bug where the root project directory was not accessible for non-admins.
 - Slow computations will not lock up the browser anymore. Previously it was possible that if too
   many slow computations were requested then even fast operations, like opening a project stopped
   working.
 - HTTP security and performance improvements.
 - Kite default port changed from 9000 to 2200. This does not impact you if you already have a
   `.kiterc` file with whatever port number set, it just changes the template.
 - Fixed bug where an edge might have been colored when the color by attribute was not even defined.
 - Removed not implemented relative edge weight parameter from fingerprinting operations.

### 1.5.2

 - Automated end-to-end testing - basically a robot clicking all around on a test Kite instance -
   made part of the development workflow and lots of tests added.
 - Dispersion computation made significantly faster.
 - Projects can be organized into folders now.
 - Migration to 1.5.x does not take a lot of memory anymore.
 - Summary information of how things were created is presented on the UI. For example, the formula
   used to create a derived attribute will accompany it. (No full coverage yet.)
 - Logarithmic histograms support non-positive values.
 - New parameter for CSV import operations: `Tolerate ill-formed lines`. It controls
   whether or not non-conforming lines in the csv file should be skipped silently
   or cause an error immediately.
 - Further sample vertices can be picked by clicking _"Pick"_ and then _"Next"_ in the advanced
   pick options.
 - If the user requests a visualization that's too large (and would probably kill the browser)
   we return an error instead of trying to display the large visualization.
 - Users can now import additional attributes from CSV/SQL for edges as well (until now, it was
   only possible for vertices).
 - The internal identification of LynxKite meta graph entities depended on Java's default character
   encoding which in turn depended on the terminal setting of the user starting LynxKite. This resulted
   in a LynxKite failure if a user with different settings restarted the server. Now this is fixed by
   always using UTF-8 encoding. But this will cause problems if your LynxKite instance uses something
   different (UTF-8 seems to be typical, though). If LynxKite fails with "cannot load project list"
   and you see and error in the logs starting with "Output mismatch on ...", then try to force a
   migration: `KITE_FORCED_MIGRATION=true  ./run-kite-....sh restart`. Do this only once, not for
   all restarts in the future!
 - Copy graph into segmentation operation fixed.
 - Edge attributes are included when copying visualizations to the clipboard.

### 1.5.1

 - Workflow and batch API scripts now use Groovy instead of JSON. This makes them easier to read
   and the batch API gets more flexible too.
 - Users can now configure better the stopping condition for modular clustering.
 - Improved format for the graph storage. Note that this breaks compatibility of the data directory with 1.5.0.
   Compatibility is retained with all version before 1.5. One way to fix a data directory created/touched by Kite
   1.5.0 is to delete the directory `$KITE_DATA_DIR/partitioned`.

### 1.5.0

 - Kite configuration setting `YARN_NUM_EXECUTORS` is replaced by the more general `NUM_EXECUTORS`
   which applies to the standalone spark cluster setup as well.
 - Reorganized operation categories. We hope you find them more logical.
 - The _Batch processing API_ is now ready for use. It allows you to run a sequence of operations
   from the command line. For more details see the _Batch processing API_ section in the manual.
 - Richer progress indicator.
 - LynxKite on EC2 will now always use ephemeral HDFS to store data. This data is lost if you `stop`
   or `destroy` the cluster. Use the new `s3copy` command if you want to save the data to S3.
   (The data does not have to be restored from S3 to HDFS. It will be read directly from S3.)
   This also means significant performance improvements for EC2 clusters.
 - User passwords can now be changed.
 - New operation _Metagraph_ is useful for debugging and perhaps also for demos.
 - Added an experimental tool for cleaning up old data. It is accessible as `/#/cleaner`.
 - The title and tagline on the splash page can be customized through the `KITE_TITLE` and
   `KITE_TAGLINE` variables in `.kiterc`.
 - A large number of stability and performance improvements.
 - tags.journal files will not grow large anymore.

### 1.4.4

 - Faster loading of the project list page.
 - Fixed missing CSS.

### 1.4.3

 - History editing improvements. Operations with problems (such as importing a file that no
   longer exists) can be edited now. Long histories can now be edited without problem. The
   UI has been revised a bit. (The _Validate_ button has been removed.)
 - Switching to Spark 1.4.0.
 - New operation _Copy graph into a segmentation_ can import the project as its own
   segmentation and create edges between the original vertices and
   their corresponding vertices in the segmentation.
 - Operations _Degree_, _Aggregate on neighbors_, and _Weighted aggregate on neighbors_ can
   now also make calculations directly on unique neighboring vertices (that is, regardless of the
   number of edges between the vertices).
 - For neighbor aggregations and degree the meaning of "symmetric" edges makes more sense now:
   the number of symmetric edges between A and B is now understood as
   _max(number of edgex A->B, number of edges B->A)_
 - EC2 Kite instances now listen on port 4044 (instead of 5080 before).
 - Smoke test script added: when you install a new Kite instance, you can run
     `kite_xxx/tools/daily_test.sh`
   to see if everything is set up correctly.
 - Fixed saving workflows. The save dialog didn't actually show in prod deployments.
 - Fixed a bug where we didn't close some files when we didn't need them which caused s3 lockups.
 - Appending data to an existing DB table is not supported anymore (as it's dangerous
   if done accidentally). In other words, you can only export to a DB by creating a new table.
 - Removed the _SQL dump_ option in file export operations. The only supported output format
   is CSV now.
 - Improved watchdog to detect a wider range of potential problems.
 - Fixed bug: editing the history now causes project reload.
 - Fixed a bug where vertices became frozen when attributes were visualized on them.
 - Fixed a bug where cross edges between project and segmentation could be broken for certain
   operations.

### 1.4.2

 - Improvements to the import graph workflow: somewhat less computation stages plus the
   algorithm is not sensitive anymore to vertices with millions of edges.
 - Two new attribute operations implemented: _Fill edge attribute with constant default value_
   and _Merge two edge attributes_. These do the same to edges what
   _Fill with constant default value_ and _Merge two attributes_ could do to vertices. Note that
   the latter two operations have been renamed to
   _Fill vertex attribute with constant default value_ and _Merge two vertex attributes_,
   respectively.
 - Lin's Centrality algorithm is added.

### 1.4.1

 - Fixed regression. (Segmentations opened on the wrong side.)

### 1.4.0

 - You can now omit columns when importing something from a CSV file.
 - Moderate performance improvements for graph visualization.
 - The _User's Guide_ contents are now integrated into LynxKite. Relevant help messages are
   provided through contextual popups, and the document is also available as a single page,
   ready for printing, through a new link at the bottom right.
 - New edge operation _"Merge parallel edges by attribute"_ makes it possible
   for the user to merge those parallel edges between two vertices that have the
   same value for the given edge attribute.
 - Admins can download the last server log using the link `http://<kite ip>:<kite port>/logs`.
 - When running an EC2 cluster, you cannot directly reference s3 files as before (using
   the format `s3n://AWS_ACCESS_KEY_ID:AWS_SECRET_ACCESS_KEY@bucket/path`), see the changelog
   entry below about the data file prefix notation. Instead, for EC2 cluster we automatically
   setup the prefix `S3` to point to `s3n://AWS_ACCESS_KEY_ID:AWS_SECRET_ACCESS_KEY@`. In practice
   this means that when using an EC2 cluster you need to refer to files on S3 as: `S3$bucket/path`.
 - Improved stability and graceful degradation. Not having enough memory now will only result in
   degraded performance not failures.
 - _"Create scale-free random edge bundle"_ operation added which allows one to create
   a scale free random graph.
 - One can save a sequence of operations as a workflow. The feature is accessible from the
   project history editor/viewer and saved workflows show up as a new operation category.
 - Strings visualized as icons will be matched to neutral icons (circle, square,
   triangle, hexagon, pentagon, star) if an icon with the given name does not exist.
 - _"PageRank"_ operation can now be used without weights.
 - Data files and directories can now only be accessed via a special prefix notation.
   For example, what used to be `hdfs://nameservice1:8020/user/kite/data/uploads/file` is
   now simply `UPLOAD$/file`. This enables the administrator to hide s3n passwords from
   the users; futhermore, it will be easier to move the data to another location. A new kiterc
   option `KITE_PREFIX_DEFINITIONS` can be used to provide extra prefixes (other
   than `UPLOAD$`) See the files `kiterc_template` and `prefix_definitions.txt` in directory
   `kite_???/conf` for details.
 - New aggregation method: `count distinct`
 - LynxKite pages can now be printed. Visualizations are also supported. This provides a
   method of exporting the visualization in a scalable vector graphics format.
 - Segmentation coverage is automatically calculated.
 - New vertex operation _"Centrality"_ makes it possible to count approximate harmonic
   centrality values.

### 1.3.1

 - Edges can now be colored based on string attributes as well.
 - SQL operations should be more portable now and will also work if field names contain
   special characters.
 - One can now use the newly added .kiterc option, `KITE_EXTRA_JARS`, to add JARS on the classpath
   of all LynxKite components. Most important usecase is to add JDBC drivers.
 - Multiple ways of 2D graph rendering.
 - Improved compatibility for Mozilla Firefox.
 - Show all visualized attributes as part of the legend in sampled view.

### 1.3.0

 - New vertex operation _"Add rank attribute"_ makes it possible for the user to sort by
   an attribute (of double type). This can be used to identify vertices which have the
   highest or lowest values with respect to some attributes.
 - Improved error checking for JavaScript expressions. (In "derive" operations.)
 - Fixed project history performance issue.
 - More than one type of aggregation can be selected for each attribute in one operation.
 - New _"Combine segmentations"_ operation makes it possible to create a segmentation
   by cities of residence _and_ age, for example.
 - New _"Segment by double attribute"_ and _"Segment by string attribute"_ operations
   make it possible to create a segmentation by cities of residence or age, for example.
 - New _"Create edges from co-occurrence"_ operation creates edges in the parent project
   for each pair of vertices that co-occur in a segment. If they co-occur multiple times,
   multiple parallel edges are created.
 - Visualizations can be saved into the project for easier sharing.

### 1.2.1

 - Backward compatibility for undo in pre-1.2.0 projects.

### 1.2.0

 - Graph visualizations are now cut to only show on the corresponding side. The previous
   behavior was especially disturbing when combined with map view.
 - The user registry file now has to be specified in `.kiterc` as `KITE_USERS_FILE`.
   Earlier versions used the user registry from `kite_XXX/conf/users.txt`. If you run
   LynxKite with authentication, please copy this file to a preferable location and add
   `KITE_USERS_FILE` to your `.kiterc` when upgrading.
 - Improvements in the configuration for number of cores per executor:
   - One common .kiterc option (`NUM_CORES_PER_EXECUTOR`) regardless of deployment mode
   - As a consequence, `YARN_CORES_PER_EXECUTOR` option has been removed. Please update
     .kiterc on YARN deployments by renaming `YARN_CORES_PER_EXECUTOR` to `NUM_CORES_PER_EXECUTOR`.
   - Use correcty the value of the above option internally to optimize calculations knowing
     the amount of cores available
   - In case of EC2, correctly set up this new kiterc option based on the cluster configuration
 - Fixed a bug that caused "hard" filtering to segmentations to fail.
 - Spaces in ACL lists are now ignored.
 - Error reports now go to `support@lynxanalytics.freshdesk.com` instead of
   `pizza-support@lynxanalytics.com`.
 - Previously hidden utility operations (like _"Delete vertex attribute"_) are now revealed
   on the interface. This is so that they can be accessed when editing the history.
 - Import and simple operations should now work even if there is insufficient memory to
   hold the entire graph.
 - New icons: `triangle`, `pentagon`, `star`, `sim`, `radio`.
 - File sizes are logged for import and upload. (This will be useful for troubleshooting.)
 - Operation search button. (This is the same as pressing `/`.)
 - Delimiters in load CSV operations now support standard java escapes. (Most importantly,
   you can import from a tab delimited file using `\t` as the value of the delimiter
   parameter.)
 - Project history (the list of operations that have been applied) can now be viewed and
   also edited. This is an experimental feature. Operations from earlier versions cannot be
   viewed or edited.
 - Fixed an issue with undo. The fix introduces an undo incompatibility. Operations
   from earlier versions cannot be undone after the upgrade.
 - Added a "Filter by attributes" operation. This is identical to filtering the usual way.
 - Regex filters can now be applied to string attributes. The syntax is `regex(R)` for
   example for finding strings that contain `R`. Or `regex(^Ab)` for strings that start
   with `Ab`. Or `regex((.)\1)` for strings with double letters. Etc.
 - Non-neighboring vertices are partially faded out when hovering over a vertex.
 - Fixed a leak in visualization that would gradually degrade performance in the sampled
   view.
 - In addition to scrolling, double-clicking and right double-clicking can be used now
   to zoom in and out. With Shift they adjust the thickness.
 - Upgraded to Apache Spark 1.3.0. Users need to download this and update `SPARK_HOME`
   in their `.kiterc`.
 - Fixed logout behavior on the splash page (`/`).

### 1.1.3

 - Fixed a bug with user creation.

### 1.1.2

 - Administrator users can now be created. Only administrators can create new users, and
   they have full access to all projects. Old user configuration files are incompatible with
   this change. If this is a problem, we can manually convert old user configuration files.
 - Add logout link at the bottom when authentication is enabled.

### 1.1.1

 - _"Connect vertices on attribute"_ now takes two attributes as parameters and will
   connect A to B if the "source" attribute of A matches the "destination" attribute
   of B. Set the same attribute for both parameters to get the previous behavior.
 - Fixes a bug in edge visualizations (manifested as
   "java.util.NoSuchElementException: key not found: ...")

### 1.1.0

 - Authentication related UI is hidden when authentication is disabled.
 - Position (latitude + longitude) attributes can be visualized on a map.
   (The map is generated by Google Maps, but none of the graph data is sent to Google.)
 - New edge operation "Add reversed edges" which creates a symmetric graph.
 - When a project is hard filtered results are now saved to disk. Previously they behaved
   identically to soft filters that - correctly - only compute their results on the fly.
 - Edge attributes can be visualized as colors and labels in sampled mode.
 - Discovered an issue that prevents compatibility from 1.0.0 and 1.0.1. Fortunately they were
   never marked as `stable`, so we are not making a heroic effort to maintain compatibility.
 - Visualize attributes of the type `(Double, Double)` as vertex positions.
   Such attributes can be created from two `Double` attributes with the new
   _"Vertex attributes to position"_ operation.

### 1.0.1

 - New setting in `.kiterc`: `YARN_NUM_EXECUTORS` can be used to specify the number of
   workers.
 - Added (better) workaround for https://issues.apache.org/jira/browse/SPARK-5102.
 - Select all vertices (up to 10,000) as center by setting `*` (star) as the center.
 - 3D graph visualization in concrete vertices view.

### 1.0.0

 - Adds label size as a new visualization option.
 - UI for selecting vertex attribute visualizations has changed as a preparation for adding more
   visualization options.
 - Export `Vector` type attributes as a semicolon-separated list.
 - Vertex ID is no longer displayed in the visualization by default.
   It is still accessible by setting the ID attribute as the label.
 - User management page at `/#/users`.
 - Added a check for Apache Spark version at startup. Must be 1.2.0.
 - Changed project data format to JSON. Projects from earlier versions are lost.
   Compatibility with future versions, however, is guaranteed.
 - Added error reporting option for the project list.
 - Cleared up confusion between edge graph/line graph/dual graph.
 - Started changelog.<|MERGE_RESOLUTION|>--- conflicted
+++ resolved
@@ -9,11 +9,8 @@
  - A collection of goal oriented LynxKite lessons (the "LynxKite Academy") is now available for
    testing. You can find it at `/#/academy`. Any feedback is much appreciated!
  - Fixed data export in Amazon EMR.
-<<<<<<< HEAD
  - Fixed Import JDBC table button.
-=======
  - emr.sh: handle non-default region.
->>>>>>> 8ea03621
 
 ### 1.7.2
 
