--- conflicted
+++ resolved
@@ -6,7 +6,6 @@
 
 ### master
 
-<<<<<<< HEAD
  - Data files and directories can now only be accessed via a special prefix notation.
    For example, what used to be hdfs://nameservice1:8020/user/kite/data/uploads/* is
    now simply DATA$uploads/*, assuming that KITE_DATA_DIR has been set to
@@ -14,9 +13,7 @@
    to hide s3n passwords from the users; futhermore, it will be easier to move the data
    to another location. A new kiterc option KITE_ADDITIONAL_ROOT_DEFINITIONS can be used
    to provide extra prefixes. See the files kiterc_template and root_definitions.txt for details.
-=======
  - New aggregation method: `count distinct`
->>>>>>> a60940ea
  - LynxKite pages can now be printed. Visualizations are also supported. This provides a
    method of exporting the visualization in a scalable vector graphics format.
  - Segmentation coverage is automatically calculated.
