<!---
Please add changes to "master". When releasing a version add a new header for that release.
-->

# Changes

### master

<<<<<<< HEAD
 - New operation _Copy graph into a segmentation_ can import the project as its own
   segmentation and create edges between the original vertices and
   their corresponding vertices in the segmentation.
=======
 - History editing improvements. Operations with problems (such as importing a file that no
   longer exists) can be edited now. Long histories can now be edited without problem. The
   UI has been revised a bit. (The _Validate_ button has been removed.)
 - Switching to Spark 1.4.0.
>>>>>>> 607e21aa
 - Operations _Degree_, _Aggregate on neighbors_, and _Weighted aggregate on neighbors_ can
   now also make calculations directly on unique neighboring vertices (that is, regardless of the
   number of edges between the vertices).
 - For neighbor aggregations and degree the meaning of "symmetric" edges makes more sense now:
   the number of symmetric edges between A and B is now understood as
   _max(number of edgex A->B, number of edges B->A)_
 - EC2 Kite instances now listen on port 4044 (instead of 5080 before).
 - Smoke test script added: when you install a new Kite instance, you can run
     `kite_xxx/tools/daily_test.sh`
   to see if everything is set up correctly.
 - Fixed saving workflows. The save dialog didn't actually show in prod deployments.
 - Fixed a bug where we didn't close some files when we didn't need them which caused s3 lockups.
 - Appending data to an existing DB table is not supported anymore (as it's dangerous
   if done accidentally). In other words, you can only export to a DB by creating a new table.
 - Removed the _SQL dump_ option in file export operations. The only supported output format
   is CSV now.
 - Improved watchdog to detect a wider range of potential problems.
 - Fixed bug: editing the history now causes project reload.
 - Fixed a bug where vertices became frozen when attributes were visualized on them.
 - Fixed a bug where cross edges between project and segmentation could be broken for certain
   operations.

### 1.4.2

 - Improvements to the import graph workflow: somewhat less computation stages plus the
   algorithm is not sensitive anymore to vertices with millions of edges.
 - Two new attribute operations implemented: _Fill edge attribute with constant default value_
   and _Merge two edge attributes_. These do the same to edges what
   _Fill with constant default value_ and _Merge two attributes_ could do to vertices. Note that
   the latter two operations have been renamed to
   _Fill vertex attribute with constant default value_ and _Merge two vertex attributes_,
   respectively.
 - Lin's Centrality algorithm is added.

### 1.4.1

 - Fixed regression. (Segmentations opened on the wrong side.)

### 1.4.0

 - You can now omit columns when importing something from a CSV file.
 - Moderate performance improvements for graph visualization.
 - The _User's Guide_ contents are now integrated into LynxKite. Relevant help messages are
   provided through contextual popups, and the document is also available as a single page,
   ready for printing, through a new link at the bottom right.
 - New edge operation _"Merge parallel edges by attribute"_ makes it possible
   for the user to merge those parallel edges between two vertices that have the
   same value for the given edge attribute.
 - Admins can download the last server log using the link `http://<kite ip>:<kite port>/logs`.
 - When running an EC2 cluster, you cannot directly reference s3 files as before (using
   the format `s3n://AWS_ACCESS_KEY_ID:AWS_SECRET_ACCESS_KEY@bucket/path`), see the changelog
   entry below about the data file prefix notation. Instead, for EC2 cluster we automatically
   setup the prefix `S3` to point to `s3n://AWS_ACCESS_KEY_ID:AWS_SECRET_ACCESS_KEY@`. In practice
   this means that when using an EC2 cluster you need to refer to files on S3 as: `S3$bucket/path`.
 - Improved stability and graceful degradation. Not having enough memory now will only result in
   degraded performance not failures.
 - _"Create scale-free random edge bundle"_ operation added which allows one to create
   a scale free random graph.
 - One can save a sequence of operations as a workflow. The feature is accessible from the
   project history editor/viewer and saved workflows show up as a new operation category.
 - Strings visualized as icons will be matched to neutral icons (circle, square,
   triangle, hexagon, pentagon, star) if an icon with the given name does not exist.
 - _"PageRank"_ operation can now be used without weights.
 - Data files and directories can now only be accessed via a special prefix notation.
   For example, what used to be `hdfs://nameservice1:8020/user/kite/data/uploads/file` is
   now simply `UPLOAD$/file`. This enables the administrator to hide s3n passwords from
   the users; futhermore, it will be easier to move the data to another location. A new kiterc
   option `KITE_PREFIX_DEFINITIONS` can be used to provide extra prefixes (other
   than `UPLOAD$`) See the files `kiterc_template` and `prefix_definitions.txt` in directory
   `kite_???/conf` for details.
 - New aggregation method: `count distinct`
 - LynxKite pages can now be printed. Visualizations are also supported. This provides a
   method of exporting the visualization in a scalable vector graphics format.
 - Segmentation coverage is automatically calculated.
 - New vertex operation _"Centrality"_ makes it possible to count approximate harmonic
   centrality values.

### 1.3.1

 - Edges can now be colored based on string attributes as well.
 - SQL operations should be more portable now and will also work if field names contain
   special characters.
 - One can now use the newly added .kiterc option, `KITE_EXTRA_JARS`, to add JARS on the classpath
   of all LynxKite components. Most important usecase is to add JDBC drivers.
 - Multiple ways of 2D graph rendering.
 - Improved compatibility for Mozilla Firefox.
 - Show all visualized attributes as part of the legend in sampled view.

### 1.3.0

 - New vertex operation _"Add rank attribute"_ makes it possible for the user to sort by
   an attribute (of double type). This can be used to identify vertices which have the
   highest or lowest values with respect to some attributes.
 - Improved error checking for JavaScript expressions. (In "derive" operations.)
 - Fixed project history performance issue.
 - More than one type of aggregation can be selected for each attribute in one operation.
 - New _"Combine segmentations"_ operation makes it possible to create a segmentation
   by cities of residence _and_ age, for example.
 - New _"Segment by double attribute"_ and _"Segment by string attribute"_ operations
   make it possible to create a segmentation by cities of residence or age, for example.
 - New _"Create edges from co-occurrence"_ operation creates edges in the parent project
   for each pair of vertices that co-occur in a segment. If they co-occur multiple times,
   multiple parallel edges are created.
 - Visualizations can be saved into the project for easier sharing.

### 1.2.1

 - Backward compatibility for undo in pre-1.2.0 projects.

### 1.2.0

 - Graph visualizations are now cut to only show on the corresponding side. The previous
   behavior was especially disturbing when combined with map view.
 - The user registry file now has to be specified in `.kiterc` as `KITE_USERS_FILE`.
   Earlier versions used the user registry from `kite_XXX/conf/users.txt`. If you run
   LynxKite with authentication, please copy this file to a preferable location and add
   `KITE_USERS_FILE` to your `.kiterc` when upgrading.
 - Improvements in the configuration for number of cores per executor:
   - One common .kiterc option (`NUM_CORES_PER_EXECUTOR`) regardless of deployment mode
   - As a consequence, `YARN_CORES_PER_EXECUTOR` option has been removed. Please update
     .kiterc on YARN deployments by renaming `YARN_CORES_PER_EXECUTOR` to `NUM_CORES_PER_EXECUTOR`.
   - Use correcty the value of the above option internally to optimize calculations knowing
     the amount of cores available
   - In case of EC2, correctly set up this new kiterc option based on the cluster configuration
 - Fixed a bug that caused "hard" filtering to segmentations to fail.
 - Spaces in ACL lists are now ignored.
 - Error reports now go to `support@lynxanalytics.freshdesk.com` instead of
   `pizza-support@lynxanalytics.com`.
 - Previously hidden utility operations (like _"Delete vertex attribute"_) are now revealed
   on the interface. This is so that they can be accessed when editing the history.
 - Import and simple operations should now work even if there is insufficient memory to
   hold the entire graph.
 - New icons: `triangle`, `pentagon`, `star`, `sim`, `radio`.
 - File sizes are logged for import and upload. (This will be useful for troubleshooting.)
 - Operation search button. (This is the same as pressing `/`.)
 - Delimiters in load CSV operations now support standard java escapes. (Most importantly,
   you can import from a tab delimited file using `\t` as the value of the delimiter
   parameter.)
 - Project history (the list of operations that have been applied) can now be viewed and
   also edited. This is an experimental feature. Operations from earlier versions cannot be
   viewed or edited.
 - Fixed an issue with undo. The fix introduces an undo incompatibility. Operations
   from earlier versions cannot be undone after the upgrade.
 - Added a "Filter by attributes" operation. This is identical to filtering the usual way.
 - Regex filters can now be applied to string attributes. The syntax is `regex(R)` for
   example for finding strings that contain `R`. Or `regex(^Ab)` for strings that start
   with `Ab`. Or `regex((.)\1)` for strings with double letters. Etc.
 - Non-neighboring vertices are partially faded out when hovering over a vertex.
 - Fixed a leak in visualization that would gradually degrade performance in the sampled
   view.
 - In addition to scrolling, double-clicking and right double-clicking can be used now
   to zoom in and out. With Shift they adjust the thickness.
 - Upgraded to Apache Spark 1.3.0. Users need to download this and update `SPARK_HOME`
   in their `.kiterc`.
 - Fixed logout behavior on the splash page (`/`).

### 1.1.3

 - Fixed a bug with user creation.

### 1.1.2

 - Administrator users can now be created. Only administrators can create new users, and
   they have full access to all projects. Old user configuration files are incompatible with
   this change. If this is a problem, we can manually convert old user configuration files.
 - Add logout link at the bottom when authentication is enabled.

### 1.1.1

 - _"Connect vertices on attribute"_ now takes two attributes as parameters and will
   connect A to B if the "source" attribute of A matches the "destination" attribute
   of B. Set the same attribute for both parameters to get the previous behavior.
 - Fixes a bug in edge visualizations (manifested as
   "java.util.NoSuchElementException: key not found: ...")

### 1.1.0

 - Authentication related UI is hidden when authentication is disabled.
 - Position (latitude + longitude) attributes can be visualized on a map.
   (The map is generated by Google Maps, but none of the graph data is sent to Google.)
 - New edge operation "Add reversed edges" which creates a symmetric graph.
 - When a project is hard filtered results are now saved to disk. Previously they behaved
   identically to soft filters that - correctly - only compute their results on the fly.
 - Edge attributes can be visualized as colors and labels in sampled mode.
 - Discovered an issue that prevents compatibility from 1.0.0 and 1.0.1. Fortunately they were
   never marked as `stable`, so we are not making a heroic effort to maintain compatibility.
 - Visualize attributes of the type `(Double, Double)` as vertex positions.
   Such attributes can be created from two `Double` attributes with the new
   _"Vertex attributes to position"_ operation.

### 1.0.1

 - New setting in `.kiterc`: `YARN_NUM_EXECUTORS` can be used to specify the number of
   workers.
 - Added (better) workaround for https://issues.apache.org/jira/browse/SPARK-5102.
 - Select all vertices (up to 10,000) as center by setting `*` (star) as the center.
 - 3D graph visualization in concrete vertices view.

### 1.0.0

 - Adds label size as a new visualization option.
 - UI for selecting vertex attribute visualizations has changed as a preparation for adding more
   visualization options.
 - Export `Vector` type attributes as a semicolon-separated list.
 - Vertex ID is no longer displayed in the visualization by default.
   It is still accessible by setting the ID attribute as the label.
 - User management page at `/#/users`.
 - Added a check for Apache Spark version at startup. Must be 1.2.0.
 - Changed project data format to JSON. Projects from earlier versions are lost.
   Compatibility with future versions, however, is guaranteed.
 - Added error reporting option for the project list.
 - Cleared up confusion between edge graph/line graph/dual graph.
 - Started changelog.<|MERGE_RESOLUTION|>--- conflicted
+++ resolved
@@ -6,16 +6,13 @@
 
 ### master
 
-<<<<<<< HEAD
- - New operation _Copy graph into a segmentation_ can import the project as its own
-   segmentation and create edges between the original vertices and
-   their corresponding vertices in the segmentation.
-=======
  - History editing improvements. Operations with problems (such as importing a file that no
    longer exists) can be edited now. Long histories can now be edited without problem. The
    UI has been revised a bit. (The _Validate_ button has been removed.)
  - Switching to Spark 1.4.0.
->>>>>>> 607e21aa
+ - New operation _Copy graph into a segmentation_ can import the project as its own
+   segmentation and create edges between the original vertices and
+   their corresponding vertices in the segmentation.
  - Operations _Degree_, _Aggregate on neighbors_, and _Weighted aggregate on neighbors_ can
    now also make calculations directly on unique neighboring vertices (that is, regardless of the
    number of edges between the vertices).
