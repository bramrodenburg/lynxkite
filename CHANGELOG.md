<!---
Please add changes to "master", preferably ordered by their significance. (Most significant on top.)
-->

# Changes

### master

<<<<<<< HEAD
 - Changes in vertex and edge count after an operation are reported on the UI.
=======
 - A collection of goal oriented LynxKite lessons (the "LynxKite Academy") is now available for
   testing. You can find it at `/#/academy`. Any feedback is much appreciated!
>>>>>>> 782e2a82

### 1.7.2

 - SQL query results can be sorted by clicking the column headers.
 - Fixed visualization save/restore, now for real, we promise.
 - When visualizing two graphs, a separating line is displayed between them.

### 1.7.1

 - History can be accessed even if some operations no longer exist. (1.7.0 removed all classical
   import operation, so this is an important fix.)
 - Improve scalability and performance of the Centrality algorithm family.
 - Fixed saved visualizations, which were broken in 1.7.0.
 - LynxKite log directory can now be configured. (`KITE_LOG_DIR`)
 - All attribute types are now accessible through the SQL interface. Types not supported by SQL will
   be presented as strings.
 - Improved security: JSON queries are only accepted with the `X-Requested-With: XMLHttpRequest`
   header.
 - Compressed files can be uploaded and handled as if they were not compressed. (Supported
   extensions are `.gz`, `.bz2`, `.lzo`, and `.snappy`. Compressed files accessed from HDFS were
   always supported.)
 - Improved error messages and documentation.
 - Case insensitive project search.
 - New operation, _Internal edge ID as attribute_.

### 1.7.0

 - Major changes to importing and exporting data. We introduce the concept of tables to improve
   clarity and performance when working with external data.

   Projects no longer depend on the input files. (They can be deleted after importing.) It becomes
   easier to share raw data between projects. We have fewer operations (just _Import vertices from
   table_ instead of _Import vertices from CSV files_ and _Import vertices from database_), but
   support more formats (JSON, Parquet and ORC are added) with a unified interface. We
   also support direct import from Hive.

   Tables are built on Apache Spark DataFrames. As a result, you can run SQL queries on graphs. (See
   the SQL section at the bottom of a project.) Plus DataFrame-based data manipulation is now
   possible from Groovy scripts.

   Export operations are gone. Data can be exported in various formats through the SQL interface.
   SQL results can also be saved as tables and re-imported as parts of a project.

   For more details about the new features see the documentation.
 - Default home directory is moved under the 'Users' folder.
 - Root folder is default readable by everyone and writable by only admin users for
   bare new Kite installations.
 - Edges and segmentation links can now also be accessed as DataFrames from batch scripts.
 - New _Derive scalar_ operation.
 - Possible to create visualizations with lighter Google Maps as a background thanks to
   adjustable map filters.
 - Upgrade to Hadoop 2 in our default Amazon EC2 setup.
 - Remove support of Hadoop 1.
 - Introduce `tools/emr.sh` which starts up an Amazon Elastic MapReduce cluster. This is
   now the recommended way to run Kite clusters on Amazon.
 - Introduce operation _Copy edges to base project_.
 - `emr.sh` can now invoke groovy scripts on a remote cluster.
 - Introduce explicit machine learning models. Create them with the _Train linear regression model_
   operation and use them for predictions with _Predict from model_.
 - Added a new centrality measure, the _average distance_.
 - The _Convert vertices into edges_ operation has been removed. The same functionality is now
   available via tables. You can simply import the `vertices` table of one project as edges in
   another project.

### 1.6.1.2

 - Fixed edge attribute import.

### 1.6.1.1

 - Fixed a critical performance regression with derived attributes.
 - Fixed issues with _Predict vertex attribute_ operation.
 - Switched `spark.io.compression.codec` from `snappy` to `lz4`.
 - Added extra logging for health check failures.

### 1.6.1

 - Fixed critical bugs with importing files.
 - Upgraded to Apache Spark 1.6.0.
 - Project directories now have access control (can be private or public), just like projects.
 - Operation _Modular clustering_ stops crashing.
 - The project browser now remembers the last directory you browsed.
 - `run-kite.sh start` now waits for the web server to be initialized - previously it returned
   immediately after starting the initialization process. This may take minutes on
   certain instances, but at least you know when the server is ready.
 - A home folder is created for every user automatically. Every user has exclusive read and write
   access to his own home folder by default.
 - The JavaScript code can now access scalars.
 - If an attribute has already been calculated, a small checkmark indicates this.
 - Fixed critical bug with batch workflows.

### 1.6.0

 - One can now run batch workflows on a running Kite using Ammonite. Just SSH into the ammonite port
   and do `batch.runScript(...)`. See Ammonite's welcome message for details.
 - Fingerprinting between project and segmentation made more general: it can now add new
   connections, not only select from existing ones.
 - Reintroduced project search on the project selector UI.
 - Added the _Predict vertex attribute_ operation to offer some simple machine learning tools.
 - Significantly reduced chance of out of memory errors in LynxKite. (We do not require anymore
   that any spark data partition has to fit in memory.)
 - Long attributes can no longer be referenced in derived attributes. This is to avoid the
   surprising rounding that JavaScript performs on them. The attributes have to be converted to
   strings or doubles first.
 - Created new operations _Add random vertex attribute_ and _Add random edge attribute_. You can
   specify the desired distribution (normal or uniform). These new operations obsolete _Add gaussian
   vertex attribute_, which is no longer accessible from the operations menu.
 - New operations to support finding co-locations: _Sample edges from co-occurrence_,
   _Segment by event sequence_.
 - Enable creating segmentations on top of other segmentations.
 - Batch scripts can now access projects and files as Apache Spark DataFrames and run SQL queries
   on them.
 - Workflows and batch scripts can run workflows.
 - Added new operation: _Pull segmentation one level up_.
 - Improved center picker experience.

### 1.5.8

 - Fixed a critical issue with health checking.

### 1.5.7

 - New aggregator added for all non-global aggregation operations: you can collect all unique
   values into a set.
 - A new operation _Split vertices_ was added. It can be used to create multiple copies
   of the same vertex, based on a 'count' attribute.
 - You can use Ammonite (https://lihaoyi.github.io/Ammonite/#Ammonite-REPL) to interact with a
   running Kite via a Scala interpreter. Among others, this allows one to use sparkSQL for
   arbitrary data processing tasks using the computation resources held by Kite. For details on
   how to set this up, see `conf/kiterc_template`.
 - Added the _Shortest path_ operation for computing the shortest path from a given set of vertices.
 - Added the _Copy edges to segmentation_ operation for translating the edges of the base project
   into a segmentation.
 - Added _Import segmentation_ operations.
 - _Merge vertices by attribute_ will no longer discard segmentations.
 - Added _Segment by interval_ operation.
 - Until now we replaced spaces with underscores in project names and did the reverse when
   displaying them. We now stop doing this to avoid some inconsistencies. (Feel free to use either
   underscores or spaces in project names. Both work fine.)
 - Add possibility to edit workflows.
 - Show the number of edges that will be created before executing the _Created edges from co-occurrence_
   operation.

### 1.5.6

 - Upgraded to Spark 1.5.1.

### 1.5.5

 - Fixed memory issue with history requests.

### 1.5.4

 - Operations _Export edge attributes to file_ and _Export segmentation to file_ now support
   vertex attribute parameters with which the user can specify how the vertices connected by
   the edges will be identified in the output file.
 - Precise histogram computations: so far histograms were computed using a sample of the real
   data, for performance reasons. Now the user has the option to request a computation on all
   the data.

### 1.5.3

 - Fixed bug where the root project directory was not accessible for non-admins.
 - Slow computations will not lock up the browser anymore. Previously it was possible that if too
   many slow computations were requested then even fast operations, like opening a project stopped
   working.
 - HTTP security and performance improvements.
 - Kite default port changed from 9000 to 2200. This does not impact you if you already have a
   `.kiterc` file with whatever port number set, it just changes the template.
 - Fixed bug where an edge might have been colored when the color by attribute was not even defined.
 - Removed not implemented relative edge weight parameter from fingerprinting operations.

### 1.5.2

 - Automated end-to-end testing - basically a robot clicking all around on a test Kite instance -
   made part of the development workflow and lots of tests added.
 - Dispersion computation made significantly faster.
 - Projects can be organized into folders now.
 - Migration to 1.5.x does not take a lot of memory anymore.
 - Summary information of how things were created is presented on the UI. For example, the formula
   used to create a derived attribute will accompany it. (No full coverage yet.)
 - Logarithmic histograms support non-positive values.
 - New parameter for CSV import operations: `Tolerate ill-formed lines`. It controls
   whether or not non-conforming lines in the csv file should be skipped silently
   or cause an error immediately.
 - Further sample vertices can be picked by clicking _"Pick"_ and then _"Next"_ in the advanced
   pick options.
 - If the user requests a visualization that's too large (and would probably kill the browser)
   we return an error instead of trying to display the large visualization.
 - Users can now import additional attributes from CSV/SQL for edges as well (until now, it was
   only possible for vertices).
 - The internal identification of LynxKite meta graph entities depended on Java's default character
   encoding which in turn depended on the terminal setting of the user starting LynxKite. This resulted
   in a LynxKite failure if a user with different settings restarted the server. Now this is fixed by
   always using UTF-8 encoding. But this will cause problems if your LynxKite instance uses something
   different (UTF-8 seems to be typical, though). If LynxKite fails with "cannot load project list"
   and you see and error in the logs starting with "Output mismatch on ...", then try to force a
   migration: `KITE_FORCED_MIGRATION=true  ./run-kite-....sh restart`. Do this only once, not for
   all restarts in the future!
 - Copy graph into segmentation operation fixed.
 - Edge attributes are included when copying visualizations to the clipboard.

### 1.5.1

 - Workflow and batch API scripts now use Groovy instead of JSON. This makes them easier to read
   and the batch API gets more flexible too.
 - Users can now configure better the stopping condition for modular clustering.
 - Improved format for the graph storage. Note that this breaks compatibility of the data directory with 1.5.0.
   Compatibility is retained with all version before 1.5. One way to fix a data directory created/touched by Kite
   1.5.0 is to delete the directory `$KITE_DATA_DIR/partitioned`.

### 1.5.0

 - Kite configuration setting `YARN_NUM_EXECUTORS` is replaced by the more general `NUM_EXECUTORS`
   which applies to the standalone spark cluster setup as well.
 - Reorganized operation categories. We hope you find them more logical.
 - The _Batch processing API_ is now ready for use. It allows you to run a sequence of operations
   from the command line. For more details see the _Batch processing API_ section in the manual.
 - Richer progress indicator.
 - LynxKite on EC2 will now always use ephemeral HDFS to store data. This data is lost if you `stop`
   or `destroy` the cluster. Use the new `s3copy` command if you want to save the data to S3.
   (The data does not have to be restored from S3 to HDFS. It will be read directly from S3.)
   This also means significant performance improvements for EC2 clusters.
 - User passwords can now be changed.
 - New operation _Metagraph_ is useful for debugging and perhaps also for demos.
 - Added an experimental tool for cleaning up old data. It is accessible as `/#/cleaner`.
 - The title and tagline on the splash page can be customized through the `KITE_TITLE` and
   `KITE_TAGLINE` variables in `.kiterc`.
 - A large number of stability and performance improvements.
 - tags.journal files will not grow large anymore.

### 1.4.4

 - Faster loading of the project list page.
 - Fixed missing CSS.

### 1.4.3

 - History editing improvements. Operations with problems (such as importing a file that no
   longer exists) can be edited now. Long histories can now be edited without problem. The
   UI has been revised a bit. (The _Validate_ button has been removed.)
 - Switching to Spark 1.4.0.
 - New operation _Copy graph into a segmentation_ can import the project as its own
   segmentation and create edges between the original vertices and
   their corresponding vertices in the segmentation.
 - Operations _Degree_, _Aggregate on neighbors_, and _Weighted aggregate on neighbors_ can
   now also make calculations directly on unique neighboring vertices (that is, regardless of the
   number of edges between the vertices).
 - For neighbor aggregations and degree the meaning of "symmetric" edges makes more sense now:
   the number of symmetric edges between A and B is now understood as
   _max(number of edgex A->B, number of edges B->A)_
 - EC2 Kite instances now listen on port 4044 (instead of 5080 before).
 - Smoke test script added: when you install a new Kite instance, you can run
     `kite_xxx/tools/daily_test.sh`
   to see if everything is set up correctly.
 - Fixed saving workflows. The save dialog didn't actually show in prod deployments.
 - Fixed a bug where we didn't close some files when we didn't need them which caused s3 lockups.
 - Appending data to an existing DB table is not supported anymore (as it's dangerous
   if done accidentally). In other words, you can only export to a DB by creating a new table.
 - Removed the _SQL dump_ option in file export operations. The only supported output format
   is CSV now.
 - Improved watchdog to detect a wider range of potential problems.
 - Fixed bug: editing the history now causes project reload.
 - Fixed a bug where vertices became frozen when attributes were visualized on them.
 - Fixed a bug where cross edges between project and segmentation could be broken for certain
   operations.

### 1.4.2

 - Improvements to the import graph workflow: somewhat less computation stages plus the
   algorithm is not sensitive anymore to vertices with millions of edges.
 - Two new attribute operations implemented: _Fill edge attribute with constant default value_
   and _Merge two edge attributes_. These do the same to edges what
   _Fill with constant default value_ and _Merge two attributes_ could do to vertices. Note that
   the latter two operations have been renamed to
   _Fill vertex attribute with constant default value_ and _Merge two vertex attributes_,
   respectively.
 - Lin's Centrality algorithm is added.

### 1.4.1

 - Fixed regression. (Segmentations opened on the wrong side.)

### 1.4.0

 - You can now omit columns when importing something from a CSV file.
 - Moderate performance improvements for graph visualization.
 - The _User's Guide_ contents are now integrated into LynxKite. Relevant help messages are
   provided through contextual popups, and the document is also available as a single page,
   ready for printing, through a new link at the bottom right.
 - New edge operation _"Merge parallel edges by attribute"_ makes it possible
   for the user to merge those parallel edges between two vertices that have the
   same value for the given edge attribute.
 - Admins can download the last server log using the link `http://<kite ip>:<kite port>/logs`.
 - When running an EC2 cluster, you cannot directly reference s3 files as before (using
   the format `s3n://AWS_ACCESS_KEY_ID:AWS_SECRET_ACCESS_KEY@bucket/path`), see the changelog
   entry below about the data file prefix notation. Instead, for EC2 cluster we automatically
   setup the prefix `S3` to point to `s3n://AWS_ACCESS_KEY_ID:AWS_SECRET_ACCESS_KEY@`. In practice
   this means that when using an EC2 cluster you need to refer to files on S3 as: `S3$bucket/path`.
 - Improved stability and graceful degradation. Not having enough memory now will only result in
   degraded performance not failures.
 - _"Create scale-free random edge bundle"_ operation added which allows one to create
   a scale free random graph.
 - One can save a sequence of operations as a workflow. The feature is accessible from the
   project history editor/viewer and saved workflows show up as a new operation category.
 - Strings visualized as icons will be matched to neutral icons (circle, square,
   triangle, hexagon, pentagon, star) if an icon with the given name does not exist.
 - _"PageRank"_ operation can now be used without weights.
 - Data files and directories can now only be accessed via a special prefix notation.
   For example, what used to be `hdfs://nameservice1:8020/user/kite/data/uploads/file` is
   now simply `UPLOAD$/file`. This enables the administrator to hide s3n passwords from
   the users; futhermore, it will be easier to move the data to another location. A new kiterc
   option `KITE_PREFIX_DEFINITIONS` can be used to provide extra prefixes (other
   than `UPLOAD$`) See the files `kiterc_template` and `prefix_definitions.txt` in directory
   `kite_???/conf` for details.
 - New aggregation method: `count distinct`
 - LynxKite pages can now be printed. Visualizations are also supported. This provides a
   method of exporting the visualization in a scalable vector graphics format.
 - Segmentation coverage is automatically calculated.
 - New vertex operation _"Centrality"_ makes it possible to count approximate harmonic
   centrality values.

### 1.3.1

 - Edges can now be colored based on string attributes as well.
 - SQL operations should be more portable now and will also work if field names contain
   special characters.
 - One can now use the newly added .kiterc option, `KITE_EXTRA_JARS`, to add JARS on the classpath
   of all LynxKite components. Most important usecase is to add JDBC drivers.
 - Multiple ways of 2D graph rendering.
 - Improved compatibility for Mozilla Firefox.
 - Show all visualized attributes as part of the legend in sampled view.

### 1.3.0

 - New vertex operation _"Add rank attribute"_ makes it possible for the user to sort by
   an attribute (of double type). This can be used to identify vertices which have the
   highest or lowest values with respect to some attributes.
 - Improved error checking for JavaScript expressions. (In "derive" operations.)
 - Fixed project history performance issue.
 - More than one type of aggregation can be selected for each attribute in one operation.
 - New _"Combine segmentations"_ operation makes it possible to create a segmentation
   by cities of residence _and_ age, for example.
 - New _"Segment by double attribute"_ and _"Segment by string attribute"_ operations
   make it possible to create a segmentation by cities of residence or age, for example.
 - New _"Create edges from co-occurrence"_ operation creates edges in the parent project
   for each pair of vertices that co-occur in a segment. If they co-occur multiple times,
   multiple parallel edges are created.
 - Visualizations can be saved into the project for easier sharing.

### 1.2.1

 - Backward compatibility for undo in pre-1.2.0 projects.

### 1.2.0

 - Graph visualizations are now cut to only show on the corresponding side. The previous
   behavior was especially disturbing when combined with map view.
 - The user registry file now has to be specified in `.kiterc` as `KITE_USERS_FILE`.
   Earlier versions used the user registry from `kite_XXX/conf/users.txt`. If you run
   LynxKite with authentication, please copy this file to a preferable location and add
   `KITE_USERS_FILE` to your `.kiterc` when upgrading.
 - Improvements in the configuration for number of cores per executor:
   - One common .kiterc option (`NUM_CORES_PER_EXECUTOR`) regardless of deployment mode
   - As a consequence, `YARN_CORES_PER_EXECUTOR` option has been removed. Please update
     .kiterc on YARN deployments by renaming `YARN_CORES_PER_EXECUTOR` to `NUM_CORES_PER_EXECUTOR`.
   - Use correcty the value of the above option internally to optimize calculations knowing
     the amount of cores available
   - In case of EC2, correctly set up this new kiterc option based on the cluster configuration
 - Fixed a bug that caused "hard" filtering to segmentations to fail.
 - Spaces in ACL lists are now ignored.
 - Error reports now go to `support@lynxanalytics.freshdesk.com` instead of
   `pizza-support@lynxanalytics.com`.
 - Previously hidden utility operations (like _"Delete vertex attribute"_) are now revealed
   on the interface. This is so that they can be accessed when editing the history.
 - Import and simple operations should now work even if there is insufficient memory to
   hold the entire graph.
 - New icons: `triangle`, `pentagon`, `star`, `sim`, `radio`.
 - File sizes are logged for import and upload. (This will be useful for troubleshooting.)
 - Operation search button. (This is the same as pressing `/`.)
 - Delimiters in load CSV operations now support standard java escapes. (Most importantly,
   you can import from a tab delimited file using `\t` as the value of the delimiter
   parameter.)
 - Project history (the list of operations that have been applied) can now be viewed and
   also edited. This is an experimental feature. Operations from earlier versions cannot be
   viewed or edited.
 - Fixed an issue with undo. The fix introduces an undo incompatibility. Operations
   from earlier versions cannot be undone after the upgrade.
 - Added a "Filter by attributes" operation. This is identical to filtering the usual way.
 - Regex filters can now be applied to string attributes. The syntax is `regex(R)` for
   example for finding strings that contain `R`. Or `regex(^Ab)` for strings that start
   with `Ab`. Or `regex((.)\1)` for strings with double letters. Etc.
 - Non-neighboring vertices are partially faded out when hovering over a vertex.
 - Fixed a leak in visualization that would gradually degrade performance in the sampled
   view.
 - In addition to scrolling, double-clicking and right double-clicking can be used now
   to zoom in and out. With Shift they adjust the thickness.
 - Upgraded to Apache Spark 1.3.0. Users need to download this and update `SPARK_HOME`
   in their `.kiterc`.
 - Fixed logout behavior on the splash page (`/`).

### 1.1.3

 - Fixed a bug with user creation.

### 1.1.2

 - Administrator users can now be created. Only administrators can create new users, and
   they have full access to all projects. Old user configuration files are incompatible with
   this change. If this is a problem, we can manually convert old user configuration files.
 - Add logout link at the bottom when authentication is enabled.

### 1.1.1

 - _"Connect vertices on attribute"_ now takes two attributes as parameters and will
   connect A to B if the "source" attribute of A matches the "destination" attribute
   of B. Set the same attribute for both parameters to get the previous behavior.
 - Fixes a bug in edge visualizations (manifested as
   "java.util.NoSuchElementException: key not found: ...")

### 1.1.0

 - Authentication related UI is hidden when authentication is disabled.
 - Position (latitude + longitude) attributes can be visualized on a map.
   (The map is generated by Google Maps, but none of the graph data is sent to Google.)
 - New edge operation "Add reversed edges" which creates a symmetric graph.
 - When a project is hard filtered results are now saved to disk. Previously they behaved
   identically to soft filters that - correctly - only compute their results on the fly.
 - Edge attributes can be visualized as colors and labels in sampled mode.
 - Discovered an issue that prevents compatibility from 1.0.0 and 1.0.1. Fortunately they were
   never marked as `stable`, so we are not making a heroic effort to maintain compatibility.
 - Visualize attributes of the type `(Double, Double)` as vertex positions.
   Such attributes can be created from two `Double` attributes with the new
   _"Vertex attributes to position"_ operation.

### 1.0.1

 - New setting in `.kiterc`: `YARN_NUM_EXECUTORS` can be used to specify the number of
   workers.
 - Added (better) workaround for https://issues.apache.org/jira/browse/SPARK-5102.
 - Select all vertices (up to 10,000) as center by setting `*` (star) as the center.
 - 3D graph visualization in concrete vertices view.

### 1.0.0

 - Adds label size as a new visualization option.
 - UI for selecting vertex attribute visualizations has changed as a preparation for adding more
   visualization options.
 - Export `Vector` type attributes as a semicolon-separated list.
 - Vertex ID is no longer displayed in the visualization by default.
   It is still accessible by setting the ID attribute as the label.
 - User management page at `/#/users`.
 - Added a check for Apache Spark version at startup. Must be 1.2.0.
 - Changed project data format to JSON. Projects from earlier versions are lost.
   Compatibility with future versions, however, is guaranteed.
 - Added error reporting option for the project list.
 - Cleared up confusion between edge graph/line graph/dual graph.
 - Started changelog.<|MERGE_RESOLUTION|>--- conflicted
+++ resolved
@@ -6,12 +6,9 @@
 
 ### master
 
-<<<<<<< HEAD
  - Changes in vertex and edge count after an operation are reported on the UI.
-=======
  - A collection of goal oriented LynxKite lessons (the "LynxKite Academy") is now available for
    testing. You can find it at `/#/academy`. Any feedback is much appreciated!
->>>>>>> 782e2a82
 
 ### 1.7.2
 
