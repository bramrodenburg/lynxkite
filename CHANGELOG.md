<!---
Please add changes to "master", preferably ordered by their significance. (Most significant on top.)
-->

# Changes

### master

LynxKite:

 - Performance and scalability improvements for aggregating operations.
 - Cleaner cleaner UI. (The UI for cleaning up old data files to recover storage space.
   Apologies for the pun.)
 - SQL boxes now persist their query history into the browser's local storage.
 - SQL box has _"Show more"_ button to easily look at more results.
 - Assorted UI fixes.
 - Views can now be edited. Views and tables exported from the global sql box can also be edited.
 - Scalable approximate embeddedness operation added.
 - Scalable approximate clustering coefficient operation added.
<<<<<<< HEAD
 - History view can now generate Python code. (Useful for ecosystem task authors.)
=======
 - Various visualization limits (such as the maximum 10,000 edges) can be adjusted with the
     `KITE_DRAWING_OVERALL` setting (default 10,000) and its more fine-grained companions.
>>>>>>> da565a33

Ecosystem:

 - Flexible date template strings.
 - Task repetition is now specified in calendar-supporting Cron format instead of fixed-length time
   intervals.
 - Segmentations and attribute histograms in Python Remote API.

### 1.9.5.4

Ecosystem:

 - Extra date template strings `{to,yester}day_{yyyy,mm,dd}`.
 - Fix Chronomaster metrics reporting when `num_workers` is greater than one.
 - Work around Scala 2.10 reflection thread safety issue. (SI-6240)

### 1.9.5.3

Ecosystem:

 - Add extra date template strings, like `yesterday_minus_1month_mm_str`.

### 1.9.5.2

Fixes a bug in the HDFS transfer performance improvement in 1.9.5.1.

### 1.9.5.1

Cherry-pick release with just the changes below.

Ecosystem:

 - Much improved `TransferTask` performance for HDFS to HDFS copy. (Up to 20 times faster in some
   cases.)
 - `count` feature in `helper.sh` to help with verification testing.
 - Correct Graphite configuration for Spark executors to avoid massive error logging and collect
   more detailed performance data.

### 1.9.5

 - Relax the Luigi API Python version requirement from 3.5+ to 3.4+.

### 1.9.4

LynxKite:

 - SQL boxes can now show as many rows as you like.
 - History page performance significantly improved.
 - SQL box on the project browser can be opened more intuitively.
 - User passwords and admin status can be changed from the UI by administrators.
 - LDAP authentication.

Ecosystem:

 - Node-level monitoring.
 - Flexible transfers, including to secured HDFS clusters.
 - Support for unusual DB2 features.
 - `no_repeat` option added to Chronomaster configuration.
 - Tasks can be constrained to time windows.
 - New Luigi task types for creating tables and projects.

### 1.9.3

 - Assorted ecosystem bugfixes and improvements
 - Dockerless installation option :(
 - New operation _"Enumerate triangles"_ has been created.

### 1.9.2

 - New operation _"Triadic closure"_ has been created.
 - New operation _"Create snowball sample"_ has been created.
 - Internal watchdog in ecosystem mode.

### 1.9.1

 - Fix startup script to support RHEL 6.
 - A new machine learning operations category is created and added to the toolbox.
 - SQL-related bug fixes.

### 1.9.0

 - Global SQL-box has been added.
 - Views have been added to avoid expensive serialization to tables when it is not required.
 - Import options are now stored for each table and can be reused via "Edit import" button
 - New operation _"Hash vertex attribute"_ has been added.
 - Discarded projects and tables are moved to _Trash_ instead of immediate permanent deletion.
 - JDBC import can now use `VARCHAR` columns as partitioning keys. For small tables the key can even
   be omitted.
 - New operations _"Train a Logistic regression model"_, _"Classify with a model"_, _"Train a k-means
   clustering model"_, and _"Reduce vertex attributes to two dimensions"_ have been added.
 - Statistics are displayed on the linear regression models.

### 1.8.0

 - Major performance and scalability improvements.
 - New option has been added in bucketed view: relative edge density.
 - New operation _"Find vertex coloring"_ has been added.
 - Add search box to built-in help.
 - Experimental feature: LynxKite can be used from [Jupyter](http://jupyter.org) (IPython Notebook).

### 1.7.5

 - Improve speed and stability of the project history editor
 - Easier to find data export button
 - Table import wizard: added tab stops and removed highlight flickering
 - Hide ACL settings in single-user instances
 - New aggregator: `median`.

### 1.7.4

 - Prefix-based user access control can be specified in the prefix definitions file.
 - emr.sh: support setting up LynxKite in an Amazon VPC.
 - Numeric fields in CSV files can be imported to LynxKite with the right types.
 - When importing edges for existing vertices, you can now join by non-string attributes too.
 - Fixed batch scripting issue with `lynx.loadProject()`.
 - Bottom links are moved to a popup.
 - Support for Kerberos-secured clusters.
 - Attribute filter `*` added to match all defined values. This can be used e.g. to remove
   vertices with no location from a map visualization.
 - Stability improvements regarding edge loading and handling graphs with large degree vertices.
 - SQL query results can be saved as segmentations.
 - Prettier project history editor.

### 1.7.3

 - New configuration option: `KITE_INSTANCE` added; this should be a string identifying the
   instance (e.g., MyClient). It is strongly recommended that you set it at installation: it
   will be used to identity the cluster in logs.
 - Changes in vertex and edge count after an operation are reported on the UI.
 - Fixed data export in Amazon EMR.
 - Fixed _Import JDBC table_ button.
 - `emr.sh` can now handle non-default region.

### 1.7.2

 - SQL query results can be sorted by clicking the column headers.
 - Fixed visualization save/restore, now for real, we promise.
 - When visualizing two graphs, a separating line is displayed between them.

### 1.7.1

 - History can be accessed even if some operations no longer exist. (1.7.0 removed all classical
   import operation, so this is an important fix.)
 - Improve scalability and performance of the Centrality algorithm family.
 - Fixed saved visualizations, which were broken in 1.7.0.
 - LynxKite log directory can now be configured. (`KITE_LOG_DIR`)
 - All attribute types are now accessible through the SQL interface. Types not supported by SQL will
   be presented as strings.
 - Improved security: JSON queries are only accepted with the `X-Requested-With: XMLHttpRequest`
   header.
 - Compressed files can be uploaded and handled as if they were not compressed. (Supported
   extensions are `.gz`, `.bz2`, `.lzo`, and `.snappy`. Compressed files accessed from HDFS were
   always supported.)
 - Improved error messages and documentation.
 - Case insensitive project search.
 - New operation, _Internal edge ID as attribute_.

### 1.7.0

 - Major changes to importing and exporting data. We introduce the concept of tables to improve
   clarity and performance when working with external data.

   Projects no longer depend on the input files. (They can be deleted after importing.) It becomes
   easier to share raw data between projects. We have fewer operations (just _Import vertices from
   table_ instead of _Import vertices from CSV files_ and _Import vertices from database_), but
   support more formats (JSON, Parquet and ORC are added) with a unified interface. We
   also support direct import from Hive.

   Tables are built on Apache Spark DataFrames. As a result, you can run SQL queries on graphs. (See
   the SQL section at the bottom of a project.) Plus DataFrame-based data manipulation is now
   possible from Groovy scripts.

   Export operations are gone. Data can be exported in various formats through the SQL interface.
   SQL results can also be saved as tables and re-imported as parts of a project.

   For more details about the new features see the documentation.
 - Default home directory is moved under the 'Users' folder.
 - Root folder is default readable by everyone and writable by only admin users for
   bare new Kite installations.
 - Edges and segmentation links can now also be accessed as DataFrames from batch scripts.
 - New _Derive scalar_ operation.
 - Possible to create visualizations with lighter Google Maps as a background thanks to
   adjustable map filters.
 - Upgrade to Hadoop 2 in our default Amazon EC2 setup.
 - Remove support of Hadoop 1.
 - Introduce `tools/emr.sh` which starts up an Amazon Elastic MapReduce cluster. This is
   now the recommended way to run Kite clusters on Amazon.
 - Introduce operation _Copy edges to base project_.
 - `emr.sh` can now invoke groovy scripts on a remote cluster.
 - Introduce explicit machine learning models. Create them with the _Train linear regression model_
   operation and use them for predictions with _Predict from model_.
 - Added a new centrality measure, the _average distance_.
 - The _Convert vertices into edges_ operation has been removed. The same functionality is now
   available via tables. You can simply import the `vertices` table of one project as edges in
   another project.

### 1.6.1.2

 - Fixed edge attribute import.

### 1.6.1.1

 - Fixed a critical performance regression with derived attributes.
 - Fixed issues with _Predict vertex attribute_ operation.
 - Switched `spark.io.compression.codec` from `snappy` to `lz4`.
 - Added extra logging for health check failures.

### 1.6.1

 - Fixed critical bugs with importing files.
 - Upgraded to Apache Spark 1.6.0.
 - Project directories now have access control (can be private or public), just like projects.
 - Operation _Modular clustering_ stops crashing.
 - The project browser now remembers the last directory you browsed.
 - `run-kite.sh start` now waits for the web server to be initialized - previously it returned
   immediately after starting the initialization process. This may take minutes on
   certain instances, but at least you know when the server is ready.
 - A home folder is created for every user automatically. Every user has exclusive read and write
   access to his own home folder by default.
 - The JavaScript code can now access scalars.
 - If an attribute has already been calculated, a small checkmark indicates this.
 - Fixed critical bug with batch workflows.

### 1.6.0

 - One can now run batch workflows on a running Kite using Ammonite. Just SSH into the ammonite port
   and do `batch.runScript(...)`. See Ammonite's welcome message for details.
 - Fingerprinting between project and segmentation made more general: it can now add new
   connections, not only select from existing ones.
 - Reintroduced project search on the project selector UI.
 - Added the _Predict vertex attribute_ operation to offer some simple machine learning tools.
 - Significantly reduced chance of out of memory errors in LynxKite. (We do not require anymore
   that any spark data partition has to fit in memory.)
 - Long attributes can no longer be referenced in derived attributes. This is to avoid the
   surprising rounding that JavaScript performs on them. The attributes have to be converted to
   strings or doubles first.
 - Created new operations _Add random vertex attribute_ and _Add random edge attribute_. You can
   specify the desired distribution (normal or uniform). These new operations obsolete _Add gaussian
   vertex attribute_, which is no longer accessible from the operations menu.
 - New operations to support finding co-locations: _Sample edges from co-occurrence_,
   _Segment by event sequence_.
 - Enable creating segmentations on top of other segmentations.
 - Batch scripts can now access projects and files as Apache Spark DataFrames and run SQL queries
   on them.
 - Workflows and batch scripts can run workflows.
 - Added new operation: _Pull segmentation one level up_.
 - Improved center picker experience.

### 1.5.8

 - Fixed a critical issue with health checking.

### 1.5.7

 - New aggregator added for all non-global aggregation operations: you can collect all unique
   values into a set.
 - A new operation _Split vertices_ was added. It can be used to create multiple copies
   of the same vertex, based on a 'count' attribute.
 - You can use Ammonite (https://lihaoyi.github.io/Ammonite/#Ammonite-REPL) to interact with a
   running Kite via a Scala interpreter. Among others, this allows one to use sparkSQL for
   arbitrary data processing tasks using the computation resources held by Kite. For details on
   how to set this up, see `conf/kiterc_template`.
 - Added the _Shortest path_ operation for computing the shortest path from a given set of vertices.
 - Added the _Copy edges to segmentation_ operation for translating the edges of the base project
   into a segmentation.
 - Added _Import segmentation_ operations.
 - _Merge vertices by attribute_ will no longer discard segmentations.
 - Added _Segment by interval_ operation.
 - Until now we replaced spaces with underscores in project names and did the reverse when
   displaying them. We now stop doing this to avoid some inconsistencies. (Feel free to use either
   underscores or spaces in project names. Both work fine.)
 - Add possibility to edit workflows.
 - Show the number of edges that will be created before executing the _Created edges from co-occurrence_
   operation.

### 1.5.6

 - Upgraded to Spark 1.5.1.

### 1.5.5

 - Fixed memory issue with history requests.

### 1.5.4

 - Operations _Export edge attributes to file_ and _Export segmentation to file_ now support
   vertex attribute parameters with which the user can specify how the vertices connected by
   the edges will be identified in the output file.
 - Precise histogram computations: so far histograms were computed using a sample of the real
   data, for performance reasons. Now the user has the option to request a computation on all
   the data.

### 1.5.3

 - Fixed bug where the root project directory was not accessible for non-admins.
 - Slow computations will not lock up the browser anymore. Previously it was possible that if too
   many slow computations were requested then even fast operations, like opening a project stopped
   working.
 - HTTP security and performance improvements.
 - Kite default port changed from 9000 to 2200. This does not impact you if you already have a
   `.kiterc` file with whatever port number set, it just changes the template.
 - Fixed bug where an edge might have been colored when the color by attribute was not even defined.
 - Removed not implemented relative edge weight parameter from fingerprinting operations.

### 1.5.2

 - Automated end-to-end testing - basically a robot clicking all around on a test Kite instance -
   made part of the development workflow and lots of tests added.
 - Dispersion computation made significantly faster.
 - Projects can be organized into folders now.
 - Migration to 1.5.x does not take a lot of memory anymore.
 - Summary information of how things were created is presented on the UI. For example, the formula
   used to create a derived attribute will accompany it. (No full coverage yet.)
 - Logarithmic histograms support non-positive values.
 - New parameter for CSV import operations: `Tolerate ill-formed lines`. It controls
   whether or not non-conforming lines in the csv file should be skipped silently
   or cause an error immediately.
 - Further sample vertices can be picked by clicking _"Pick"_ and then _"Next"_ in the advanced
   pick options.
 - If the user requests a visualization that's too large (and would probably kill the browser)
   we return an error instead of trying to display the large visualization.
 - Users can now import additional attributes from CSV/SQL for edges as well (until now, it was
   only possible for vertices).
 - The internal identification of LynxKite meta graph entities depended on Java's default character
   encoding which in turn depended on the terminal setting of the user starting LynxKite. This resulted
   in a LynxKite failure if a user with different settings restarted the server. Now this is fixed by
   always using UTF-8 encoding. But this will cause problems if your LynxKite instance uses something
   different (UTF-8 seems to be typical, though). If LynxKite fails with "cannot load project list"
   and you see and error in the logs starting with "Output mismatch on ...", then try to force a
   migration: `KITE_FORCED_MIGRATION=true  ./run-kite-....sh restart`. Do this only once, not for
   all restarts in the future!
 - Copy graph into segmentation operation fixed.
 - Edge attributes are included when copying visualizations to the clipboard.

### 1.5.1

 - Workflow and batch API scripts now use Groovy instead of JSON. This makes them easier to read
   and the batch API gets more flexible too.
 - Users can now configure better the stopping condition for modular clustering.
 - Improved format for the graph storage. Note that this breaks compatibility of the data directory with 1.5.0.
   Compatibility is retained with all version before 1.5. One way to fix a data directory created/touched by Kite
   1.5.0 is to delete the directory `$KITE_DATA_DIR/partitioned`.

### 1.5.0

 - Kite configuration setting `YARN_NUM_EXECUTORS` is replaced by the more general `NUM_EXECUTORS`
   which applies to the standalone spark cluster setup as well.
 - Reorganized operation categories. We hope you find them more logical.
 - The _Batch processing API_ is now ready for use. It allows you to run a sequence of operations
   from the command line. For more details see the _Batch processing API_ section in the manual.
 - Richer progress indicator.
 - LynxKite on EC2 will now always use ephemeral HDFS to store data. This data is lost if you `stop`
   or `destroy` the cluster. Use the new `s3copy` command if you want to save the data to S3.
   (The data does not have to be restored from S3 to HDFS. It will be read directly from S3.)
   This also means significant performance improvements for EC2 clusters.
 - User passwords can now be changed.
 - New operation _Metagraph_ is useful for debugging and perhaps also for demos.
 - Added an experimental tool for cleaning up old data. It is accessible as `/#/cleaner`.
 - The title and tagline on the splash page can be customized through the `KITE_TITLE` and
   `KITE_TAGLINE` variables in `.kiterc`.
 - A large number of stability and performance improvements.
 - tags.journal files will not grow large anymore.

### 1.4.4

 - Faster loading of the project list page.
 - Fixed missing CSS.

### 1.4.3

 - History editing improvements. Operations with problems (such as importing a file that no
   longer exists) can be edited now. Long histories can now be edited without problem. The
   UI has been revised a bit. (The _Validate_ button has been removed.)
 - Switching to Spark 1.4.0.
 - New operation _Copy graph into a segmentation_ can import the project as its own
   segmentation and create edges between the original vertices and
   their corresponding vertices in the segmentation.
 - Operations _Degree_, _Aggregate on neighbors_, and _Weighted aggregate on neighbors_ can
   now also make calculations directly on unique neighboring vertices (that is, regardless of the
   number of edges between the vertices).
 - For neighbor aggregations and degree the meaning of "symmetric" edges makes more sense now:
   the number of symmetric edges between A and B is now understood as
   _max(number of edgex A->B, number of edges B->A)_
 - EC2 Kite instances now listen on port 4044 (instead of 5080 before).
 - Smoke test script added: when you install a new Kite instance, you can run
     `kite_xxx/tools/daily_test.sh`
   to see if everything is set up correctly.
 - Fixed saving workflows. The save dialog didn't actually show in prod deployments.
 - Fixed a bug where we didn't close some files when we didn't need them which caused s3 lockups.
 - Appending data to an existing DB table is not supported anymore (as it's dangerous
   if done accidentally). In other words, you can only export to a DB by creating a new table.
 - Removed the _SQL dump_ option in file export operations. The only supported output format
   is CSV now.
 - Improved watchdog to detect a wider range of potential problems.
 - Fixed bug: editing the history now causes project reload.
 - Fixed a bug where vertices became frozen when attributes were visualized on them.
 - Fixed a bug where cross edges between project and segmentation could be broken for certain
   operations.

### 1.4.2

 - Improvements to the import graph workflow: somewhat less computation stages plus the
   algorithm is not sensitive anymore to vertices with millions of edges.
 - Two new attribute operations implemented: _Fill edge attribute with constant default value_
   and _Merge two edge attributes_. These do the same to edges what
   _Fill with constant default value_ and _Merge two attributes_ could do to vertices. Note that
   the latter two operations have been renamed to
   _Fill vertex attribute with constant default value_ and _Merge two vertex attributes_,
   respectively.
 - Lin's Centrality algorithm is added.

### 1.4.1

 - Fixed regression. (Segmentations opened on the wrong side.)

### 1.4.0

 - You can now omit columns when importing something from a CSV file.
 - Moderate performance improvements for graph visualization.
 - The _User's Guide_ contents are now integrated into LynxKite. Relevant help messages are
   provided through contextual popups, and the document is also available as a single page,
   ready for printing, through a new link at the bottom right.
 - New edge operation _"Merge parallel edges by attribute"_ makes it possible
   for the user to merge those parallel edges between two vertices that have the
   same value for the given edge attribute.
 - Admins can download the last server log using the link `http://<kite ip>:<kite port>/logs`.
 - When running an EC2 cluster, you cannot directly reference s3 files as before (using
   the format `s3n://AWS_ACCESS_KEY_ID:AWS_SECRET_ACCESS_KEY@bucket/path`), see the changelog
   entry below about the data file prefix notation. Instead, for EC2 cluster we automatically
   setup the prefix `S3` to point to `s3n://AWS_ACCESS_KEY_ID:AWS_SECRET_ACCESS_KEY@`. In practice
   this means that when using an EC2 cluster you need to refer to files on S3 as: `S3$bucket/path`.
 - Improved stability and graceful degradation. Not having enough memory now will only result in
   degraded performance not failures.
 - _"Create scale-free random edge bundle"_ operation added which allows one to create
   a scale free random graph.
 - One can save a sequence of operations as a workflow. The feature is accessible from the
   project history editor/viewer and saved workflows show up as a new operation category.
 - Strings visualized as icons will be matched to neutral icons (circle, square,
   triangle, hexagon, pentagon, star) if an icon with the given name does not exist.
 - _"PageRank"_ operation can now be used without weights.
 - Data files and directories can now only be accessed via a special prefix notation.
   For example, what used to be `hdfs://nameservice1:8020/user/kite/data/uploads/file` is
   now simply `UPLOAD$/file`. This enables the administrator to hide s3n passwords from
   the users; futhermore, it will be easier to move the data to another location. A new kiterc
   option `KITE_PREFIX_DEFINITIONS` can be used to provide extra prefixes (other
   than `UPLOAD$`) See the files `kiterc_template` and `prefix_definitions.txt` in directory
   `kite_???/conf` for details.
 - New aggregation method: `count distinct`
 - LynxKite pages can now be printed. Visualizations are also supported. This provides a
   method of exporting the visualization in a scalable vector graphics format.
 - Segmentation coverage is automatically calculated.
 - New vertex operation _"Centrality"_ makes it possible to count approximate harmonic
   centrality values.

### 1.3.1

 - Edges can now be colored based on string attributes as well.
 - SQL operations should be more portable now and will also work if field names contain
   special characters.
 - One can now use the newly added .kiterc option, `KITE_EXTRA_JARS`, to add JARS on the classpath
   of all LynxKite components. Most important usecase is to add JDBC drivers.
 - Multiple ways of 2D graph rendering.
 - Improved compatibility for Mozilla Firefox.
 - Show all visualized attributes as part of the legend in sampled view.

### 1.3.0

 - New vertex operation _"Add rank attribute"_ makes it possible for the user to sort by
   an attribute (of double type). This can be used to identify vertices which have the
   highest or lowest values with respect to some attributes.
 - Improved error checking for JavaScript expressions. (In "derive" operations.)
 - Fixed project history performance issue.
 - More than one type of aggregation can be selected for each attribute in one operation.
 - New _"Combine segmentations"_ operation makes it possible to create a segmentation
   by cities of residence _and_ age, for example.
 - New _"Segment by double attribute"_ and _"Segment by string attribute"_ operations
   make it possible to create a segmentation by cities of residence or age, for example.
 - New _"Create edges from co-occurrence"_ operation creates edges in the parent project
   for each pair of vertices that co-occur in a segment. If they co-occur multiple times,
   multiple parallel edges are created.
 - Visualizations can be saved into the project for easier sharing.

### 1.2.1

 - Backward compatibility for undo in pre-1.2.0 projects.

### 1.2.0

 - Graph visualizations are now cut to only show on the corresponding side. The previous
   behavior was especially disturbing when combined with map view.
 - The user registry file now has to be specified in `.kiterc` as `KITE_USERS_FILE`.
   Earlier versions used the user registry from `kite_XXX/conf/users.txt`. If you run
   LynxKite with authentication, please copy this file to a preferable location and add
   `KITE_USERS_FILE` to your `.kiterc` when upgrading.
 - Improvements in the configuration for number of cores per executor:
   - One common .kiterc option (`NUM_CORES_PER_EXECUTOR`) regardless of deployment mode
   - As a consequence, `YARN_CORES_PER_EXECUTOR` option has been removed. Please update
     .kiterc on YARN deployments by renaming `YARN_CORES_PER_EXECUTOR` to `NUM_CORES_PER_EXECUTOR`.
   - Use correcty the value of the above option internally to optimize calculations knowing
     the amount of cores available
   - In case of EC2, correctly set up this new kiterc option based on the cluster configuration
 - Fixed a bug that caused "hard" filtering to segmentations to fail.
 - Spaces in ACL lists are now ignored.
 - Error reports now go to `support@lynxanalytics.freshdesk.com` instead of
   `pizza-support@lynxanalytics.com`.
 - Previously hidden utility operations (like _"Delete vertex attribute"_) are now revealed
   on the interface. This is so that they can be accessed when editing the history.
 - Import and simple operations should now work even if there is insufficient memory to
   hold the entire graph.
 - New icons: `triangle`, `pentagon`, `star`, `sim`, `radio`.
 - File sizes are logged for import and upload. (This will be useful for troubleshooting.)
 - Operation search button. (This is the same as pressing `/`.)
 - Delimiters in load CSV operations now support standard java escapes. (Most importantly,
   you can import from a tab delimited file using `\t` as the value of the delimiter
   parameter.)
 - Project history (the list of operations that have been applied) can now be viewed and
   also edited. This is an experimental feature. Operations from earlier versions cannot be
   viewed or edited.
 - Fixed an issue with undo. The fix introduces an undo incompatibility. Operations
   from earlier versions cannot be undone after the upgrade.
 - Added a "Filter by attributes" operation. This is identical to filtering the usual way.
 - Regex filters can now be applied to string attributes. The syntax is `regex(R)` for
   example for finding strings that contain `R`. Or `regex(^Ab)` for strings that start
   with `Ab`. Or `regex((.)\1)` for strings with double letters. Etc.
 - Non-neighboring vertices are partially faded out when hovering over a vertex.
 - Fixed a leak in visualization that would gradually degrade performance in the sampled
   view.
 - In addition to scrolling, double-clicking and right double-clicking can be used now
   to zoom in and out. With Shift they adjust the thickness.
 - Upgraded to Apache Spark 1.3.0. Users need to download this and update `SPARK_HOME`
   in their `.kiterc`.
 - Fixed logout behavior on the splash page (`/`).

### 1.1.3

 - Fixed a bug with user creation.

### 1.1.2

 - Administrator users can now be created. Only administrators can create new users, and
   they have full access to all projects. Old user configuration files are incompatible with
   this change. If this is a problem, we can manually convert old user configuration files.
 - Add logout link at the bottom when authentication is enabled.

### 1.1.1

 - _"Connect vertices on attribute"_ now takes two attributes as parameters and will
   connect A to B if the "source" attribute of A matches the "destination" attribute
   of B. Set the same attribute for both parameters to get the previous behavior.
 - Fixes a bug in edge visualizations (manifested as
   "java.util.NoSuchElementException: key not found: ...")

### 1.1.0

 - Authentication related UI is hidden when authentication is disabled.
 - Position (latitude + longitude) attributes can be visualized on a map.
   (The map is generated by Google Maps, but none of the graph data is sent to Google.)
 - New edge operation "Add reversed edges" which creates a symmetric graph.
 - When a project is hard filtered results are now saved to disk. Previously they behaved
   identically to soft filters that - correctly - only compute their results on the fly.
 - Edge attributes can be visualized as colors and labels in sampled mode.
 - Discovered an issue that prevents compatibility from 1.0.0 and 1.0.1. Fortunately they were
   never marked as `stable`, so we are not making a heroic effort to maintain compatibility.
 - Visualize attributes of the type `(Double, Double)` as vertex positions.
   Such attributes can be created from two `Double` attributes with the new
   _"Vertex attributes to position"_ operation.

### 1.0.1

 - New setting in `.kiterc`: `YARN_NUM_EXECUTORS` can be used to specify the number of
   workers.
 - Added (better) workaround for https://issues.apache.org/jira/browse/SPARK-5102.
 - Select all vertices (up to 10,000) as center by setting `*` (star) as the center.
 - 3D graph visualization in concrete vertices view.

### 1.0.0

 - Adds label size as a new visualization option.
 - UI for selecting vertex attribute visualizations has changed as a preparation for adding more
   visualization options.
 - Export `Vector` type attributes as a semicolon-separated list.
 - Vertex ID is no longer displayed in the visualization by default.
   It is still accessible by setting the ID attribute as the label.
 - User management page at `/#/users`.
 - Added a check for Apache Spark version at startup. Must be 1.2.0.
 - Changed project data format to JSON. Projects from earlier versions are lost.
   Compatibility with future versions, however, is guaranteed.
 - Added error reporting option for the project list.
 - Cleared up confusion between edge graph/line graph/dual graph.
 - Started changelog.<|MERGE_RESOLUTION|>--- conflicted
+++ resolved
@@ -17,12 +17,9 @@
  - Views can now be edited. Views and tables exported from the global sql box can also be edited.
  - Scalable approximate embeddedness operation added.
  - Scalable approximate clustering coefficient operation added.
-<<<<<<< HEAD
  - History view can now generate Python code. (Useful for ecosystem task authors.)
-=======
  - Various visualization limits (such as the maximum 10,000 edges) can be adjusted with the
      `KITE_DRAWING_OVERALL` setting (default 10,000) and its more fine-grained companions.
->>>>>>> da565a33
 
 Ecosystem:
 
