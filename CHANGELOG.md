--- conflicted
+++ resolved
@@ -9,11 +9,8 @@
 ### 1.9.2
 
  - New operation _"Triadic closure"_ has been created.
-<<<<<<< HEAD
  - New operation _"Snowball sample"_ has been created.
-=======
  - Internal watchdog in ecosystem mode.
->>>>>>> e474fa59
 
 ### 1.9.1
 
