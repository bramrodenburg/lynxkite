--- conflicted
+++ resolved
@@ -8,15 +8,12 @@
 
  - Dispersion computation made significantly faster.
  - Projects can be organized into folders now.
-<<<<<<< HEAD
  - Summary information of how things were created is presented on the UI. For example, the formula
    used to create a derived attribute will accompany it.
-=======
  - Logarithmic histograms support non-positive values.
  - New parameter for CSV import operations: `Tolerate ill-formed lines`. It controls
    whether or not non-conforming lines in the csv file should be skipped silently
    or cause an error immediately.
->>>>>>> 85ccb98b
 
 ### 1.5.1
 
