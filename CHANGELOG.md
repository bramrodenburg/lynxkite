<!---
Please add changes at the top. When releasing a version add a new header for that release.
-->

# Changes

### master

<<<<<<< HEAD
 - New setting in `.kiterc`: `YARN_NUM_EXECUTORS` can be used to specify the number of
   workers.
=======
 - Added (better) workaround for https://issues.apache.org/jira/browse/SPARK-5102.
>>>>>>> 25d006bb
 - Select all vertices (up to 10,000) as center by setting `*` (star) as the center.
 - 3D graph visualization in concrete vertices view.

### 1.0.0

 - Adds label size as a new visualization option.
 - UI for selecting vertex attribute visualizations has changed as a preparation for adding more
   visualization options.
 - Export `Vector` type attributes as a semicolon-separated list.
 - Vertex ID is no longer displayed in the visualization by default.
   It is still accessible by setting the ID attribute as the label.
 - User management page at `/#/users`.
 - Added a check for Apache Spark version at startup. Must be 1.2.0.
 - Changed project data format to JSON. Projects from earlier versions are lost.
   Compatibility with future versions, however, is guaranteed.
 - Added error reporting option for the project list.
 - Cleared up confusion between edge graph/line graph/dual graph.
 - Started changelog.<|MERGE_RESOLUTION|>--- conflicted
+++ resolved
@@ -6,12 +6,9 @@
 
 ### master
 
-<<<<<<< HEAD
  - New setting in `.kiterc`: `YARN_NUM_EXECUTORS` can be used to specify the number of
    workers.
-=======
  - Added (better) workaround for https://issues.apache.org/jira/browse/SPARK-5102.
->>>>>>> 25d006bb
  - Select all vertices (up to 10,000) as center by setting `*` (star) as the center.
  - 3D graph visualization in concrete vertices view.
 
