<!---
Please add changes to "master". When releasing a version add a new header for that release.
-->

# Changes

### master

<<<<<<< HEAD
 - Kite configuration setting YARN_NUM_EXECUTORS is replaced by the more general NUM_EXECUTORS
   which applies to the standalone spark cluster setup as well.
=======
 - Reorganized operation categories. We hope you find them more logical.
 - The _Batch processing API_ is now ready for use. It allows you to run a sequence of operations
   from the command line. For more details see the _Batch processing API_ section in the manual.
 - Richer progress indicator.
 - LynxKite on S3 will now always use ephemeral HDFS to store data. This data is lost if you `stop`
   or `destroy` the cluster. Use the new `s3copy` command if you want to save the data to S3.
   (The data does not have to be restored from S3 to HDFS. It will be read directly from S3.)
   This also means a significant performance improvements for S3 clusters.
 - User passwords can now be changed.
 - New operation _Metagraph_ is useful for debugging and perhaps also for demos.
 - Added an experimental tool for cleaning up old data. It is accessible as `/#/cleaner`.
 - A large number of stability and performance improvements.

### 1.4.4

 - Faster loading of the project list page.
 - Fixed missing CSS.
>>>>>>> 6f6945b7

### 1.4.3

 - History editing improvements. Operations with problems (such as importing a file that no
   longer exists) can be edited now. Long histories can now be edited without problem. The
   UI has been revised a bit. (The _Validate_ button has been removed.)
 - Switching to Spark 1.4.0.
 - New operation _Copy graph into a segmentation_ can import the project as its own
   segmentation and create edges between the original vertices and
   their corresponding vertices in the segmentation.
 - Operations _Degree_, _Aggregate on neighbors_, and _Weighted aggregate on neighbors_ can
   now also make calculations directly on unique neighboring vertices (that is, regardless of the
   number of edges between the vertices).
 - For neighbor aggregations and degree the meaning of "symmetric" edges makes more sense now:
   the number of symmetric edges between A and B is now understood as
   _max(number of edgex A->B, number of edges B->A)_
 - EC2 Kite instances now listen on port 4044 (instead of 5080 before).
 - Smoke test script added: when you install a new Kite instance, you can run
     `kite_xxx/tools/daily_test.sh`
   to see if everything is set up correctly.
 - Fixed saving workflows. The save dialog didn't actually show in prod deployments.
 - Fixed a bug where we didn't close some files when we didn't need them which caused s3 lockups.
 - Appending data to an existing DB table is not supported anymore (as it's dangerous
   if done accidentally). In other words, you can only export to a DB by creating a new table.
 - Removed the _SQL dump_ option in file export operations. The only supported output format
   is CSV now.
 - Improved watchdog to detect a wider range of potential problems.
 - Fixed bug: editing the history now causes project reload.
 - Fixed a bug where vertices became frozen when attributes were visualized on them.
 - Fixed a bug where cross edges between project and segmentation could be broken for certain
   operations.

### 1.4.2

 - Improvements to the import graph workflow: somewhat less computation stages plus the
   algorithm is not sensitive anymore to vertices with millions of edges.
 - Two new attribute operations implemented: _Fill edge attribute with constant default value_
   and _Merge two edge attributes_. These do the same to edges what
   _Fill with constant default value_ and _Merge two attributes_ could do to vertices. Note that
   the latter two operations have been renamed to
   _Fill vertex attribute with constant default value_ and _Merge two vertex attributes_,
   respectively.
 - Lin's Centrality algorithm is added.

### 1.4.1

 - Fixed regression. (Segmentations opened on the wrong side.)

### 1.4.0

 - You can now omit columns when importing something from a CSV file.
 - Moderate performance improvements for graph visualization.
 - The _User's Guide_ contents are now integrated into LynxKite. Relevant help messages are
   provided through contextual popups, and the document is also available as a single page,
   ready for printing, through a new link at the bottom right.
 - New edge operation _"Merge parallel edges by attribute"_ makes it possible
   for the user to merge those parallel edges between two vertices that have the
   same value for the given edge attribute.
 - Admins can download the last server log using the link `http://<kite ip>:<kite port>/logs`.
 - When running an EC2 cluster, you cannot directly reference s3 files as before (using
   the format `s3n://AWS_ACCESS_KEY_ID:AWS_SECRET_ACCESS_KEY@bucket/path`), see the changelog
   entry below about the data file prefix notation. Instead, for EC2 cluster we automatically
   setup the prefix `S3` to point to `s3n://AWS_ACCESS_KEY_ID:AWS_SECRET_ACCESS_KEY@`. In practice
   this means that when using an EC2 cluster you need to refer to files on S3 as: `S3$bucket/path`.
 - Improved stability and graceful degradation. Not having enough memory now will only result in
   degraded performance not failures.
 - _"Create scale-free random edge bundle"_ operation added which allows one to create
   a scale free random graph.
 - One can save a sequence of operations as a workflow. The feature is accessible from the
   project history editor/viewer and saved workflows show up as a new operation category.
 - Strings visualized as icons will be matched to neutral icons (circle, square,
   triangle, hexagon, pentagon, star) if an icon with the given name does not exist.
 - _"PageRank"_ operation can now be used without weights.
 - Data files and directories can now only be accessed via a special prefix notation.
   For example, what used to be `hdfs://nameservice1:8020/user/kite/data/uploads/file` is
   now simply `UPLOAD$/file`. This enables the administrator to hide s3n passwords from
   the users; futhermore, it will be easier to move the data to another location. A new kiterc
   option `KITE_PREFIX_DEFINITIONS` can be used to provide extra prefixes (other
   than `UPLOAD$`) See the files `kiterc_template` and `prefix_definitions.txt` in directory
   `kite_???/conf` for details.
 - New aggregation method: `count distinct`
 - LynxKite pages can now be printed. Visualizations are also supported. This provides a
   method of exporting the visualization in a scalable vector graphics format.
 - Segmentation coverage is automatically calculated.
 - New vertex operation _"Centrality"_ makes it possible to count approximate harmonic
   centrality values.

### 1.3.1

 - Edges can now be colored based on string attributes as well.
 - SQL operations should be more portable now and will also work if field names contain
   special characters.
 - One can now use the newly added .kiterc option, `KITE_EXTRA_JARS`, to add JARS on the classpath
   of all LynxKite components. Most important usecase is to add JDBC drivers.
 - Multiple ways of 2D graph rendering.
 - Improved compatibility for Mozilla Firefox.
 - Show all visualized attributes as part of the legend in sampled view.

### 1.3.0

 - New vertex operation _"Add rank attribute"_ makes it possible for the user to sort by
   an attribute (of double type). This can be used to identify vertices which have the
   highest or lowest values with respect to some attributes.
 - Improved error checking for JavaScript expressions. (In "derive" operations.)
 - Fixed project history performance issue.
 - More than one type of aggregation can be selected for each attribute in one operation.
 - New _"Combine segmentations"_ operation makes it possible to create a segmentation
   by cities of residence _and_ age, for example.
 - New _"Segment by double attribute"_ and _"Segment by string attribute"_ operations
   make it possible to create a segmentation by cities of residence or age, for example.
 - New _"Create edges from co-occurrence"_ operation creates edges in the parent project
   for each pair of vertices that co-occur in a segment. If they co-occur multiple times,
   multiple parallel edges are created.
 - Visualizations can be saved into the project for easier sharing.

### 1.2.1

 - Backward compatibility for undo in pre-1.2.0 projects.

### 1.2.0

 - Graph visualizations are now cut to only show on the corresponding side. The previous
   behavior was especially disturbing when combined with map view.
 - The user registry file now has to be specified in `.kiterc` as `KITE_USERS_FILE`.
   Earlier versions used the user registry from `kite_XXX/conf/users.txt`. If you run
   LynxKite with authentication, please copy this file to a preferable location and add
   `KITE_USERS_FILE` to your `.kiterc` when upgrading.
 - Improvements in the configuration for number of cores per executor:
   - One common .kiterc option (`NUM_CORES_PER_EXECUTOR`) regardless of deployment mode
   - As a consequence, `YARN_CORES_PER_EXECUTOR` option has been removed. Please update
     .kiterc on YARN deployments by renaming `YARN_CORES_PER_EXECUTOR` to `NUM_CORES_PER_EXECUTOR`.
   - Use correcty the value of the above option internally to optimize calculations knowing
     the amount of cores available
   - In case of EC2, correctly set up this new kiterc option based on the cluster configuration
 - Fixed a bug that caused "hard" filtering to segmentations to fail.
 - Spaces in ACL lists are now ignored.
 - Error reports now go to `support@lynxanalytics.freshdesk.com` instead of
   `pizza-support@lynxanalytics.com`.
 - Previously hidden utility operations (like _"Delete vertex attribute"_) are now revealed
   on the interface. This is so that they can be accessed when editing the history.
 - Import and simple operations should now work even if there is insufficient memory to
   hold the entire graph.
 - New icons: `triangle`, `pentagon`, `star`, `sim`, `radio`.
 - File sizes are logged for import and upload. (This will be useful for troubleshooting.)
 - Operation search button. (This is the same as pressing `/`.)
 - Delimiters in load CSV operations now support standard java escapes. (Most importantly,
   you can import from a tab delimited file using `\t` as the value of the delimiter
   parameter.)
 - Project history (the list of operations that have been applied) can now be viewed and
   also edited. This is an experimental feature. Operations from earlier versions cannot be
   viewed or edited.
 - Fixed an issue with undo. The fix introduces an undo incompatibility. Operations
   from earlier versions cannot be undone after the upgrade.
 - Added a "Filter by attributes" operation. This is identical to filtering the usual way.
 - Regex filters can now be applied to string attributes. The syntax is `regex(R)` for
   example for finding strings that contain `R`. Or `regex(^Ab)` for strings that start
   with `Ab`. Or `regex((.)\1)` for strings with double letters. Etc.
 - Non-neighboring vertices are partially faded out when hovering over a vertex.
 - Fixed a leak in visualization that would gradually degrade performance in the sampled
   view.
 - In addition to scrolling, double-clicking and right double-clicking can be used now
   to zoom in and out. With Shift they adjust the thickness.
 - Upgraded to Apache Spark 1.3.0. Users need to download this and update `SPARK_HOME`
   in their `.kiterc`.
 - Fixed logout behavior on the splash page (`/`).

### 1.1.3

 - Fixed a bug with user creation.

### 1.1.2

 - Administrator users can now be created. Only administrators can create new users, and
   they have full access to all projects. Old user configuration files are incompatible with
   this change. If this is a problem, we can manually convert old user configuration files.
 - Add logout link at the bottom when authentication is enabled.

### 1.1.1

 - _"Connect vertices on attribute"_ now takes two attributes as parameters and will
   connect A to B if the "source" attribute of A matches the "destination" attribute
   of B. Set the same attribute for both parameters to get the previous behavior.
 - Fixes a bug in edge visualizations (manifested as
   "java.util.NoSuchElementException: key not found: ...")

### 1.1.0

 - Authentication related UI is hidden when authentication is disabled.
 - Position (latitude + longitude) attributes can be visualized on a map.
   (The map is generated by Google Maps, but none of the graph data is sent to Google.)
 - New edge operation "Add reversed edges" which creates a symmetric graph.
 - When a project is hard filtered results are now saved to disk. Previously they behaved
   identically to soft filters that - correctly - only compute their results on the fly.
 - Edge attributes can be visualized as colors and labels in sampled mode.
 - Discovered an issue that prevents compatibility from 1.0.0 and 1.0.1. Fortunately they were
   never marked as `stable`, so we are not making a heroic effort to maintain compatibility.
 - Visualize attributes of the type `(Double, Double)` as vertex positions.
   Such attributes can be created from two `Double` attributes with the new
   _"Vertex attributes to position"_ operation.

### 1.0.1

 - New setting in `.kiterc`: `YARN_NUM_EXECUTORS` can be used to specify the number of
   workers.
 - Added (better) workaround for https://issues.apache.org/jira/browse/SPARK-5102.
 - Select all vertices (up to 10,000) as center by setting `*` (star) as the center.
 - 3D graph visualization in concrete vertices view.

### 1.0.0

 - Adds label size as a new visualization option.
 - UI for selecting vertex attribute visualizations has changed as a preparation for adding more
   visualization options.
 - Export `Vector` type attributes as a semicolon-separated list.
 - Vertex ID is no longer displayed in the visualization by default.
   It is still accessible by setting the ID attribute as the label.
 - User management page at `/#/users`.
 - Added a check for Apache Spark version at startup. Must be 1.2.0.
 - Changed project data format to JSON. Projects from earlier versions are lost.
   Compatibility with future versions, however, is guaranteed.
 - Added error reporting option for the project list.
 - Cleared up confusion between edge graph/line graph/dual graph.
 - Started changelog.<|MERGE_RESOLUTION|>--- conflicted
+++ resolved
@@ -6,10 +6,8 @@
 
 ### master
 
-<<<<<<< HEAD
  - Kite configuration setting YARN_NUM_EXECUTORS is replaced by the more general NUM_EXECUTORS
    which applies to the standalone spark cluster setup as well.
-=======
  - Reorganized operation categories. We hope you find them more logical.
  - The _Batch processing API_ is now ready for use. It allows you to run a sequence of operations
    from the command line. For more details see the _Batch processing API_ section in the manual.
@@ -27,7 +25,6 @@
 
  - Faster loading of the project list page.
  - Fixed missing CSS.
->>>>>>> 6f6945b7
 
 ### 1.4.3
 
