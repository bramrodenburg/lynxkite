<!---
Please add changes at the top. When releasing a version add a new header for that release.
-->

# Changes

### master

<<<<<<< HEAD
 - New edge operation _"Merge parallel edges by string attribute"_ makes it possible
   for the user to merge those parallel edges between two vertices that share a common
   edge attribute.
=======
 - Admins can download the last server log using the link `http://<kite ip>:<kite port>/logs`.
>>>>>>> c6e662d0
 - When running an EC2 cluster, you cannot directly reference s3 files as before (using
   the format `s3n://AWS_ACCESS_KEY_ID:AWS_SECRET_ACCESS_KEY@bucket/path`), see the changelog
   entry below about the data file prefix notation. Instead, for EC2 cluster we automatically
   setup the prefix `S3` to point to `s3n://AWS_ACCESS_KEY_ID:AWS_SECRET_ACCESS_KEY@`. In practice
   this means that when using an EC2 cluster you need to refer to files on S3 as: `S3$bucket/path`.
 - Improved stability and graceful degradation. Not having enough memory now will only result in
   degraded performance not failures.
 - _"Create scale-free random edge bundle"_ operation added which allows one to create
   a scale free random graph.
 - One can save a sequence of operations as a workflow. The feature is accessible from the
   project history editor/viewer and saved workflows show up as a new operation category.
 - Strings visualized as icons will be matched to neutral icons (circle, square,
   triangle, hexagon, pentagon, star) if an icon with the given name does not exist.
 - _"PageRank"_ operation can now be used without weights.
 - Data files and directories can now only be accessed via a special prefix notation.
   For example, what used to be `hdfs://nameservice1:8020/user/kite/data/uploads/file` is
   now simply `UPLOADS$/file`. This enables the administrator to hide s3n passwords from
   the users; futhermore, it will be easier to move the data to another location. A new kiterc
   option `KITE_ROOT_DEFINITIONS` can be used to provide extra prefixes (other
   than `UPLOADS$`) See the files `kiterc_template` and `root_definitions.txt` in directory
   `kite_???/conf` for details.
 - New aggregation method: `count distinct`
 - LynxKite pages can now be printed. Visualizations are also supported. This provides a
   method of exporting the visualization in a scalable vector graphics format.
 - Segmentation coverage is automatically calculated.
 - New vertex operation _"Centrality"_ makes it possible to count approximate harmonic
   centrality values.

### 1.3.1

 - Edges can now be colored based on string attributes as well.
 - SQL operations should be more portable now and will also work if field names contain
   special characters.
 - One can now use the newly added .kiterc option, `KITE_EXTRA_JARS`, to add JARS on the classpath
   of all LynxKite components. Most important usecase is to add JDBC drivers.
 - Multiple ways of 2D graph rendering.
 - Improved compatibility for Mozilla Firefox.
 - Show all visualized attributes as part of the legend in sampled view.

### 1.3.0

 - New vertex operation _"Add rank attribute"_ makes it possible for the user to sort by
   an attribute (of double type). This can be used to identify vertices which have the
   highest or lowest values with respect to some attributes.
 - Improved error checking for JavaScript expressions. (In "derive" operations.)
 - Fixed project history performance issue.
 - More than one type of aggregation can be selected for each attribute in one operation.
 - New _"Combine segmentations"_ operation makes it possible to create a segmentation
   by cities of residence _and_ age, for example.
 - New _"Segment by double attribute"_ and _"Segment by string attribute"_ operations
   make it possible to create a segmentation by cities of residence or age, for example.
 - New _"Create edges from co-occurrence"_ operation creates edges in the parent project
   for each pair of vertices that co-occur in a segment. If they co-occur multiple times,
   multiple parallel edges are created.
 - Visualizations can be saved into the project for easier sharing.

### 1.2.1

 - Backward compatibility for undo in pre-1.2.0 projects.

### 1.2.0

 - Graph visualizations are now cut to only show on the corresponding side. The previous
   behavior was especially disturbing when combined with map view.
 - The user registry file now has to be specified in `.kiterc` as `KITE_USERS_FILE`.
   Earlier versions used the user registry from `kite_XXX/conf/users.txt`. If you run
   LynxKite with authentication, please copy this file to a preferable location and add
   `KITE_USERS_FILE` to your `.kiterc` when upgrading.
 - Improvements in the configuration for number of cores per executor:
   - One common .kiterc option (`NUM_CORES_PER_EXECUTOR`) regardless of deployment mode
   - As a consequence, `YARN_CORES_PER_EXECUTOR` option has been removed. Please update
     .kiterc on YARN deployments by renaming `YARN_CORES_PER_EXECUTOR` to `NUM_CORES_PER_EXECUTOR`.
   - Use correcty the value of the above option internally to optimize calculations knowing
     the amount of cores available
   - In case of EC2, correctly set up this new kiterc option based on the cluster configuration
 - Fixed a bug that caused "hard" filtering to segmentations to fail.
 - Spaces in ACL lists are now ignored.
 - Error reports now go to `support@lynxanalytics.freshdesk.com` instead of
   `pizza-support@lynxanalytics.com`.
 - Previously hidden utility operations (like _"Delete vertex attribute"_) are now revealed
   on the interface. This is so that they can be accessed when editing the history.
 - Import and simple operations should now work even if there is insufficient memory to
   hold the entire graph.
 - New icons: `triangle`, `pentagon`, `star`, `sim`, `radio`.
 - File sizes are logged for import and upload. (This will be useful for troubleshooting.)
 - Operation search button. (This is the same as pressing `/`.)
 - Delimiters in load CSV operations now support standard java escapes. (Most importantly,
   you can import from a tab delimited file using `\t` as the value of the delimiter
   parameter.)
 - Project history (the list of operations that have been applied) can now be viewed and
   also edited. This is an experimental feature. Operations from earlier versions cannot be
   viewed or edited.
 - Fixed an issue with undo. The fix introduces an undo incompatibility. Operations
   from earlier versions cannot be undone after the upgrade.
 - Added a "Filter by attributes" operation. This is identical to filtering the usual way.
 - Regex filters can now be applied to string attributes. The syntax is `regex(R)` for
   example for finding strings that contain `R`. Or `regex(^Ab)` for strings that start
   with `Ab`. Or `regex((.)\1)` for strings with double letters. Etc.
 - Non-neighboring vertices are partially faded out when hovering over a vertex.
 - Fixed a leak in visualization that would gradually degrade performance in the sampled
   view.
 - In addition to scrolling, double-clicking and right double-clicking can be used now
   to zoom in and out. With Shift they adjust the thickness.
 - Upgraded to Apache Spark 1.3.0. Users need to download this and update `SPARK_HOME`
   in their `.kiterc`.
 - Fixed logout behavior on the splash page (`/`).

### 1.1.3

 - Fixed a bug with user creation.

### 1.1.2

 - Administrator users can now be created. Only administrators can create new users, and
   they have full access to all projects. Old user configuration files are incompatible with
   this change. If this is a problem, we can manually convert old user configuration files.
 - Add logout link at the bottom when authentication is enabled.

### 1.1.1

 - _"Connect vertices on attribute"_ now takes two attributes as parameters and will
   connect A to B if the "source" attribute of A matches the "destination" attribute
   of B. Set the same attribute for both parameters to get the previous behavior.
 - Fixes a bug in edge visualizations (manifested as
   "java.util.NoSuchElementException: key not found: ...")

### 1.1.0

 - Authentication related UI is hidden when authentication is disabled.
 - Position (latitude + longitude) attributes can be visualized on a map.
   (The map is generated by Google Maps, but none of the graph data is sent to Google.)
 - New edge operation "Add reversed edges" which creates a symmetric graph.
 - When a project is hard filtered results are now saved to disk. Previously they behaved
   identically to soft filters that - correctly - only compute their results on the fly.
 - Edge attributes can be visualized as colors and labels in sampled mode.
 - Discovered an issue that prevents compatibility from 1.0.0 and 1.0.1. Fortunately they were
   never marked as `stable`, so we are not making a heroic effort to maintain compatibility.
 - Visualize attributes of the type `(Double, Double)` as vertex positions.
   Such attributes can be created from two `Double` attributes with the new
   _"Vertex attributes to position"_ operation.

### 1.0.1

 - New setting in `.kiterc`: `YARN_NUM_EXECUTORS` can be used to specify the number of
   workers.
 - Added (better) workaround for https://issues.apache.org/jira/browse/SPARK-5102.
 - Select all vertices (up to 10,000) as center by setting `*` (star) as the center.
 - 3D graph visualization in concrete vertices view.

### 1.0.0

 - Adds label size as a new visualization option.
 - UI for selecting vertex attribute visualizations has changed as a preparation for adding more
   visualization options.
 - Export `Vector` type attributes as a semicolon-separated list.
 - Vertex ID is no longer displayed in the visualization by default.
   It is still accessible by setting the ID attribute as the label.
 - User management page at `/#/users`.
 - Added a check for Apache Spark version at startup. Must be 1.2.0.
 - Changed project data format to JSON. Projects from earlier versions are lost.
   Compatibility with future versions, however, is guaranteed.
 - Added error reporting option for the project list.
 - Cleared up confusion between edge graph/line graph/dual graph.
 - Started changelog.<|MERGE_RESOLUTION|>--- conflicted
+++ resolved
@@ -6,13 +6,11 @@
 
 ### master
 
-<<<<<<< HEAD
+
  - New edge operation _"Merge parallel edges by string attribute"_ makes it possible
    for the user to merge those parallel edges between two vertices that share a common
    edge attribute.
-=======
  - Admins can download the last server log using the link `http://<kite ip>:<kite port>/logs`.
->>>>>>> c6e662d0
  - When running an EC2 cluster, you cannot directly reference s3 files as before (using
    the format `s3n://AWS_ACCESS_KEY_ID:AWS_SECRET_ACCESS_KEY@bucket/path`), see the changelog
    entry below about the data file prefix notation. Instead, for EC2 cluster we automatically
