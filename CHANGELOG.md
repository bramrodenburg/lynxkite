--- conflicted
+++ resolved
@@ -12,9 +12,9 @@
    number of edges between the vertices).
  - For neighbor aggregations and degree the meaning of "symmetric" edges makes more sense now:
    the number of symmetric edges between A and B is now understood as
-   max(number of edgex A->B, number of edges B->A)
- - Smoke test script added: when you install a new Kite instance, you can run:
-     kite_xxx/tools/daily_test.sh
+   _max(number of edgex A->B, number of edges B->A)_
+ - Smoke test script added: when you install a new Kite instance, you can run
+     `kite_xxx/tools/daily_test.sh`
    to see if everything is set up correctly.
  - Fixed saving workflows. The save dialog didn't actually show in prod deployments.
  - Fixed a bug where we didn't close some files when we didn't need them which caused s3 lockups.
@@ -25,23 +25,8 @@
  - Improved watchdog to detect a wider range of potential problems.
  - Fixed bug: editing the history now causes project reload.
  - Fixed a bug where vertices became frozen when attributes were visualized on them.
-<<<<<<< HEAD
  - Fixed a bug where cross edges between project and segmentation could be broken for certain
    operations.
-=======
- - Smoke test script added: when you install a new Kite instance, you can run
-     `kite_xxx/tools/daily_test.sh`
-   to see if everything is set up correctly.
- - Fixed a bug where cross edges between project and segmentation could be broken for certain
-   operations.
- - For neighbor aggregations and degree the meaning of "symmetric" edges makes more sense now:
-   the number of symmetric edges between A and B is now understood as
-   _max(number of edgex A->B, number of edges B->A)_
- - Added new options for neighbor aggregations and degree which allows to consider unique neighbors.
-   (Until now, always considered a neigbor multiple times if it was connected to the base vertex
-   with multiple edges.)
- - Improved watchdog to detect a wider range of potential problems.
->>>>>>> b7fb6e62
 
 ### 1.4.2
 
