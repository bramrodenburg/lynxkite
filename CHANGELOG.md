<!---
Please add changes to "master", preferably ordered by their significance. (Most significant on top.)
-->

# Changes

### master

<<<<<<< HEAD
- _"Use table as vertex/edge attributes"_ boxes are more friendly and handle name conflicts better
  now.
=======
- Visualization option to not display edges. Great in large geographic datasets.
>>>>>>> 5a558783

### 4.0.1

- Fixed issue with interactive tutorials. ([#30](https://github.com/lynxkite/lynxkite/issues/30))
- Fixed issue with graph attributes in _"Create graph in Python"_. ([#25](https://github.com/lynxkite/lynxkite/pull/25))
- Fixed issue with non-String attributes in _"Use table as graph"_. ([#26](https://github.com/lynxkite/lynxkite/pull/26))
- Replaced trademarked box icons (it was an accident!) with free ones.
  Also switched to FontAwesome 5 everywhere to get a better selection of icons.
- Improved the User Guide. ([#38](https://github.com/lynxkite/lynxkite/pull/38), [#39](https://github.com/lynxkite/lynxkite/pull/39))

### 4.0.0

**We've open-sourced LynxKite!**

We took this opportunity to make many changes that break compatibility with the LynxKite 3.x series.
We can help migrate existing workspaces to LynxKite 4.0 if necessary.

 - Replaced the separate `Long`, `Int`, `Double` attribute types with `number`.
 - Instead of the `(Double, Double)` attribute type, 2D positions are now represented as
   `Vector[number]`. This type is widely supported and more flexible.
   Use _"Bundle vertex attributes into a Vector"_ instead of _"Convert vertex attributes to
   position"_, which is now gone.
 - Renamed "scalars" to "graph attributes". Renamed "projects" to "graphs". These mysterious names
   were largely used for historical reasons.
 - Removed _"Predict with a graph neural network"_ operation.
   (It was an early prototype, long since succeeded by the _"Predict with GCN"_ box.)
 - Removed _"Predict attribute by viral modeling"_ box. It is more flexible to do the same
   thing through a series of more elemental boxes.
   A built-in box (_"Predict from communities"_) has been added to serve as a starting point.
 - Made it easier to use graph convolutional boxes: added _"Bundle vertex attributes into a Vector"_
   and _"One-hot encode attribute"_ boxes.
 - Replaced the _"Reduce vertex attributes to two dimensions"_ and _"Embed with t-SNE"_ boxes with
   the new _"Reduce attribute dimensions"_ box which offers both PCA and t-SNE.
 - _"Compute in Python"_ boxes now support `Vector[Double]` attributes.
 - _"Create Graph in Python"_ box added.
 - Inputs and outputs for _"Compute in Python"_ can now be inferred from the code.

### 3.2.1

 - More accurate progress indicators for box outputs.
 - Visualizations can now render edges as undirected straight lines.
 - Hover and progress animations for boxes.

### 3.2.0

 - Implemented a lot of common operations on Sphynx speeding up many workspaces significantly.
 - Added graph convolutional network operations: _"Train a GCN regressor"_,
   _"Train a GCN classifier"_, and _"Predict with GCN"_.
 - Added _"Compute in Python"_ box.
 - Advanced settings in some boxes are hidden behind a click.
 - Long legends on visualizations can be scrolled.
 - Wizards can be maximized.
 - Revamped the _"Visualize as slider"_ feature. The slider now appears on the visualization
   instead of appearing in the configuration. The slider can affect either the color or the visibility
   of vertices.
 - The currently viewed folder is now stored in the URL, so you can send a link to a specific folder.
   The default folder after logging in is your user folder.
 - Small improvements, like better defaults for graph visualizations and nicer trigger button on
   import boxes.

### 3.1.1

 - Hotfix for a Sphynx bug. (#9053)

### 3.1.0

 - Sphynx is now enabled by default. A couple operations run on Sphynx.
 - Wizards have been added as an experimental feature. Use the anchor box to turn a workspace
   into a wizard.
 - If you copied some boxes into a YAML file, you can now drag-and-drop this file
   to a workspace to insert those boxes.
 - New `kiterc` configuration options to allow public access LynxKite instances.
 - Added _"Embed vertices"_, _"Embed with t-SNE"_, and _"Import well-known graph dataset"_
   operations. They require PyTorch Geometric to be installed.
 - Smaller UI improvements and performance improvements.

### 3.0.2

 - Retry backend requests on 504 Gateway Timeout errors. This allows running without timeout errors
   even behind proxies that we cannot reconfigure, such as in client deployments or on
   demo.lynxkite.com.

### 3.0.1

 - Minor UI fixes and graph visualization improvements.

### 3.0.0

 - New multi-domain backend. This is the foundation for the high-performance Sphynx backend.
   (But Sphynx is not included yet.)
 - Users are welcomed by an interactive tutorial.
 - A choice of color maps for visualizing qualitative attributes.
 - Instruments (such as graph visualization and SQL) can be used on snapshots.
 - "Go to root folder" button and "Copy path to clipboard" option in directory browser.
 - Bug fixes and improvements, such as eliminating flicker on UI elements.

### 2.8.5

 - Click a vertex in a visualization to open a context menu for interactive graph navigation.

### 2.8.4

 - Popup box improvements: Parameters are full-width. Popups avoid overlapping. Popups reopen
   at previous position with previous dimensions.

### 2.8.3

 - Added new operation: _Export to Hive_.

### 2.8.2

 - Remote API bugfixes

### 2.8.1

 - For consistency, project tables such as `vertices` and `edges` can be accessed as
   `input.vertices` and `input.edges` now.
 - Bugfixes for HDFS use under Kerberos, and minor fixes and improvements in LynxKite.

### 2.8.0

 - Upgraded to Spark 2.4.3.

### 2.7.0

 - Removed jars with gpl licenses.
 - 50+ different color maps are now available for vertex and edge coloring,
   defaulting to Viridis for new visualization boxes.
 - Files can be overwritten by export operations.
 - Bugfixes and performance improvements.

### 2.6.2

 - Bugfixes for ecosystem Docker image and LynxKite.
 - You can change the length of the protection period for the newly created data files
   through the Python API. Data files not older than this protection period are not deleted
   by the cleaner. (`LynxKite.set_cleaner_min_age(days)`)
 - Ecosystem docker image now includes JupyterLab.
 - LynxKite can be set up to allow normal file access (that is, circumvent its prefix
   mechanism).

### 2.6.1

 - Scheduling of snapshot sequences and workspace sequences is timezone aware
   in Python API.
 - Added basic integration with Neo4j through the _Import Neo4j_ operation. Allows
   importing data from either _Node_ or _Relationship_ objects from Neo4j.

### 2.6.0

 - Fixed an issue where "Derived" operations could not be run in non-local mode.
 - The Python API now allows running external computations using the `@external` decorator.
 - Upgraded to Apache Spark 2.3.2.
 - You can change the number of executors used by LynxKite through the Python API.
   (`LynxKite.set_executors()`)

### 2.5.0

 - Cleaner works again! Just pick _"Cleaner"_ from the user menu as an administrator and click
   buttons to free up space.
 - Inputs for SQL boxes can be given custom names.
 - Snapshot content can be viewed inside the workspace browser.

### 2.4.1

 - The list of custom boxes, shown on the UI, is limited to special directories
   `built-ins`, `custom_boxes`, `a/custom_boxes`, `a/b/custom_boxes`,... when
   we edit the workspace `a/b/.../workspace_name`.
 - Snapshots are automatically overwritten on save.
 - Input recipes don't trigger on rerun only if the snapshot produced by a previous run
   is manually deleted.

### 2.4.0

 - Working ecosystem for LynxKite 2
 - Users can generate Python API code from a whole workspace or from selected boxes.
 - Ray tracing graph visualization for striking presentations.

### 2.3.0

 - Upgraded to _Apache Spark 2.3.0_.
 - Administrators can now restart LynxKite from the user menu.
 - String attributes now support lexicographic filtering.
 - Improved layout in graph visualizations.
 - LynxKite-specific functions added to SQL: `geodistance()`, `most_common()` and
   `string_intersect()`. See the documentation for details.
 - Bug fixes and improvements focusing on supporting the new Python API (coming soon).

### 2.2.1

 - Fixed a frontend issue where the browser's connection pool would be exhausted.

### 2.2.0

 - Made _Export to CSV_ and _Import CSV_ operations more flexible.
 - Workspace copy-paste uses more readable the YAML instead of JSON. (You can still paste old JSON
   workspaces if you have any lying around.)
 - Hold SHIFT while dragging boxes to align them on a grid.
 - Nicer comment box presentation.
 - Added _Transform_ and _Derive column_ operations for easier table manipulation.
 - Added _Import union of table snapshots_ operation to import multiple snapshots at the same time.
 - Added _Save to snapshot_ and _Compute inputs_ operations, mostly for automation purposes.
 - Bug fixes and performance improvements. Thanks for all bug reports!

### 2.1.0

 - Upgraded to _Apache Spark 2.2.0_.
 - Added SQL box variants with up to 10 inputs. (The long-term plan is to have a single box that can
   take any number of inputs.)
 - Lynx-branded design applied to most of the user interface.
 - Users can now set SQL box summaries.
 - SQL boxes can optionally persist their outputs.
 - _Train a decision tree classification model_ can use String attributes.
 - Navigate directories by clicking on the path segments on the splash page.
 - The new box metadata editor makes it possible to change the type of a box and fix broken custom
   box references.
 - Popups can be more flexibly resized.
 - Arrows can be deleted by clicking on them.
 - A number of minor bugfixes and improvements. Thanks for the feedback!

### 2.0.0

 - Replaced LynxKite projects with more powerful and flexible workspaces. Workspaces allow you to
   express full workflows, structure your work, re-use components, and easily navigate your
   experiments.
 - LynxKite 2.0 is incompatible with the 1.x series in the sense that 1.x instances can only be
   upgraded to 2.0 with the loss of all LynxKite state. (External data, such as Parquet files on
   HDFS, would survive.)
 - The remote API has completely changed.
 - The list of operations has changed. Several new operations have been added, many have been
   renamed, and some have been deleted.

### 1.14.1

 - Upgraded to _Apache Spark 2.1.1_ to get the fix for SPARK-19857.

### 1.14.0

 - Added separate training operations for decision tree models (_Train a decision tree classification model_ and _Train a decision tree regression model_), so now you are able to train a decision tree model, look at its parameters and use it to create predictions.
 - Visualization up to 10&times; faster in some cases.
 - Added _Discard segmentation links_ operation.
 - Added _Merge parallel segmentation links_ operation.

### 1.13.1

 - Fixed the type of numeric values coming from Oracle databases.

### 1.13.0

 - Visualization settings UI now matches the new attribute UI.
 - When you try to overwrite a table or view, you now get a confirmation prompt instead of an error.
 - Tab-completion for LynxKite operations works in Python command-line
   and in Jupyter notebooks.
 - You can now filter for position (Double, Double) attributes.
 - Added _Segment by geographical proximity_ operation to segment vertices using Shapefiles and
   coordinate vertex attributes. Can be used e.g. to segment by geo regions or points of interests.
 - New _"Sample graph by random walks"_ operation added. It can be used to make small smart samples
   that preserves the structure of the network to speed up model creation.
 - Edge and scalar attribute notes added or augmented.
 - Merge vertices by attributes operation keeps links with base project.

### 1.12.1

 - Admins can backup LynxKite project data from UI.
 - Column types are displayed in SQL result box.
 - Added _Lookup Region_ operation for finding locations inside shapefiles.

### 1.12.0

 - Restore Hive support. (It was unintentionally disabled with the Spark upgrade in
   LynxKite 1.11.0.)
 - Remote API works on PizzaKite now.
 - Added a table and column explorer to the SQL box. Click on the "Tables" button in the SQL
   box to give it a try!
 - Upgraded to _Apache Spark 2.1.0_.
 - You can assign icons to attributes/segmentations/scalars. (As suggested by Marton Szel. :+1:)
 - New _"Copy scalar from other project"_ operation added. For example it can be used to take a model which
   was trained in an other project.
 - Clicking on a table or view scrolls to the global SQL box and executes the
   `select *` query on it.
 - You can submit SQL queries with Ctrl-Enter.
 - New Remote API methods: `project.copy()`, `project.global_table_name()`,
   `project.vertices_table()`, `project.edges_table()`.
 - Spark Monitor doesn't send alarm in case of long-running tasks.

Ecosystem:

 - Replace `run_task.sh` and `show_target.sh` with a new unified `tasks.sh`.
 - Renamed from "Lynx Data Automation Framework" to "Lynx Enterprise".

### 1.11.0

LynxKite:

 - Upgraded to _Apache Spark 2.0.2_.
 - The Spark 2.x upgrade involved migration to the new Spark machine learning API. This will have
   a positive impact in the long run, but for now the effects are:
    - _Logistic regression_ in the _"Predict from vertex attributes"_ operation becomes a binary
      classifier.
    - _"Train a k-means clustering model"_ no longer automatically scales the selected attributes.
      This is actually helpful if the attributes are on the same scale already, but otherwise you
      need to manually scale them now.
    - Previously trained k-means models will give wrong results because scaling has been removed.
      You will have to train new models.
 - Fixed all reported bugs in the new project UI.
 - Vertex and edge ID attribute values are only optionally unique in "_Import vertex attributes_"
   and "_Import edge attributes_" operations.
 - New "_Split Edges_" operation added. It can be used to create multiple copies of the same edge,
   based on a repetition attribute.
 - "_Derive vertex attribute_" and "_Derive edge attribute_" operations can be evaluated on all
   vertices / edges using undefined input attribute values.
 - "_Derive vertex attribute_" and "_Derive edge attribute_" operations can return vectors of
   doubles or vectors of strings.

### 1.10.0

LynxKite:

 - More compact UI for scalars and attributes.
 - Fill full width if only one project is open.
 - New _"Count most common"_ local aggregator added.
 - Scalable _"Count distinct"_ and _"Most common"_ aggregators.
 - PageRank and Centrality algorithms have an edge direction parameter.

### 1.9.6

LynxKite:

 - Performance and scalability improvements for aggregating operations.
 - Cleaner cleaner UI. (The UI for cleaning up old data files to recover storage space.
   Apologies for the pun.)
 - SQL boxes now persist their query history into the browser's local storage.
 - SQL box has _"Show more"_ button to easily look at more results.
 - Assorted UI fixes.
 - Views can now be edited. Views and tables exported from the global sql box can also be edited.
 - Scalable approximate embeddedness operation added.
 - Scalable approximate clustering coefficient operation added.
 - History view can now generate Python code. (Useful for ecosystem task authors.)
 - Various visualization limits (such as the maximum 10,000 edges) can be adjusted with the
     `KITE_DRAWING_OVERALL` setting (default 10,000) and its more fine-grained companions.
 - Scalability improvement for Merge vertices and Import segmentation operations.
 - New _"Grow segmentation"_ operation added.

Ecosystem:

 - Chronomaster user interface can tell you about past and future tasks.
 - Flexible date template strings.
 - Task repetition is now specified in calendar-supporting Cron format instead of fixed-length time
   intervals.
 - Segmentations and attribute histograms in Python Remote API.

### 1.9.5.4

Ecosystem:

 - Extra date template strings `{to,yester}day_{yyyy,mm,dd}`.
 - Fix Chronomaster metrics reporting when `num_workers` is greater than one.
 - Work around Scala 2.10 reflection thread safety issue. (SI-6240)

### 1.9.5.3

Ecosystem:

 - Add extra date template strings, like `yesterday_minus_1month_mm_str`.

### 1.9.5.2

Fixes a bug in the HDFS transfer performance improvement in 1.9.5.1.

### 1.9.5.1

Cherry-pick release with just the changes below.

Ecosystem:

 - Much improved `TransferTask` performance for HDFS to HDFS copy. (Up to 20 times faster in some
   cases.)
 - `count` feature in `helper.sh` to help with verification testing.
 - Correct Graphite configuration for Spark executors to avoid massive error logging and collect
   more detailed performance data.

### 1.9.5

 - Relax the Luigi API Python version requirement from 3.5+ to 3.4+.

### 1.9.4

LynxKite:

 - SQL boxes can now show as many rows as you like.
 - History page performance significantly improved.
 - SQL box on the project browser can be opened more intuitively.
 - User passwords and admin status can be changed from the UI by administrators.
 - LDAP authentication.

Ecosystem:

 - Node-level monitoring.
 - Flexible transfers, including to secured HDFS clusters.
 - Support for unusual DB2 features.
 - `no_repeat` option added to Chronomaster configuration.
 - Tasks can be constrained to time windows.
 - New Luigi task types for creating tables and projects.

### 1.9.3

 - Assorted ecosystem bugfixes and improvements
 - Dockerless installation option :(
 - New operation _"Enumerate triangles"_ has been created.

### 1.9.2

 - New operation _"Triadic closure"_ has been created.
 - New operation _"Create snowball sample"_ has been created.
 - Internal watchdog in ecosystem mode.

### 1.9.1

 - Fix startup script to support RHEL 6.
 - A new machine learning operations category is created and added to the toolbox.
 - SQL-related bug fixes.

### 1.9.0

 - Global SQL-box has been added.
 - Views have been added to avoid expensive serialization to tables when it is not required.
 - Import options are now stored for each table and can be reused via "Edit import" button
 - New operation _"Hash vertex attribute"_ has been added.
 - Discarded projects and tables are moved to _Trash_ instead of immediate permanent deletion.
 - JDBC import can now use `VARCHAR` columns as partitioning keys. For small tables the key can even
   be omitted.
 - New operations _"Train a Logistic regression model"_, _"Classify with a model"_, _"Train a k-means
   clustering model"_, and _"Reduce vertex attributes to two dimensions"_ have been added.
 - Statistics are displayed on the linear regression models.

### 1.8.0

 - Major performance and scalability improvements.
 - New option has been added in bucketed view: relative edge density.
 - New operation _"Find vertex coloring"_ has been added.
 - Add search box to built-in help.
 - Experimental feature: LynxKite can be used from [Jupyter](http://jupyter.org) (IPython Notebook).

### 1.7.5

 - Improve speed and stability of the project history editor
 - Easier to find data export button
 - Table import wizard: added tab stops and removed highlight flickering
 - Hide ACL settings in single-user instances
 - New aggregator: `median`.

### 1.7.4

 - Prefix-based user access control can be specified in the prefix definitions file.
 - emr.sh: support setting up LynxKite in an Amazon VPC.
 - Numeric fields in CSV files can be imported to LynxKite with the right types.
 - When importing edges for existing vertices, you can now join by non-string attributes too.
 - Fixed batch scripting issue with `lynx.loadProject()`.
 - Bottom links are moved to a popup.
 - Support for Kerberos-secured clusters.
 - Attribute filter `*` added to match all defined values. This can be used e.g. to remove
   vertices with no location from a map visualization.
 - Stability improvements regarding edge loading and handling graphs with large degree vertices.
 - SQL query results can be saved as segmentations.
 - Prettier project history editor.

### 1.7.3

 - New configuration option: `KITE_INSTANCE` added; this should be a string identifying the
   instance (e.g., MyClient). It is strongly recommended that you set it at installation: it
   will be used to identity the cluster in logs.
 - Changes in vertex and edge count after an operation are reported on the UI.
 - Fixed data export in Amazon EMR.
 - Fixed _Import JDBC table_ button.
 - `emr.sh` can now handle non-default region.

### 1.7.2

 - SQL query results can be sorted by clicking the column headers.
 - Fixed visualization save/restore, now for real, we promise.
 - When visualizing two graphs, a separating line is displayed between them.

### 1.7.1

 - History can be accessed even if some operations no longer exist. (1.7.0 removed all classical
   import operation, so this is an important fix.)
 - Improve scalability and performance of the Centrality algorithm family.
 - Fixed saved visualizations, which were broken in 1.7.0.
 - LynxKite log directory can now be configured. (`KITE_LOG_DIR`)
 - All attribute types are now accessible through the SQL interface. Types not supported by SQL will
   be presented as strings.
 - Improved security: JSON queries are only accepted with the `X-Requested-With: XMLHttpRequest`
   header.
 - Compressed files can be uploaded and handled as if they were not compressed. (Supported
   extensions are `.gz`, `.bz2`, `.lzo`, and `.snappy`. Compressed files accessed from HDFS were
   always supported.)
 - Improved error messages and documentation.
 - Case insensitive project search.
 - New operation, _Internal edge ID as attribute_.

### 1.7.0

 - Major changes to importing and exporting data. We introduce the concept of tables to improve
   clarity and performance when working with external data.

   Projects no longer depend on the input files. (They can be deleted after importing.) It becomes
   easier to share raw data between projects. We have fewer operations (just _Import vertices from
   table_ instead of _Import vertices from CSV files_ and _Import vertices from database_), but
   support more formats (JSON, Parquet and ORC are added) with a unified interface. We
   also support direct import from Hive.

   Tables are built on Apache Spark DataFrames. As a result, you can run SQL queries on graphs. (See
   the SQL section at the bottom of a project.) Plus DataFrame-based data manipulation is now
   possible from Groovy scripts.

   Export operations are gone. Data can be exported in various formats through the SQL interface.
   SQL results can also be saved as tables and re-imported as parts of a project.

   For more details about the new features see the documentation.
 - Default home directory is moved under the 'Users' folder.
 - Root folder is default readable by everyone and writable by only admin users for
   bare new Kite installations.
 - Edges and segmentation links can now also be accessed as DataFrames from batch scripts.
 - New _Derive scalar_ operation.
 - Possible to create visualizations with lighter Google Maps as a background thanks to
   adjustable map filters.
 - Upgrade to Hadoop 2 in our default Amazon EC2 setup.
 - Remove support of Hadoop 1.
 - Introduce `tools/emr.sh` which starts up an Amazon Elastic MapReduce cluster. This is
   now the recommended way to run Kite clusters on Amazon.
 - Introduce operation _Copy edges to base project_.
 - `emr.sh` can now invoke groovy scripts on a remote cluster.
 - Introduce explicit machine learning models. Create them with the _Train linear regression model_
   operation and use them for predictions with _Predict from model_.
 - Added a new centrality measure, the _average distance_.
 - The _Convert vertices into edges_ operation has been removed. The same functionality is now
   available via tables. You can simply import the `vertices` table of one project as edges in
   another project.

### 1.6.1.2

 - Fixed edge attribute import.

### 1.6.1.1

 - Fixed a critical performance regression with derived attributes.
 - Fixed issues with _Predict vertex attribute_ operation.
 - Switched `spark.io.compression.codec` from `snappy` to `lz4`.
 - Added extra logging for health check failures.

### 1.6.1

 - Fixed critical bugs with importing files.
 - Upgraded to Apache Spark 1.6.0.
 - Project directories now have access control (can be private or public), just like projects.
 - Operation _Modular clustering_ stops crashing.
 - The project browser now remembers the last directory you browsed.
 - `run-kite.sh start` now waits for the web server to be initialized - previously it returned
   immediately after starting the initialization process. This may take minutes on
   certain instances, but at least you know when the server is ready.
 - A home folder is created for every user automatically. Every user has exclusive read and write
   access to his own home folder by default.
 - The JavaScript code can now access scalars.
 - If an attribute has already been calculated, a small checkmark indicates this.
 - Fixed critical bug with batch workflows.

### 1.6.0

 - One can now run batch workflows on a running Kite using Ammonite. Just SSH into the ammonite port
   and do `batch.runScript(...)`. See Ammonite's welcome message for details.
 - Fingerprinting between project and segmentation made more general: it can now add new
   connections, not only select from existing ones.
 - Reintroduced project search on the project selector UI.
 - Added the _Predict vertex attribute_ operation to offer some simple machine learning tools.
 - Significantly reduced chance of out of memory errors in LynxKite. (We do not require anymore
   that any spark data partition has to fit in memory.)
 - Long attributes can no longer be referenced in derived attributes. This is to avoid the
   surprising rounding that JavaScript performs on them. The attributes have to be converted to
   strings or doubles first.
 - Created new operations _Add random vertex attribute_ and _Add random edge attribute_. You can
   specify the desired distribution (normal or uniform). These new operations obsolete _Add gaussian
   vertex attribute_, which is no longer accessible from the operations menu.
 - New operations to support finding co-locations: _Sample edges from co-occurrence_,
   _Segment by event sequence_.
 - Enable creating segmentations on top of other segmentations.
 - Batch scripts can now access projects and files as Apache Spark DataFrames and run SQL queries
   on them.
 - Workflows and batch scripts can run workflows.
 - Added new operation: _Pull segmentation one level up_.
 - Improved center picker experience.

### 1.5.8

 - Fixed a critical issue with health checking.

### 1.5.7

 - New aggregator added for all non-global aggregation operations: you can collect all unique
   values into a set.
 - A new operation _Split vertices_ was added. It can be used to create multiple copies
   of the same vertex, based on a 'count' attribute.
 - You can use Ammonite (https://lihaoyi.github.io/Ammonite/#Ammonite-REPL) to interact with a
   running Kite via a Scala interpreter. Among others, this allows one to use sparkSQL for
   arbitrary data processing tasks using the computation resources held by Kite. For details on
   how to set this up, see `conf/kiterc_template`.
 - Added the _Shortest path_ operation for computing the shortest path from a given set of vertices.
 - Added the _Copy edges to segmentation_ operation for translating the edges of the base project
   into a segmentation.
 - Added _Import segmentation_ operations.
 - _Merge vertices by attribute_ will no longer discard segmentations.
 - Added _Segment by interval_ operation.
 - Until now we replaced spaces with underscores in project names and did the reverse when
   displaying them. We now stop doing this to avoid some inconsistencies. (Feel free to use either
   underscores or spaces in project names. Both work fine.)
 - Add possibility to edit workflows.
 - Show the number of edges that will be created before executing the _Created edges from co-occurrence_
   operation.

### 1.5.6

 - Upgraded to Spark 1.5.1.

### 1.5.5

 - Fixed memory issue with history requests.

### 1.5.4

 - Operations _Export edge attributes to file_ and _Export segmentation to file_ now support
   vertex attribute parameters with which the user can specify how the vertices connected by
   the edges will be identified in the output file.
 - Precise histogram computations: so far histograms were computed using a sample of the real
   data, for performance reasons. Now the user has the option to request a computation on all
   the data.

### 1.5.3

 - Fixed bug where the root project directory was not accessible for non-admins.
 - Slow computations will not lock up the browser anymore. Previously it was possible that if too
   many slow computations were requested then even fast operations, like opening a project stopped
   working.
 - HTTP security and performance improvements.
 - Kite default port changed from 9000 to 2200. This does not impact you if you already have a
   `.kiterc` file with whatever port number set, it just changes the template.
 - Fixed bug where an edge might have been colored when the color by attribute was not even defined.
 - Removed not implemented relative edge weight parameter from fingerprinting operations.

### 1.5.2

 - Automated end-to-end testing - basically a robot clicking all around on a test Kite instance -
   made part of the development workflow and lots of tests added.
 - Dispersion computation made significantly faster.
 - Projects can be organized into folders now.
 - Migration to 1.5.x does not take a lot of memory anymore.
 - Summary information of how things were created is presented on the UI. For example, the formula
   used to create a derived attribute will accompany it. (No full coverage yet.)
 - Logarithmic histograms support non-positive values.
 - New parameter for CSV import operations: `Tolerate ill-formed lines`. It controls
   whether or not non-conforming lines in the csv file should be skipped silently
   or cause an error immediately.
 - Further sample vertices can be picked by clicking _"Pick"_ and then _"Next"_ in the advanced
   pick options.
 - If the user requests a visualization that's too large (and would probably kill the browser)
   we return an error instead of trying to display the large visualization.
 - Users can now import additional attributes from CSV/SQL for edges as well (until now, it was
   only possible for vertices).
 - The internal identification of LynxKite meta graph entities depended on Java's default character
   encoding which in turn depended on the terminal setting of the user starting LynxKite. This resulted
   in a LynxKite failure if a user with different settings restarted the server. Now this is fixed by
   always using UTF-8 encoding. But this will cause problems if your LynxKite instance uses something
   different (UTF-8 seems to be typical, though). If LynxKite fails with "cannot load project list"
   and you see and error in the logs starting with "Output mismatch on ...", then try to force a
   migration: `KITE_FORCED_MIGRATION=true  ./run-kite-....sh restart`. Do this only once, not for
   all restarts in the future!
 - Copy graph into segmentation operation fixed.
 - Edge attributes are included when copying visualizations to the clipboard.

### 1.5.1

 - Workflow and batch API scripts now use Groovy instead of JSON. This makes them easier to read
   and the batch API gets more flexible too.
 - Users can now configure better the stopping condition for modular clustering.
 - Improved format for the graph storage. Note that this breaks compatibility of the data directory with 1.5.0.
   Compatibility is retained with all version before 1.5. One way to fix a data directory created/touched by Kite
   1.5.0 is to delete the directory `$KITE_DATA_DIR/partitioned`.

### 1.5.0

 - Kite configuration setting `YARN_NUM_EXECUTORS` is replaced by the more general `NUM_EXECUTORS`
   which applies to the standalone spark cluster setup as well.
 - Reorganized operation categories. We hope you find them more logical.
 - The _Batch processing API_ is now ready for use. It allows you to run a sequence of operations
   from the command line. For more details see the _Batch processing API_ section in the manual.
 - Richer progress indicator.
 - LynxKite on EC2 will now always use ephemeral HDFS to store data. This data is lost if you `stop`
   or `destroy` the cluster. Use the new `s3copy` command if you want to save the data to S3.
   (The data does not have to be restored from S3 to HDFS. It will be read directly from S3.)
   This also means significant performance improvements for EC2 clusters.
 - User passwords can now be changed.
 - New operation _Metagraph_ is useful for debugging and perhaps also for demos.
 - Added an experimental tool for cleaning up old data. It is accessible as `/#/cleaner`.
 - The title and tagline on the splash page can be customized through the `KITE_TITLE` and
   `KITE_TAGLINE` variables in `.kiterc`.
 - A large number of stability and performance improvements.
 - tags.journal files will not grow large anymore.

### 1.4.4

 - Faster loading of the project list page.
 - Fixed missing CSS.

### 1.4.3

 - History editing improvements. Operations with problems (such as importing a file that no
   longer exists) can be edited now. Long histories can now be edited without problem. The
   UI has been revised a bit. (The _Validate_ button has been removed.)
 - Switching to Spark 1.4.0.
 - New operation _Copy graph into a segmentation_ can import the project as its own
   segmentation and create edges between the original vertices and
   their corresponding vertices in the segmentation.
 - Operations _Degree_, _Aggregate on neighbors_, and _Weighted aggregate on neighbors_ can
   now also make calculations directly on unique neighboring vertices (that is, regardless of the
   number of edges between the vertices).
 - For neighbor aggregations and degree the meaning of "symmetric" edges makes more sense now:
   the number of symmetric edges between A and B is now understood as
   _max(number of edgex A->B, number of edges B->A)_
 - EC2 Kite instances now listen on port 4044 (instead of 5080 before).
 - Smoke test script added: when you install a new Kite instance, you can run
     `kite_xxx/tools/daily_test.sh`
   to see if everything is set up correctly.
 - Fixed saving workflows. The save dialog didn't actually show in prod deployments.
 - Fixed a bug where we didn't close some files when we didn't need them which caused s3 lockups.
 - Appending data to an existing DB table is not supported anymore (as it's dangerous
   if done accidentally). In other words, you can only export to a DB by creating a new table.
 - Removed the _SQL dump_ option in file export operations. The only supported output format
   is CSV now.
 - Improved watchdog to detect a wider range of potential problems.
 - Fixed bug: editing the history now causes project reload.
 - Fixed a bug where vertices became frozen when attributes were visualized on them.
 - Fixed a bug where cross edges between project and segmentation could be broken for certain
   operations.

### 1.4.2

 - Improvements to the import graph workflow: somewhat less computation stages plus the
   algorithm is not sensitive anymore to vertices with millions of edges.
 - Two new attribute operations implemented: _Fill edge attribute with constant default value_
   and _Merge two edge attributes_. These do the same to edges what
   _Fill with constant default value_ and _Merge two attributes_ could do to vertices. Note that
   the latter two operations have been renamed to
   _Fill vertex attribute with constant default value_ and _Merge two vertex attributes_,
   respectively.
 - Lin's Centrality algorithm is added.

### 1.4.1

 - Fixed regression. (Segmentations opened on the wrong side.)

### 1.4.0

 - You can now omit columns when importing something from a CSV file.
 - Moderate performance improvements for graph visualization.
 - The _User's Guide_ contents are now integrated into LynxKite. Relevant help messages are
   provided through contextual popups, and the document is also available as a single page,
   ready for printing, through a new link at the bottom right.
 - New edge operation _"Merge parallel edges by attribute"_ makes it possible
   for the user to merge those parallel edges between two vertices that have the
   same value for the given edge attribute.
 - Admins can download the last server log using the link `http://<kite ip>:<kite port>/logs`.
 - When running an EC2 cluster, you cannot directly reference s3 files as before (using
   the format `s3n://AWS_ACCESS_KEY_ID:AWS_SECRET_ACCESS_KEY@bucket/path`), see the changelog
   entry below about the data file prefix notation. Instead, for EC2 cluster we automatically
   setup the prefix `S3` to point to `s3n://AWS_ACCESS_KEY_ID:AWS_SECRET_ACCESS_KEY@`. In practice
   this means that when using an EC2 cluster you need to refer to files on S3 as: `S3$bucket/path`.
 - Improved stability and graceful degradation. Not having enough memory now will only result in
   degraded performance not failures.
 - _"Create scale-free random edge bundle"_ operation added which allows one to create
   a scale free random graph.
 - One can save a sequence of operations as a workflow. The feature is accessible from the
   project history editor/viewer and saved workflows show up as a new operation category.
 - Strings visualized as icons will be matched to neutral icons (circle, square,
   triangle, hexagon, pentagon, star) if an icon with the given name does not exist.
 - _"PageRank"_ operation can now be used without weights.
 - Data files and directories can now only be accessed via a special prefix notation.
   For example, what used to be `hdfs://nameservice1:8020/user/kite/data/uploads/file` is
   now simply `UPLOAD$/file`. This enables the administrator to hide s3n passwords from
   the users; futhermore, it will be easier to move the data to another location. A new kiterc
   option `KITE_PREFIX_DEFINITIONS` can be used to provide extra prefixes (other
   than `UPLOAD$`) See the files `kiterc_template` and `prefix_definitions.txt` in directory
   `kite_???/conf` for details.
 - New aggregation method: `count distinct`
 - LynxKite pages can now be printed. Visualizations are also supported. This provides a
   method of exporting the visualization in a scalable vector graphics format.
 - Segmentation coverage is automatically calculated.
 - New vertex operation _"Centrality"_ makes it possible to count approximate harmonic
   centrality values.

### 1.3.1

 - Edges can now be colored based on string attributes as well.
 - SQL operations should be more portable now and will also work if field names contain
   special characters.
 - One can now use the newly added .kiterc option, `KITE_EXTRA_JARS`, to add JARS on the classpath
   of all LynxKite components. Most important usecase is to add JDBC drivers.
 - Multiple ways of 2D graph rendering.
 - Improved compatibility for Mozilla Firefox.
 - Show all visualized attributes as part of the legend in sampled view.

### 1.3.0

 - New vertex operation _"Add rank attribute"_ makes it possible for the user to sort by
   an attribute (of double type). This can be used to identify vertices which have the
   highest or lowest values with respect to some attributes.
 - Improved error checking for JavaScript expressions. (In "derive" operations.)
 - Fixed project history performance issue.
 - More than one type of aggregation can be selected for each attribute in one operation.
 - New _"Combine segmentations"_ operation makes it possible to create a segmentation
   by cities of residence _and_ age, for example.
 - New _"Segment by double attribute"_ and _"Segment by string attribute"_ operations
   make it possible to create a segmentation by cities of residence or age, for example.
 - New _"Create edges from co-occurrence"_ operation creates edges in the parent project
   for each pair of vertices that co-occur in a segment. If they co-occur multiple times,
   multiple parallel edges are created.
 - Visualizations can be saved into the project for easier sharing.

### 1.2.1

 - Backward compatibility for undo in pre-1.2.0 projects.

### 1.2.0

 - Graph visualizations are now cut to only show on the corresponding side. The previous
   behavior was especially disturbing when combined with map view.
 - The user registry file now has to be specified in `.kiterc` as `KITE_USERS_FILE`.
   Earlier versions used the user registry from `kite_XXX/conf/users.txt`. If you run
   LynxKite with authentication, please copy this file to a preferable location and add
   `KITE_USERS_FILE` to your `.kiterc` when upgrading.
 - Improvements in the configuration for number of cores per executor:
   - One common .kiterc option (`NUM_CORES_PER_EXECUTOR`) regardless of deployment mode
   - As a consequence, `YARN_CORES_PER_EXECUTOR` option has been removed. Please update
     .kiterc on YARN deployments by renaming `YARN_CORES_PER_EXECUTOR` to `NUM_CORES_PER_EXECUTOR`.
   - Use correcty the value of the above option internally to optimize calculations knowing
     the amount of cores available
   - In case of EC2, correctly set up this new kiterc option based on the cluster configuration
 - Fixed a bug that caused "hard" filtering to segmentations to fail.
 - Spaces in ACL lists are now ignored.
 - Error reports now go to `support@lynxanalytics.freshdesk.com` instead of
   `pizza-support@lynxanalytics.com`.
 - Previously hidden utility operations (like _"Delete vertex attribute"_) are now revealed
   on the interface. This is so that they can be accessed when editing the history.
 - Import and simple operations should now work even if there is insufficient memory to
   hold the entire graph.
 - New icons: `triangle`, `pentagon`, `star`, `sim`, `radio`.
 - File sizes are logged for import and upload. (This will be useful for troubleshooting.)
 - Operation search button. (This is the same as pressing `/`.)
 - Delimiters in load CSV operations now support standard java escapes. (Most importantly,
   you can import from a tab delimited file using `\t` as the value of the delimiter
   parameter.)
 - Project history (the list of operations that have been applied) can now be viewed and
   also edited. This is an experimental feature. Operations from earlier versions cannot be
   viewed or edited.
 - Fixed an issue with undo. The fix introduces an undo incompatibility. Operations
   from earlier versions cannot be undone after the upgrade.
 - Added a "Filter by attributes" operation. This is identical to filtering the usual way.
 - Regex filters can now be applied to string attributes. The syntax is `regex(R)` for
   example for finding strings that contain `R`. Or `regex(^Ab)` for strings that start
   with `Ab`. Or `regex((.)\1)` for strings with double letters. Etc.
 - Non-neighboring vertices are partially faded out when hovering over a vertex.
 - Fixed a leak in visualization that would gradually degrade performance in the sampled
   view.
 - In addition to scrolling, double-clicking and right double-clicking can be used now
   to zoom in and out. With Shift they adjust the thickness.
 - Upgraded to Apache Spark 1.3.0. Users need to download this and update `SPARK_HOME`
   in their `.kiterc`.
 - Fixed logout behavior on the splash page (`/`).

### 1.1.3

 - Fixed a bug with user creation.

### 1.1.2

 - Administrator users can now be created. Only administrators can create new users, and
   they have full access to all projects. Old user configuration files are incompatible with
   this change. If this is a problem, we can manually convert old user configuration files.
 - Add logout link at the bottom when authentication is enabled.

### 1.1.1

 - _"Connect vertices on attribute"_ now takes two attributes as parameters and will
   connect A to B if the "source" attribute of A matches the "destination" attribute
   of B. Set the same attribute for both parameters to get the previous behavior.
 - Fixes a bug in edge visualizations (manifested as
   "java.util.NoSuchElementException: key not found: ...")

### 1.1.0

 - Authentication related UI is hidden when authentication is disabled.
 - Position (latitude + longitude) attributes can be visualized on a map.
   (The map is generated by Google Maps, but none of the graph data is sent to Google.)
 - New edge operation "Add reversed edges" which creates a symmetric graph.
 - When a project is hard filtered results are now saved to disk. Previously they behaved
   identically to soft filters that - correctly - only compute their results on the fly.
 - Edge attributes can be visualized as colors and labels in sampled mode.
 - Discovered an issue that prevents compatibility from 1.0.0 and 1.0.1. Fortunately they were
   never marked as `stable`, so we are not making a heroic effort to maintain compatibility.
 - Visualize attributes of the type `(Double, Double)` as vertex positions.
   Such attributes can be created from two `Double` attributes with the new
   _"Vertex attributes to position"_ operation.

### 1.0.1

 - New setting in `.kiterc`: `YARN_NUM_EXECUTORS` can be used to specify the number of
   workers.
 - Added (better) workaround for https://issues.apache.org/jira/browse/SPARK-5102.
 - Select all vertices (up to 10,000) as center by setting `*` (star) as the center.
 - 3D graph visualization in concrete vertices view.

### 1.0.0

 - Adds label size as a new visualization option.
 - UI for selecting vertex attribute visualizations has changed as a preparation for adding more
   visualization options.
 - Export `Vector` type attributes as a semicolon-separated list.
 - Vertex ID is no longer displayed in the visualization by default.
   It is still accessible by setting the ID attribute as the label.
 - User management page at `/#/users`.
 - Added a check for Apache Spark version at startup. Must be 1.2.0.
 - Changed project data format to JSON. Projects from earlier versions are lost.
   Compatibility with future versions, however, is guaranteed.
 - Added error reporting option for the project list.
 - Cleared up confusion between edge graph/line graph/dual graph.
 - Started changelog.<|MERGE_RESOLUTION|>--- conflicted
+++ resolved
@@ -6,12 +6,9 @@
 
 ### master
 
-<<<<<<< HEAD
+- Visualization option to not display edges. Great in large geographic datasets.
 - _"Use table as vertex/edge attributes"_ boxes are more friendly and handle name conflicts better
   now.
-=======
-- Visualization option to not display edges. Great in large geographic datasets.
->>>>>>> 5a558783
 
 ### 4.0.1
 
