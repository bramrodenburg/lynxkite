<!---
Please add changes to "master". When releasing a version add a new header for that release.
-->

# Changes

### master

<<<<<<< HEAD
 - History editing improvements. Operations with problems (such as importing a file that no
   longer exists) can be edited now. Long histories can now be edited without problem. The
   UI has been revised a bit. (The _Validate_ button has been removed.)
=======
 - Switching to Spark 1.4.0.
 - Appending data to an existing DB table is not supported anymore (as it's dangerous
   if done accidentally). In other words, you can only export to a DB by creating a new table.
>>>>>>> dea62ff5
 - Operations _Degree_, _Aggregate on neighbors_, and _Weighted aggregate on neighbors_ can
   now also make calculations directly on neighboring vertices (that is, regardless of the
   number of edges between the vertices).
 - Removed the _SQL dump_ option in file export operations. The only supported output format
   is CSV now.

### 1.4.2

 - Improvements to the import graph workflow: somewhat less computation stages plus the
   algorithm is not sensitive anymore to vertices with millions of edges.
 - Two new attribute operations implemented: _Fill edge attribute with constant default value_
   and _Merge two edge attributes_. These do the same to edges what
   _Fill with constant default value_ and _Merge two attributes_ could do to vertices. Note that
   the latter two operations have been renamed to
   _Fill vertex attribute with constant default value_ and _Merge two vertex attributes_,
   respectively.
 - Lin's Centrality algorithm is added.

### 1.4.1

 - Fixed regression. (Segmentations opened on the wrong side.)

### 1.4.0

 - You can now omit columns when importing something from a CSV file.
 - Moderate performance improvements for graph visualization.
 - The _User's Guide_ contents are now integrated into LynxKite. Relevant help messages are
   provided through contextual popups, and the document is also available as a single page,
   ready for printing, through a new link at the bottom right.
 - New edge operation _"Merge parallel edges by attribute"_ makes it possible
   for the user to merge those parallel edges between two vertices that have the
   same value for the given edge attribute.
 - Admins can download the last server log using the link `http://<kite ip>:<kite port>/logs`.
 - When running an EC2 cluster, you cannot directly reference s3 files as before (using
   the format `s3n://AWS_ACCESS_KEY_ID:AWS_SECRET_ACCESS_KEY@bucket/path`), see the changelog
   entry below about the data file prefix notation. Instead, for EC2 cluster we automatically
   setup the prefix `S3` to point to `s3n://AWS_ACCESS_KEY_ID:AWS_SECRET_ACCESS_KEY@`. In practice
   this means that when using an EC2 cluster you need to refer to files on S3 as: `S3$bucket/path`.
 - Improved stability and graceful degradation. Not having enough memory now will only result in
   degraded performance not failures.
 - _"Create scale-free random edge bundle"_ operation added which allows one to create
   a scale free random graph.
 - One can save a sequence of operations as a workflow. The feature is accessible from the
   project history editor/viewer and saved workflows show up as a new operation category.
 - Strings visualized as icons will be matched to neutral icons (circle, square,
   triangle, hexagon, pentagon, star) if an icon with the given name does not exist.
 - _"PageRank"_ operation can now be used without weights.
 - Data files and directories can now only be accessed via a special prefix notation.
   For example, what used to be `hdfs://nameservice1:8020/user/kite/data/uploads/file` is
   now simply `UPLOAD$/file`. This enables the administrator to hide s3n passwords from
   the users; futhermore, it will be easier to move the data to another location. A new kiterc
   option `KITE_PREFIX_DEFINITIONS` can be used to provide extra prefixes (other
   than `UPLOAD$`) See the files `kiterc_template` and `prefix_definitions.txt` in directory
   `kite_???/conf` for details.
 - New aggregation method: `count distinct`
 - LynxKite pages can now be printed. Visualizations are also supported. This provides a
   method of exporting the visualization in a scalable vector graphics format.
 - Segmentation coverage is automatically calculated.
 - New vertex operation _"Centrality"_ makes it possible to count approximate harmonic
   centrality values.

### 1.3.1

 - Edges can now be colored based on string attributes as well.
 - SQL operations should be more portable now and will also work if field names contain
   special characters.
 - One can now use the newly added .kiterc option, `KITE_EXTRA_JARS`, to add JARS on the classpath
   of all LynxKite components. Most important usecase is to add JDBC drivers.
 - Multiple ways of 2D graph rendering.
 - Improved compatibility for Mozilla Firefox.
 - Show all visualized attributes as part of the legend in sampled view.

### 1.3.0

 - New vertex operation _"Add rank attribute"_ makes it possible for the user to sort by
   an attribute (of double type). This can be used to identify vertices which have the
   highest or lowest values with respect to some attributes.
 - Improved error checking for JavaScript expressions. (In "derive" operations.)
 - Fixed project history performance issue.
 - More than one type of aggregation can be selected for each attribute in one operation.
 - New _"Combine segmentations"_ operation makes it possible to create a segmentation
   by cities of residence _and_ age, for example.
 - New _"Segment by double attribute"_ and _"Segment by string attribute"_ operations
   make it possible to create a segmentation by cities of residence or age, for example.
 - New _"Create edges from co-occurrence"_ operation creates edges in the parent project
   for each pair of vertices that co-occur in a segment. If they co-occur multiple times,
   multiple parallel edges are created.
 - Visualizations can be saved into the project for easier sharing.

### 1.2.1

 - Backward compatibility for undo in pre-1.2.0 projects.

### 1.2.0

 - Graph visualizations are now cut to only show on the corresponding side. The previous
   behavior was especially disturbing when combined with map view.
 - The user registry file now has to be specified in `.kiterc` as `KITE_USERS_FILE`.
   Earlier versions used the user registry from `kite_XXX/conf/users.txt`. If you run
   LynxKite with authentication, please copy this file to a preferable location and add
   `KITE_USERS_FILE` to your `.kiterc` when upgrading.
 - Improvements in the configuration for number of cores per executor:
   - One common .kiterc option (`NUM_CORES_PER_EXECUTOR`) regardless of deployment mode
   - As a consequence, `YARN_CORES_PER_EXECUTOR` option has been removed. Please update
     .kiterc on YARN deployments by renaming `YARN_CORES_PER_EXECUTOR` to `NUM_CORES_PER_EXECUTOR`.
   - Use correcty the value of the above option internally to optimize calculations knowing
     the amount of cores available
   - In case of EC2, correctly set up this new kiterc option based on the cluster configuration
 - Fixed a bug that caused "hard" filtering to segmentations to fail.
 - Spaces in ACL lists are now ignored.
 - Error reports now go to `support@lynxanalytics.freshdesk.com` instead of
   `pizza-support@lynxanalytics.com`.
 - Previously hidden utility operations (like _"Delete vertex attribute"_) are now revealed
   on the interface. This is so that they can be accessed when editing the history.
 - Import and simple operations should now work even if there is insufficient memory to
   hold the entire graph.
 - New icons: `triangle`, `pentagon`, `star`, `sim`, `radio`.
 - File sizes are logged for import and upload. (This will be useful for troubleshooting.)
 - Operation search button. (This is the same as pressing `/`.)
 - Delimiters in load CSV operations now support standard java escapes. (Most importantly,
   you can import from a tab delimited file using `\t` as the value of the delimiter
   parameter.)
 - Project history (the list of operations that have been applied) can now be viewed and
   also edited. This is an experimental feature. Operations from earlier versions cannot be
   viewed or edited.
 - Fixed an issue with undo. The fix introduces an undo incompatibility. Operations
   from earlier versions cannot be undone after the upgrade.
 - Added a "Filter by attributes" operation. This is identical to filtering the usual way.
 - Regex filters can now be applied to string attributes. The syntax is `regex(R)` for
   example for finding strings that contain `R`. Or `regex(^Ab)` for strings that start
   with `Ab`. Or `regex((.)\1)` for strings with double letters. Etc.
 - Non-neighboring vertices are partially faded out when hovering over a vertex.
 - Fixed a leak in visualization that would gradually degrade performance in the sampled
   view.
 - In addition to scrolling, double-clicking and right double-clicking can be used now
   to zoom in and out. With Shift they adjust the thickness.
 - Upgraded to Apache Spark 1.3.0. Users need to download this and update `SPARK_HOME`
   in their `.kiterc`.
 - Fixed logout behavior on the splash page (`/`).

### 1.1.3

 - Fixed a bug with user creation.

### 1.1.2

 - Administrator users can now be created. Only administrators can create new users, and
   they have full access to all projects. Old user configuration files are incompatible with
   this change. If this is a problem, we can manually convert old user configuration files.
 - Add logout link at the bottom when authentication is enabled.

### 1.1.1

 - _"Connect vertices on attribute"_ now takes two attributes as parameters and will
   connect A to B if the "source" attribute of A matches the "destination" attribute
   of B. Set the same attribute for both parameters to get the previous behavior.
 - Fixes a bug in edge visualizations (manifested as
   "java.util.NoSuchElementException: key not found: ...")

### 1.1.0

 - Authentication related UI is hidden when authentication is disabled.
 - Position (latitude + longitude) attributes can be visualized on a map.
   (The map is generated by Google Maps, but none of the graph data is sent to Google.)
 - New edge operation "Add reversed edges" which creates a symmetric graph.
 - When a project is hard filtered results are now saved to disk. Previously they behaved
   identically to soft filters that - correctly - only compute their results on the fly.
 - Edge attributes can be visualized as colors and labels in sampled mode.
 - Discovered an issue that prevents compatibility from 1.0.0 and 1.0.1. Fortunately they were
   never marked as `stable`, so we are not making a heroic effort to maintain compatibility.
 - Visualize attributes of the type `(Double, Double)` as vertex positions.
   Such attributes can be created from two `Double` attributes with the new
   _"Vertex attributes to position"_ operation.

### 1.0.1

 - New setting in `.kiterc`: `YARN_NUM_EXECUTORS` can be used to specify the number of
   workers.
 - Added (better) workaround for https://issues.apache.org/jira/browse/SPARK-5102.
 - Select all vertices (up to 10,000) as center by setting `*` (star) as the center.
 - 3D graph visualization in concrete vertices view.

### 1.0.0

 - Adds label size as a new visualization option.
 - UI for selecting vertex attribute visualizations has changed as a preparation for adding more
   visualization options.
 - Export `Vector` type attributes as a semicolon-separated list.
 - Vertex ID is no longer displayed in the visualization by default.
   It is still accessible by setting the ID attribute as the label.
 - User management page at `/#/users`.
 - Added a check for Apache Spark version at startup. Must be 1.2.0.
 - Changed project data format to JSON. Projects from earlier versions are lost.
   Compatibility with future versions, however, is guaranteed.
 - Added error reporting option for the project list.
 - Cleared up confusion between edge graph/line graph/dual graph.
 - Started changelog.<|MERGE_RESOLUTION|>--- conflicted
+++ resolved
@@ -6,15 +6,12 @@
 
 ### master
 
-<<<<<<< HEAD
  - History editing improvements. Operations with problems (such as importing a file that no
    longer exists) can be edited now. Long histories can now be edited without problem. The
    UI has been revised a bit. (The _Validate_ button has been removed.)
-=======
  - Switching to Spark 1.4.0.
  - Appending data to an existing DB table is not supported anymore (as it's dangerous
    if done accidentally). In other words, you can only export to a DB by creating a new table.
->>>>>>> dea62ff5
  - Operations _Degree_, _Aggregate on neighbors_, and _Weighted aggregate on neighbors_ can
    now also make calculations directly on neighboring vertices (that is, regardless of the
    number of edges between the vertices).
