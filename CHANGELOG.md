--- conflicted
+++ resolved
@@ -14,11 +14,8 @@
  - SQL boxes can optionally persist their outputs.
  - _Train a decision tree classification model_ can use String attributes.
  - Navigate directories by clicking on the path segments on the splash page.
-<<<<<<< HEAD
  - The new box metadata editor makes it possible to change one box into another.
-=======
  - Popups can be more flexibly resized.
->>>>>>> e8acc1bc
  - A number of minor bugfixes and improvements. Thanks for the feedback!
 
 ### 2.0.0
