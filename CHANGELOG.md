--- conflicted
+++ resolved
@@ -12,14 +12,11 @@
  - LynxKite log directory can now be configured. (`KITE_LOG_DIR`)
  - All attribute types are now accessible through the SQL interface. Types not supported by SQL will
    be presented as strings.
-<<<<<<< HEAD
  - Improved security: JSON queries are only accepted with the `X-Requested-With: XMLHttpRequest`
    header.
-=======
  - Compressed files can be uploaded and handled as if they were not compressed. (Supported
    extensions are `.gz`, `.bz2`, `.lzo`, and `.snappy`. Compressed files accessed from HDFS were
    always supported.)
->>>>>>> 0cec6f13
  - Improved error messages and documentation.
  - Case insensitive project search.
 
