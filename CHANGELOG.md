<!---
Please add changes to "master". When releasing a version add a new header for that release.
-->

# Changes

### master

<<<<<<< HEAD
 - Added a new operation to compute the shortest path from a given set of vertices.
=======
### 1.5.6

 - Upgraded to Spark 1.5.1.
>>>>>>> 8da4501f

### 1.5.5

 - Fixed memory issue with history requests.

### 1.5.4

 - Operations _Export edge attributes to file_ and _Export segmentation to file_ now support
   vertex attribute parameters with which the user can specify how the vertices connected by
   the edges will be identified in the output file.
 - Precise histogram computations: so far histograms were computed using a sample of the real
   data, for performance reasons. Now the user has the option to request a computation on all
   the data.

### 1.5.3

 - Fixed bug where the root project directory was not accessible for non-admins.
 - Slow computations will not lock up the browser anymore. Previously it was possible that if too
   many slow computations were requested then even fast operations, like opening a project stopped
   working.
 - HTTP security and performance improvements.
 - Kite default port changed from 9000 to 2200. This does not impact you if you already have a
   `.kiterc` file with whatever port number set, it just changes the template.
 - Fixed bug where an edge might have been colored when the color by attribute was not even defined.
 - Removed not implemented relative edge weight parameter from fingerprinting operations.

### 1.5.2

 - Automated end-to-end testing - basically a robot clicking all around on a test Kite instance -
   made part of the development workflow and lots of tests added.
 - Dispersion computation made significantly faster.
 - Projects can be organized into folders now.
 - Migration to 1.5.x does not take a lot of memory anymore.
 - Summary information of how things were created is presented on the UI. For example, the formula
   used to create a derived attribute will accompany it. (No full coverage yet.)
 - Logarithmic histograms support non-positive values.
 - New parameter for CSV import operations: `Tolerate ill-formed lines`. It controls
   whether or not non-conforming lines in the csv file should be skipped silently
   or cause an error immediately.
 - Further sample vertices can be picked by clicking _"Pick"_ and then _"Next"_ in the advanced
   pick options.
 - If the user requests a visualization that's too large (and would probably kill the browser)
   we return an error instead of trying to display the large visualization.
 - Users can now import additional attributes from CSV/SQL for edges as well (until now, it was
   only possible for vertices).
 - The internal identification of LynxKite meta graph entities depended on Java's default character
   encoding which in turn depended on the terminal setting of the user starting LynxKite. This resulted
   in a LynxKite failure if a user with different settings restarted the server. Now this is fixed by
   always using UTF-8 encoding. But this will cause problems if your LynxKite instance uses something
   different (UTF-8 seems to be typical, though). If LynxKite fails with "cannot load project list"
   and you see and error in the logs starting with "Output mismatch on ...", then try to force a
   migration: `KITE_FORCED_MIGRATION=true  ./run-kite-....sh restart`. Do this only once, not for
   all restarts in the future!
 - Copy graph into segmentation operation fixed.
 - Edge attributes are included when copying visualizations to the clipboard.

### 1.5.1

 - Workflow and batch API scripts now use Groovy instead of JSON. This makes them easier to read
   and the batch API gets more flexible too.
 - Users can now configure better the stopping condition for modular clustering.
 - Improved format for the graph storage. Note that this breaks compatibility of the data directory with 1.5.0.
   Compatibility is retained with all version before 1.5. One way to fix a data directory created/touched by Kite 
   1.5.0 is to delete the directory `$KITE_DATA_DIR/partitioned`.

### 1.5.0

 - Kite configuration setting `YARN_NUM_EXECUTORS` is replaced by the more general `NUM_EXECUTORS`
   which applies to the standalone spark cluster setup as well.
 - Reorganized operation categories. We hope you find them more logical.
 - The _Batch processing API_ is now ready for use. It allows you to run a sequence of operations
   from the command line. For more details see the _Batch processing API_ section in the manual.
 - Richer progress indicator.
 - LynxKite on EC2 will now always use ephemeral HDFS to store data. This data is lost if you `stop`
   or `destroy` the cluster. Use the new `s3copy` command if you want to save the data to S3.
   (The data does not have to be restored from S3 to HDFS. It will be read directly from S3.)
   This also means significant performance improvements for EC2 clusters.
 - User passwords can now be changed.
 - New operation _Metagraph_ is useful for debugging and perhaps also for demos.
 - Added an experimental tool for cleaning up old data. It is accessible as `/#/cleaner`.
 - The title and tagline on the splash page can be customized through the `KITE_TITLE` and
   `KITE_TAGLINE` variables in `.kiterc`.
 - A large number of stability and performance improvements.
 - tags.journal files will not grow large anymore.

### 1.4.4

 - Faster loading of the project list page.
 - Fixed missing CSS.

### 1.4.3

 - History editing improvements. Operations with problems (such as importing a file that no
   longer exists) can be edited now. Long histories can now be edited without problem. The
   UI has been revised a bit. (The _Validate_ button has been removed.)
 - Switching to Spark 1.4.0.
 - New operation _Copy graph into a segmentation_ can import the project as its own
   segmentation and create edges between the original vertices and
   their corresponding vertices in the segmentation.
 - Operations _Degree_, _Aggregate on neighbors_, and _Weighted aggregate on neighbors_ can
   now also make calculations directly on unique neighboring vertices (that is, regardless of the
   number of edges between the vertices).
 - For neighbor aggregations and degree the meaning of "symmetric" edges makes more sense now:
   the number of symmetric edges between A and B is now understood as
   _max(number of edgex A->B, number of edges B->A)_
 - EC2 Kite instances now listen on port 4044 (instead of 5080 before).
 - Smoke test script added: when you install a new Kite instance, you can run
     `kite_xxx/tools/daily_test.sh`
   to see if everything is set up correctly.
 - Fixed saving workflows. The save dialog didn't actually show in prod deployments.
 - Fixed a bug where we didn't close some files when we didn't need them which caused s3 lockups.
 - Appending data to an existing DB table is not supported anymore (as it's dangerous
   if done accidentally). In other words, you can only export to a DB by creating a new table.
 - Removed the _SQL dump_ option in file export operations. The only supported output format
   is CSV now.
 - Improved watchdog to detect a wider range of potential problems.
 - Fixed bug: editing the history now causes project reload.
 - Fixed a bug where vertices became frozen when attributes were visualized on them.
 - Fixed a bug where cross edges between project and segmentation could be broken for certain
   operations.

### 1.4.2

 - Improvements to the import graph workflow: somewhat less computation stages plus the
   algorithm is not sensitive anymore to vertices with millions of edges.
 - Two new attribute operations implemented: _Fill edge attribute with constant default value_
   and _Merge two edge attributes_. These do the same to edges what
   _Fill with constant default value_ and _Merge two attributes_ could do to vertices. Note that
   the latter two operations have been renamed to
   _Fill vertex attribute with constant default value_ and _Merge two vertex attributes_,
   respectively.
 - Lin's Centrality algorithm is added.

### 1.4.1

 - Fixed regression. (Segmentations opened on the wrong side.)

### 1.4.0

 - You can now omit columns when importing something from a CSV file.
 - Moderate performance improvements for graph visualization.
 - The _User's Guide_ contents are now integrated into LynxKite. Relevant help messages are
   provided through contextual popups, and the document is also available as a single page,
   ready for printing, through a new link at the bottom right.
 - New edge operation _"Merge parallel edges by attribute"_ makes it possible
   for the user to merge those parallel edges between two vertices that have the
   same value for the given edge attribute.
 - Admins can download the last server log using the link `http://<kite ip>:<kite port>/logs`.
 - When running an EC2 cluster, you cannot directly reference s3 files as before (using
   the format `s3n://AWS_ACCESS_KEY_ID:AWS_SECRET_ACCESS_KEY@bucket/path`), see the changelog
   entry below about the data file prefix notation. Instead, for EC2 cluster we automatically
   setup the prefix `S3` to point to `s3n://AWS_ACCESS_KEY_ID:AWS_SECRET_ACCESS_KEY@`. In practice
   this means that when using an EC2 cluster you need to refer to files on S3 as: `S3$bucket/path`.
 - Improved stability and graceful degradation. Not having enough memory now will only result in
   degraded performance not failures.
 - _"Create scale-free random edge bundle"_ operation added which allows one to create
   a scale free random graph.
 - One can save a sequence of operations as a workflow. The feature is accessible from the
   project history editor/viewer and saved workflows show up as a new operation category.
 - Strings visualized as icons will be matched to neutral icons (circle, square,
   triangle, hexagon, pentagon, star) if an icon with the given name does not exist.
 - _"PageRank"_ operation can now be used without weights.
 - Data files and directories can now only be accessed via a special prefix notation.
   For example, what used to be `hdfs://nameservice1:8020/user/kite/data/uploads/file` is
   now simply `UPLOAD$/file`. This enables the administrator to hide s3n passwords from
   the users; futhermore, it will be easier to move the data to another location. A new kiterc
   option `KITE_PREFIX_DEFINITIONS` can be used to provide extra prefixes (other
   than `UPLOAD$`) See the files `kiterc_template` and `prefix_definitions.txt` in directory
   `kite_???/conf` for details.
 - New aggregation method: `count distinct`
 - LynxKite pages can now be printed. Visualizations are also supported. This provides a
   method of exporting the visualization in a scalable vector graphics format.
 - Segmentation coverage is automatically calculated.
 - New vertex operation _"Centrality"_ makes it possible to count approximate harmonic
   centrality values.

### 1.3.1

 - Edges can now be colored based on string attributes as well.
 - SQL operations should be more portable now and will also work if field names contain
   special characters.
 - One can now use the newly added .kiterc option, `KITE_EXTRA_JARS`, to add JARS on the classpath
   of all LynxKite components. Most important usecase is to add JDBC drivers.
 - Multiple ways of 2D graph rendering.
 - Improved compatibility for Mozilla Firefox.
 - Show all visualized attributes as part of the legend in sampled view.

### 1.3.0

 - New vertex operation _"Add rank attribute"_ makes it possible for the user to sort by
   an attribute (of double type). This can be used to identify vertices which have the
   highest or lowest values with respect to some attributes.
 - Improved error checking for JavaScript expressions. (In "derive" operations.)
 - Fixed project history performance issue.
 - More than one type of aggregation can be selected for each attribute in one operation.
 - New _"Combine segmentations"_ operation makes it possible to create a segmentation
   by cities of residence _and_ age, for example.
 - New _"Segment by double attribute"_ and _"Segment by string attribute"_ operations
   make it possible to create a segmentation by cities of residence or age, for example.
 - New _"Create edges from co-occurrence"_ operation creates edges in the parent project
   for each pair of vertices that co-occur in a segment. If they co-occur multiple times,
   multiple parallel edges are created.
 - Visualizations can be saved into the project for easier sharing.

### 1.2.1

 - Backward compatibility for undo in pre-1.2.0 projects.

### 1.2.0

 - Graph visualizations are now cut to only show on the corresponding side. The previous
   behavior was especially disturbing when combined with map view.
 - The user registry file now has to be specified in `.kiterc` as `KITE_USERS_FILE`.
   Earlier versions used the user registry from `kite_XXX/conf/users.txt`. If you run
   LynxKite with authentication, please copy this file to a preferable location and add
   `KITE_USERS_FILE` to your `.kiterc` when upgrading.
 - Improvements in the configuration for number of cores per executor:
   - One common .kiterc option (`NUM_CORES_PER_EXECUTOR`) regardless of deployment mode
   - As a consequence, `YARN_CORES_PER_EXECUTOR` option has been removed. Please update
     .kiterc on YARN deployments by renaming `YARN_CORES_PER_EXECUTOR` to `NUM_CORES_PER_EXECUTOR`.
   - Use correcty the value of the above option internally to optimize calculations knowing
     the amount of cores available
   - In case of EC2, correctly set up this new kiterc option based on the cluster configuration
 - Fixed a bug that caused "hard" filtering to segmentations to fail.
 - Spaces in ACL lists are now ignored.
 - Error reports now go to `support@lynxanalytics.freshdesk.com` instead of
   `pizza-support@lynxanalytics.com`.
 - Previously hidden utility operations (like _"Delete vertex attribute"_) are now revealed
   on the interface. This is so that they can be accessed when editing the history.
 - Import and simple operations should now work even if there is insufficient memory to
   hold the entire graph.
 - New icons: `triangle`, `pentagon`, `star`, `sim`, `radio`.
 - File sizes are logged for import and upload. (This will be useful for troubleshooting.)
 - Operation search button. (This is the same as pressing `/`.)
 - Delimiters in load CSV operations now support standard java escapes. (Most importantly,
   you can import from a tab delimited file using `\t` as the value of the delimiter
   parameter.)
 - Project history (the list of operations that have been applied) can now be viewed and
   also edited. This is an experimental feature. Operations from earlier versions cannot be
   viewed or edited.
 - Fixed an issue with undo. The fix introduces an undo incompatibility. Operations
   from earlier versions cannot be undone after the upgrade.
 - Added a "Filter by attributes" operation. This is identical to filtering the usual way.
 - Regex filters can now be applied to string attributes. The syntax is `regex(R)` for
   example for finding strings that contain `R`. Or `regex(^Ab)` for strings that start
   with `Ab`. Or `regex((.)\1)` for strings with double letters. Etc.
 - Non-neighboring vertices are partially faded out when hovering over a vertex.
 - Fixed a leak in visualization that would gradually degrade performance in the sampled
   view.
 - In addition to scrolling, double-clicking and right double-clicking can be used now
   to zoom in and out. With Shift they adjust the thickness.
 - Upgraded to Apache Spark 1.3.0. Users need to download this and update `SPARK_HOME`
   in their `.kiterc`.
 - Fixed logout behavior on the splash page (`/`).

### 1.1.3

 - Fixed a bug with user creation.

### 1.1.2

 - Administrator users can now be created. Only administrators can create new users, and
   they have full access to all projects. Old user configuration files are incompatible with
   this change. If this is a problem, we can manually convert old user configuration files.
 - Add logout link at the bottom when authentication is enabled.

### 1.1.1

 - _"Connect vertices on attribute"_ now takes two attributes as parameters and will
   connect A to B if the "source" attribute of A matches the "destination" attribute
   of B. Set the same attribute for both parameters to get the previous behavior.
 - Fixes a bug in edge visualizations (manifested as
   "java.util.NoSuchElementException: key not found: ...")

### 1.1.0

 - Authentication related UI is hidden when authentication is disabled.
 - Position (latitude + longitude) attributes can be visualized on a map.
   (The map is generated by Google Maps, but none of the graph data is sent to Google.)
 - New edge operation "Add reversed edges" which creates a symmetric graph.
 - When a project is hard filtered results are now saved to disk. Previously they behaved
   identically to soft filters that - correctly - only compute their results on the fly.
 - Edge attributes can be visualized as colors and labels in sampled mode.
 - Discovered an issue that prevents compatibility from 1.0.0 and 1.0.1. Fortunately they were
   never marked as `stable`, so we are not making a heroic effort to maintain compatibility.
 - Visualize attributes of the type `(Double, Double)` as vertex positions.
   Such attributes can be created from two `Double` attributes with the new
   _"Vertex attributes to position"_ operation.

### 1.0.1

 - New setting in `.kiterc`: `YARN_NUM_EXECUTORS` can be used to specify the number of
   workers.
 - Added (better) workaround for https://issues.apache.org/jira/browse/SPARK-5102.
 - Select all vertices (up to 10,000) as center by setting `*` (star) as the center.
 - 3D graph visualization in concrete vertices view.

### 1.0.0

 - Adds label size as a new visualization option.
 - UI for selecting vertex attribute visualizations has changed as a preparation for adding more
   visualization options.
 - Export `Vector` type attributes as a semicolon-separated list.
 - Vertex ID is no longer displayed in the visualization by default.
   It is still accessible by setting the ID attribute as the label.
 - User management page at `/#/users`.
 - Added a check for Apache Spark version at startup. Must be 1.2.0.
 - Changed project data format to JSON. Projects from earlier versions are lost.
   Compatibility with future versions, however, is guaranteed.
 - Added error reporting option for the project list.
 - Cleared up confusion between edge graph/line graph/dual graph.
 - Started changelog.<|MERGE_RESOLUTION|>--- conflicted
+++ resolved
@@ -6,13 +6,11 @@
 
 ### master
 
-<<<<<<< HEAD
  - Added a new operation to compute the shortest path from a given set of vertices.
-=======
+
 ### 1.5.6
 
  - Upgraded to Spark 1.5.1.
->>>>>>> 8da4501f
 
 ### 1.5.5
 
