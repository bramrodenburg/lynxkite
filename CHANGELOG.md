<!---
Please add changes to "master", preferably ordered by their significance. (Most significant on top.)
-->

# Changes

### master

 - Default home directory is moved under the 'Users' folder.
 - Root folder is default readable by everyone and writable by only admin users for
   bare new Kite installations.
 - Edges and segmentation links can now also be accessed as DataFrames from batch scripts.
 - New _Derive scalar_ operation.
<<<<<<< HEAD
 - Possible to create visualizations with lighter Google Maps as a background thanks to
   adjustable map filters.
 - Upgrade to Hadoop 2 in our default Amazon EC2 setup.
=======
 - Batch scripts can save DataFrames as tables.
 - Upgrade to Hadoop 2 in our default Amazon EC2 setup
>>>>>>> 5ed1f508

### 1.6.1

 - Fixed critical bugs with importing files.
 - Upgraded to Apache Spark 1.6.0.
 - Project directories now have access control (can be private or public), just like projects.
 - Operation _Modular clustering_ stops crashing.
 - The project browser now remembers the last directory you browsed.
 - `run-kite.sh start` now waits for the web server to be initialized - previously it returned
   immediately after starting the initialization process. This may take minutes on
   certain instances, but at least you know when the server is ready.
 - A home folder is created for every user automatically. Every user has exclusive read and write
   access to his own home folder by default.
 - The JavaScript code can now access scalars.
 - If an attribute has already been calculated, a small checkmark indicates this.
 - Fixed critical bug with batch workflows.

### 1.6.0

 - One can now run batch workflows on a running Kite using Ammonite. Just SSH into the ammonite port
   and do `batch.runScript(...)`. See Ammonite's welcome message for details.
 - Fingerprinting between project and segmentation made more general: it can now add new
   connections, not only select from existing ones.
 - Reintroduced project search on the project selector UI.
 - Added the _Predict vertex attribute_ operation to offer some simple machine learning tools.
 - Significantly reduced chance of out of memory errors in LynxKite. (We do not require anymore
   that any spark data partition has to fit in memory.)
 - Long attributes can no longer be referenced in derived attributes. This is to avoid the
   surprising rounding that JavaScript performs on them. The attributes have to be converted to
   strings or doubles first.
 - Created new operations _Add random vertex attribute_ and _Add random edge attribute_. You can
   specify the desired distribution (normal or uniform). These new operations obsolete _Add gaussian
   vertex attribute_, which is no longer accessible from the operations menu.
 - New operations to support finding co-locations: _Sample edges from co-occurrence_,
   _Segment by event sequence_.
 - Enable creating segmentations on top of other segmentations.
 - Batch scripts can now access projects and files as Apache Spark DataFrames and run SQL queries
   on them.
 - Workflows and batch scripts can run workflows.
 - Added new operation: _Pull segmentation one level up_.
 - Improved center picker experience.

### 1.5.8

### 1.5.7

 - New aggregator added for all non-global aggregation operations: you can collect all unique
   values into a set.
 - A new operation _Split vertices_ was added. It can be used to create multiple copies
   of the same vertex, based on a 'count' attribute.
 - You can use Ammonite (https://lihaoyi.github.io/Ammonite/#Ammonite-REPL) to interact with a
   running Kite via a Scala interpreter. Among others, this allows one to use sparkSQL for
   arbitrary data processing tasks using the computation resources held by Kite. For details on
   how to set this up, see `conf/kiterc_template`.
 - Added the _Shortest path_ operation for computing the shortest path from a given set of vertices.
 - Added the _Copy edges to segmentation_ operation for translating the edges of the base project
   into a segmentation.
 - Added _Import segmentation_ operations.
 - _Merge vertices by attribute_ will no longer discard segmentations.
 - Added _Segment by interval_ operation.
 - Until now we replaced spaces with underscores in project names and did the reverse when
   displaying them. We now stop doing this to avoid some inconsistencies. (Feel free to use either
   underscores or spaces in project names. Both work fine.)
 - Add possibility to edit workflows.
 - Show the number of edges that will be created before executing the _Created edges from co-occurrence_
   operation.

### 1.5.6

 - Upgraded to Spark 1.5.1.

### 1.5.5

 - Fixed memory issue with history requests.

### 1.5.4

 - Operations _Export edge attributes to file_ and _Export segmentation to file_ now support
   vertex attribute parameters with which the user can specify how the vertices connected by
   the edges will be identified in the output file.
 - Precise histogram computations: so far histograms were computed using a sample of the real
   data, for performance reasons. Now the user has the option to request a computation on all
   the data.

### 1.5.3

 - Fixed bug where the root project directory was not accessible for non-admins.
 - Slow computations will not lock up the browser anymore. Previously it was possible that if too
   many slow computations were requested then even fast operations, like opening a project stopped
   working.
 - HTTP security and performance improvements.
 - Kite default port changed from 9000 to 2200. This does not impact you if you already have a
   `.kiterc` file with whatever port number set, it just changes the template.
 - Fixed bug where an edge might have been colored when the color by attribute was not even defined.
 - Removed not implemented relative edge weight parameter from fingerprinting operations.

### 1.5.2

 - Automated end-to-end testing - basically a robot clicking all around on a test Kite instance -
   made part of the development workflow and lots of tests added.
 - Dispersion computation made significantly faster.
 - Projects can be organized into folders now.
 - Migration to 1.5.x does not take a lot of memory anymore.
 - Summary information of how things were created is presented on the UI. For example, the formula
   used to create a derived attribute will accompany it. (No full coverage yet.)
 - Logarithmic histograms support non-positive values.
 - New parameter for CSV import operations: `Tolerate ill-formed lines`. It controls
   whether or not non-conforming lines in the csv file should be skipped silently
   or cause an error immediately.
 - Further sample vertices can be picked by clicking _"Pick"_ and then _"Next"_ in the advanced
   pick options.
 - If the user requests a visualization that's too large (and would probably kill the browser)
   we return an error instead of trying to display the large visualization.
 - Users can now import additional attributes from CSV/SQL for edges as well (until now, it was
   only possible for vertices).
 - The internal identification of LynxKite meta graph entities depended on Java's default character
   encoding which in turn depended on the terminal setting of the user starting LynxKite. This resulted
   in a LynxKite failure if a user with different settings restarted the server. Now this is fixed by
   always using UTF-8 encoding. But this will cause problems if your LynxKite instance uses something
   different (UTF-8 seems to be typical, though). If LynxKite fails with "cannot load project list"
   and you see and error in the logs starting with "Output mismatch on ...", then try to force a
   migration: `KITE_FORCED_MIGRATION=true  ./run-kite-....sh restart`. Do this only once, not for
   all restarts in the future!
 - Copy graph into segmentation operation fixed.
 - Edge attributes are included when copying visualizations to the clipboard.

### 1.5.1

 - Workflow and batch API scripts now use Groovy instead of JSON. This makes them easier to read
   and the batch API gets more flexible too.
 - Users can now configure better the stopping condition for modular clustering.
 - Improved format for the graph storage. Note that this breaks compatibility of the data directory with 1.5.0.
   Compatibility is retained with all version before 1.5. One way to fix a data directory created/touched by Kite 
   1.5.0 is to delete the directory `$KITE_DATA_DIR/partitioned`.

### 1.5.0

 - Kite configuration setting `YARN_NUM_EXECUTORS` is replaced by the more general `NUM_EXECUTORS`
   which applies to the standalone spark cluster setup as well.
 - Reorganized operation categories. We hope you find them more logical.
 - The _Batch processing API_ is now ready for use. It allows you to run a sequence of operations
   from the command line. For more details see the _Batch processing API_ section in the manual.
 - Richer progress indicator.
 - LynxKite on EC2 will now always use ephemeral HDFS to store data. This data is lost if you `stop`
   or `destroy` the cluster. Use the new `s3copy` command if you want to save the data to S3.
   (The data does not have to be restored from S3 to HDFS. It will be read directly from S3.)
   This also means significant performance improvements for EC2 clusters.
 - User passwords can now be changed.
 - New operation _Metagraph_ is useful for debugging and perhaps also for demos.
 - Added an experimental tool for cleaning up old data. It is accessible as `/#/cleaner`.
 - The title and tagline on the splash page can be customized through the `KITE_TITLE` and
   `KITE_TAGLINE` variables in `.kiterc`.
 - A large number of stability and performance improvements.
 - tags.journal files will not grow large anymore.

### 1.4.4

 - Faster loading of the project list page.
 - Fixed missing CSS.

### 1.4.3

 - History editing improvements. Operations with problems (such as importing a file that no
   longer exists) can be edited now. Long histories can now be edited without problem. The
   UI has been revised a bit. (The _Validate_ button has been removed.)
 - Switching to Spark 1.4.0.
 - New operation _Copy graph into a segmentation_ can import the project as its own
   segmentation and create edges between the original vertices and
   their corresponding vertices in the segmentation.
 - Operations _Degree_, _Aggregate on neighbors_, and _Weighted aggregate on neighbors_ can
   now also make calculations directly on unique neighboring vertices (that is, regardless of the
   number of edges between the vertices).
 - For neighbor aggregations and degree the meaning of "symmetric" edges makes more sense now:
   the number of symmetric edges between A and B is now understood as
   _max(number of edgex A->B, number of edges B->A)_
 - EC2 Kite instances now listen on port 4044 (instead of 5080 before).
 - Smoke test script added: when you install a new Kite instance, you can run
     `kite_xxx/tools/daily_test.sh`
   to see if everything is set up correctly.
 - Fixed saving workflows. The save dialog didn't actually show in prod deployments.
 - Fixed a bug where we didn't close some files when we didn't need them which caused s3 lockups.
 - Appending data to an existing DB table is not supported anymore (as it's dangerous
   if done accidentally). In other words, you can only export to a DB by creating a new table.
 - Removed the _SQL dump_ option in file export operations. The only supported output format
   is CSV now.
 - Improved watchdog to detect a wider range of potential problems.
 - Fixed bug: editing the history now causes project reload.
 - Fixed a bug where vertices became frozen when attributes were visualized on them.
 - Fixed a bug where cross edges between project and segmentation could be broken for certain
   operations.

### 1.4.2

 - Improvements to the import graph workflow: somewhat less computation stages plus the
   algorithm is not sensitive anymore to vertices with millions of edges.
 - Two new attribute operations implemented: _Fill edge attribute with constant default value_
   and _Merge two edge attributes_. These do the same to edges what
   _Fill with constant default value_ and _Merge two attributes_ could do to vertices. Note that
   the latter two operations have been renamed to
   _Fill vertex attribute with constant default value_ and _Merge two vertex attributes_,
   respectively.
 - Lin's Centrality algorithm is added.

### 1.4.1

 - Fixed regression. (Segmentations opened on the wrong side.)

### 1.4.0

 - You can now omit columns when importing something from a CSV file.
 - Moderate performance improvements for graph visualization.
 - The _User's Guide_ contents are now integrated into LynxKite. Relevant help messages are
   provided through contextual popups, and the document is also available as a single page,
   ready for printing, through a new link at the bottom right.
 - New edge operation _"Merge parallel edges by attribute"_ makes it possible
   for the user to merge those parallel edges between two vertices that have the
   same value for the given edge attribute.
 - Admins can download the last server log using the link `http://<kite ip>:<kite port>/logs`.
 - When running an EC2 cluster, you cannot directly reference s3 files as before (using
   the format `s3n://AWS_ACCESS_KEY_ID:AWS_SECRET_ACCESS_KEY@bucket/path`), see the changelog
   entry below about the data file prefix notation. Instead, for EC2 cluster we automatically
   setup the prefix `S3` to point to `s3n://AWS_ACCESS_KEY_ID:AWS_SECRET_ACCESS_KEY@`. In practice
   this means that when using an EC2 cluster you need to refer to files on S3 as: `S3$bucket/path`.
 - Improved stability and graceful degradation. Not having enough memory now will only result in
   degraded performance not failures.
 - _"Create scale-free random edge bundle"_ operation added which allows one to create
   a scale free random graph.
 - One can save a sequence of operations as a workflow. The feature is accessible from the
   project history editor/viewer and saved workflows show up as a new operation category.
 - Strings visualized as icons will be matched to neutral icons (circle, square,
   triangle, hexagon, pentagon, star) if an icon with the given name does not exist.
 - _"PageRank"_ operation can now be used without weights.
 - Data files and directories can now only be accessed via a special prefix notation.
   For example, what used to be `hdfs://nameservice1:8020/user/kite/data/uploads/file` is
   now simply `UPLOAD$/file`. This enables the administrator to hide s3n passwords from
   the users; futhermore, it will be easier to move the data to another location. A new kiterc
   option `KITE_PREFIX_DEFINITIONS` can be used to provide extra prefixes (other
   than `UPLOAD$`) See the files `kiterc_template` and `prefix_definitions.txt` in directory
   `kite_???/conf` for details.
 - New aggregation method: `count distinct`
 - LynxKite pages can now be printed. Visualizations are also supported. This provides a
   method of exporting the visualization in a scalable vector graphics format.
 - Segmentation coverage is automatically calculated.
 - New vertex operation _"Centrality"_ makes it possible to count approximate harmonic
   centrality values.

### 1.3.1

 - Edges can now be colored based on string attributes as well.
 - SQL operations should be more portable now and will also work if field names contain
   special characters.
 - One can now use the newly added .kiterc option, `KITE_EXTRA_JARS`, to add JARS on the classpath
   of all LynxKite components. Most important usecase is to add JDBC drivers.
 - Multiple ways of 2D graph rendering.
 - Improved compatibility for Mozilla Firefox.
 - Show all visualized attributes as part of the legend in sampled view.

### 1.3.0

 - New vertex operation _"Add rank attribute"_ makes it possible for the user to sort by
   an attribute (of double type). This can be used to identify vertices which have the
   highest or lowest values with respect to some attributes.
 - Improved error checking for JavaScript expressions. (In "derive" operations.)
 - Fixed project history performance issue.
 - More than one type of aggregation can be selected for each attribute in one operation.
 - New _"Combine segmentations"_ operation makes it possible to create a segmentation
   by cities of residence _and_ age, for example.
 - New _"Segment by double attribute"_ and _"Segment by string attribute"_ operations
   make it possible to create a segmentation by cities of residence or age, for example.
 - New _"Create edges from co-occurrence"_ operation creates edges in the parent project
   for each pair of vertices that co-occur in a segment. If they co-occur multiple times,
   multiple parallel edges are created.
 - Visualizations can be saved into the project for easier sharing.

### 1.2.1

 - Backward compatibility for undo in pre-1.2.0 projects.

### 1.2.0

 - Graph visualizations are now cut to only show on the corresponding side. The previous
   behavior was especially disturbing when combined with map view.
 - The user registry file now has to be specified in `.kiterc` as `KITE_USERS_FILE`.
   Earlier versions used the user registry from `kite_XXX/conf/users.txt`. If you run
   LynxKite with authentication, please copy this file to a preferable location and add
   `KITE_USERS_FILE` to your `.kiterc` when upgrading.
 - Improvements in the configuration for number of cores per executor:
   - One common .kiterc option (`NUM_CORES_PER_EXECUTOR`) regardless of deployment mode
   - As a consequence, `YARN_CORES_PER_EXECUTOR` option has been removed. Please update
     .kiterc on YARN deployments by renaming `YARN_CORES_PER_EXECUTOR` to `NUM_CORES_PER_EXECUTOR`.
   - Use correcty the value of the above option internally to optimize calculations knowing
     the amount of cores available
   - In case of EC2, correctly set up this new kiterc option based on the cluster configuration
 - Fixed a bug that caused "hard" filtering to segmentations to fail.
 - Spaces in ACL lists are now ignored.
 - Error reports now go to `support@lynxanalytics.freshdesk.com` instead of
   `pizza-support@lynxanalytics.com`.
 - Previously hidden utility operations (like _"Delete vertex attribute"_) are now revealed
   on the interface. This is so that they can be accessed when editing the history.
 - Import and simple operations should now work even if there is insufficient memory to
   hold the entire graph.
 - New icons: `triangle`, `pentagon`, `star`, `sim`, `radio`.
 - File sizes are logged for import and upload. (This will be useful for troubleshooting.)
 - Operation search button. (This is the same as pressing `/`.)
 - Delimiters in load CSV operations now support standard java escapes. (Most importantly,
   you can import from a tab delimited file using `\t` as the value of the delimiter
   parameter.)
 - Project history (the list of operations that have been applied) can now be viewed and
   also edited. This is an experimental feature. Operations from earlier versions cannot be
   viewed or edited.
 - Fixed an issue with undo. The fix introduces an undo incompatibility. Operations
   from earlier versions cannot be undone after the upgrade.
 - Added a "Filter by attributes" operation. This is identical to filtering the usual way.
 - Regex filters can now be applied to string attributes. The syntax is `regex(R)` for
   example for finding strings that contain `R`. Or `regex(^Ab)` for strings that start
   with `Ab`. Or `regex((.)\1)` for strings with double letters. Etc.
 - Non-neighboring vertices are partially faded out when hovering over a vertex.
 - Fixed a leak in visualization that would gradually degrade performance in the sampled
   view.
 - In addition to scrolling, double-clicking and right double-clicking can be used now
   to zoom in and out. With Shift they adjust the thickness.
 - Upgraded to Apache Spark 1.3.0. Users need to download this and update `SPARK_HOME`
   in their `.kiterc`.
 - Fixed logout behavior on the splash page (`/`).

### 1.1.3

 - Fixed a bug with user creation.

### 1.1.2

 - Administrator users can now be created. Only administrators can create new users, and
   they have full access to all projects. Old user configuration files are incompatible with
   this change. If this is a problem, we can manually convert old user configuration files.
 - Add logout link at the bottom when authentication is enabled.

### 1.1.1

 - _"Connect vertices on attribute"_ now takes two attributes as parameters and will
   connect A to B if the "source" attribute of A matches the "destination" attribute
   of B. Set the same attribute for both parameters to get the previous behavior.
 - Fixes a bug in edge visualizations (manifested as
   "java.util.NoSuchElementException: key not found: ...")

### 1.1.0

 - Authentication related UI is hidden when authentication is disabled.
 - Position (latitude + longitude) attributes can be visualized on a map.
   (The map is generated by Google Maps, but none of the graph data is sent to Google.)
 - New edge operation "Add reversed edges" which creates a symmetric graph.
 - When a project is hard filtered results are now saved to disk. Previously they behaved
   identically to soft filters that - correctly - only compute their results on the fly.
 - Edge attributes can be visualized as colors and labels in sampled mode.
 - Discovered an issue that prevents compatibility from 1.0.0 and 1.0.1. Fortunately they were
   never marked as `stable`, so we are not making a heroic effort to maintain compatibility.
 - Visualize attributes of the type `(Double, Double)` as vertex positions.
   Such attributes can be created from two `Double` attributes with the new
   _"Vertex attributes to position"_ operation.

### 1.0.1

 - New setting in `.kiterc`: `YARN_NUM_EXECUTORS` can be used to specify the number of
   workers.
 - Added (better) workaround for https://issues.apache.org/jira/browse/SPARK-5102.
 - Select all vertices (up to 10,000) as center by setting `*` (star) as the center.
 - 3D graph visualization in concrete vertices view.

### 1.0.0

 - Adds label size as a new visualization option.
 - UI for selecting vertex attribute visualizations has changed as a preparation for adding more
   visualization options.
 - Export `Vector` type attributes as a semicolon-separated list.
 - Vertex ID is no longer displayed in the visualization by default.
   It is still accessible by setting the ID attribute as the label.
 - User management page at `/#/users`.
 - Added a check for Apache Spark version at startup. Must be 1.2.0.
 - Changed project data format to JSON. Projects from earlier versions are lost.
   Compatibility with future versions, however, is guaranteed.
 - Added error reporting option for the project list.
 - Cleared up confusion between edge graph/line graph/dual graph.
 - Started changelog.<|MERGE_RESOLUTION|>--- conflicted
+++ resolved
@@ -11,14 +11,10 @@
    bare new Kite installations.
  - Edges and segmentation links can now also be accessed as DataFrames from batch scripts.
  - New _Derive scalar_ operation.
-<<<<<<< HEAD
  - Possible to create visualizations with lighter Google Maps as a background thanks to
    adjustable map filters.
  - Upgrade to Hadoop 2 in our default Amazon EC2 setup.
-=======
  - Batch scripts can save DataFrames as tables.
- - Upgrade to Hadoop 2 in our default Amazon EC2 setup
->>>>>>> 5ed1f508
 
 ### 1.6.1
 
