--- conflicted
+++ resolved
@@ -6,19 +6,16 @@
 
 ### master
 
-<<<<<<< HEAD
- - The JavaScript code can now access scalars.
-=======
  - Fixed critical bugs with importing files.
  - Upgraded to Apache Spark 1.6.0.
  - Project directories now have access control (can be private or public), just like projects.
  - The project browser now remembers the last directory you browsed.
->>>>>>> 24c30c0c
  - `run-kite.sh start` now waits for the web server to be initialized - previously it returned
    immediately after starting the initialization process. This may take minutes on
    certain instances, but at least you know when the server is ready.
  - A home folder is created for every user automatically. Every user has exclusive read and write
    access to his own home folder by default.
+ - The JavaScript code can now access scalars.
 
 ### 1.6.0
 
