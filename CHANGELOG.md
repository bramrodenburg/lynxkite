<!---
Please add changes at the top. When releasing a version add a new header for that release.
-->

# Changes

### master

<<<<<<< HEAD
 - Switching to Spark 1.4.0.
 - Appending data to an existing DB table is not supported anymore (as it's dangerous
   if done accidentally). In other words, you can only export to a DB by creating a new table.
=======
 - Operations _Degree_, _Aggregate on neighbors_, and _Weighted aggregate on neighbors_ can
   now also make calculations directly on neighboring vertices (that is, regardless of the
   number of edges between the vertices).
>>>>>>> db87de38
 - Removed the _SQL dump_ option in file export operations. The only supported output format
   is CSV now.

### 1.4.2

 - Improvements to the import graph workflow: somewhat less computation stages plus the
   algorithm is not sensitive anymore to vertices with millions of edges.
 - Two new attribute operations implemented: _Fill edge attribute with constant default value_
   and _Merge two edge attributes_. These do the same to edges what
   _Fill with constant default value_ and _Merge two attributes_ could do to vertices. Note that
   the latter two operations have been renamed to
   _Fill vertex attribute with constant default value_ and _Merge two vertex attributes_,
   respectively.
 - Lin's Centrality algorithm is added.

### 1.4.1

 - Fixed regression. (Segmentations opened on the wrong side.)

### 1.4.0

 - You can now omit columns when importing something from a CSV file.
 - Moderate performance improvements for graph visualization.
 - The _User's Guide_ contents are now integrated into LynxKite. Relevant help messages are
   provided through contextual popups, and the document is also available as a single page,
   ready for printing, through a new link at the bottom right.
 - New edge operation _"Merge parallel edges by attribute"_ makes it possible
   for the user to merge those parallel edges between two vertices that have the
   same value for the given edge attribute.
 - Admins can download the last server log using the link `http://<kite ip>:<kite port>/logs`.
 - When running an EC2 cluster, you cannot directly reference s3 files as before (using
   the format `s3n://AWS_ACCESS_KEY_ID:AWS_SECRET_ACCESS_KEY@bucket/path`), see the changelog
   entry below about the data file prefix notation. Instead, for EC2 cluster we automatically
   setup the prefix `S3` to point to `s3n://AWS_ACCESS_KEY_ID:AWS_SECRET_ACCESS_KEY@`. In practice
   this means that when using an EC2 cluster you need to refer to files on S3 as: `S3$bucket/path`.
 - Improved stability and graceful degradation. Not having enough memory now will only result in
   degraded performance not failures.
 - _"Create scale-free random edge bundle"_ operation added which allows one to create
   a scale free random graph.
 - One can save a sequence of operations as a workflow. The feature is accessible from the
   project history editor/viewer and saved workflows show up as a new operation category.
 - Strings visualized as icons will be matched to neutral icons (circle, square,
   triangle, hexagon, pentagon, star) if an icon with the given name does not exist.
 - _"PageRank"_ operation can now be used without weights.
 - Data files and directories can now only be accessed via a special prefix notation.
   For example, what used to be `hdfs://nameservice1:8020/user/kite/data/uploads/file` is
   now simply `UPLOAD$/file`. This enables the administrator to hide s3n passwords from
   the users; futhermore, it will be easier to move the data to another location. A new kiterc
   option `KITE_PREFIX_DEFINITIONS` can be used to provide extra prefixes (other
   than `UPLOAD$`) See the files `kiterc_template` and `prefix_definitions.txt` in directory
   `kite_???/conf` for details.
 - New aggregation method: `count distinct`
 - LynxKite pages can now be printed. Visualizations are also supported. This provides a
   method of exporting the visualization in a scalable vector graphics format.
 - Segmentation coverage is automatically calculated.
 - New vertex operation _"Centrality"_ makes it possible to count approximate harmonic
   centrality values.

### 1.3.1

 - Edges can now be colored based on string attributes as well.
 - SQL operations should be more portable now and will also work if field names contain
   special characters.
 - One can now use the newly added .kiterc option, `KITE_EXTRA_JARS`, to add JARS on the classpath
   of all LynxKite components. Most important usecase is to add JDBC drivers.
 - Multiple ways of 2D graph rendering.
 - Improved compatibility for Mozilla Firefox.
 - Show all visualized attributes as part of the legend in sampled view.

### 1.3.0

 - New vertex operation _"Add rank attribute"_ makes it possible for the user to sort by
   an attribute (of double type). This can be used to identify vertices which have the
   highest or lowest values with respect to some attributes.
 - Improved error checking for JavaScript expressions. (In "derive" operations.)
 - Fixed project history performance issue.
 - More than one type of aggregation can be selected for each attribute in one operation.
 - New _"Combine segmentations"_ operation makes it possible to create a segmentation
   by cities of residence _and_ age, for example.
 - New _"Segment by double attribute"_ and _"Segment by string attribute"_ operations
   make it possible to create a segmentation by cities of residence or age, for example.
 - New _"Create edges from co-occurrence"_ operation creates edges in the parent project
   for each pair of vertices that co-occur in a segment. If they co-occur multiple times,
   multiple parallel edges are created.
 - Visualizations can be saved into the project for easier sharing.

### 1.2.1

 - Backward compatibility for undo in pre-1.2.0 projects.

### 1.2.0

 - Graph visualizations are now cut to only show on the corresponding side. The previous
   behavior was especially disturbing when combined with map view.
 - The user registry file now has to be specified in `.kiterc` as `KITE_USERS_FILE`.
   Earlier versions used the user registry from `kite_XXX/conf/users.txt`. If you run
   LynxKite with authentication, please copy this file to a preferable location and add
   `KITE_USERS_FILE` to your `.kiterc` when upgrading.
 - Improvements in the configuration for number of cores per executor:
   - One common .kiterc option (`NUM_CORES_PER_EXECUTOR`) regardless of deployment mode
   - As a consequence, `YARN_CORES_PER_EXECUTOR` option has been removed. Please update
     .kiterc on YARN deployments by renaming `YARN_CORES_PER_EXECUTOR` to `NUM_CORES_PER_EXECUTOR`.
   - Use correcty the value of the above option internally to optimize calculations knowing
     the amount of cores available
   - In case of EC2, correctly set up this new kiterc option based on the cluster configuration
 - Fixed a bug that caused "hard" filtering to segmentations to fail.
 - Spaces in ACL lists are now ignored.
 - Error reports now go to `support@lynxanalytics.freshdesk.com` instead of
   `pizza-support@lynxanalytics.com`.
 - Previously hidden utility operations (like _"Delete vertex attribute"_) are now revealed
   on the interface. This is so that they can be accessed when editing the history.
 - Import and simple operations should now work even if there is insufficient memory to
   hold the entire graph.
 - New icons: `triangle`, `pentagon`, `star`, `sim`, `radio`.
 - File sizes are logged for import and upload. (This will be useful for troubleshooting.)
 - Operation search button. (This is the same as pressing `/`.)
 - Delimiters in load CSV operations now support standard java escapes. (Most importantly,
   you can import from a tab delimited file using `\t` as the value of the delimiter
   parameter.)
 - Project history (the list of operations that have been applied) can now be viewed and
   also edited. This is an experimental feature. Operations from earlier versions cannot be
   viewed or edited.
 - Fixed an issue with undo. The fix introduces an undo incompatibility. Operations
   from earlier versions cannot be undone after the upgrade.
 - Added a "Filter by attributes" operation. This is identical to filtering the usual way.
 - Regex filters can now be applied to string attributes. The syntax is `regex(R)` for
   example for finding strings that contain `R`. Or `regex(^Ab)` for strings that start
   with `Ab`. Or `regex((.)\1)` for strings with double letters. Etc.
 - Non-neighboring vertices are partially faded out when hovering over a vertex.
 - Fixed a leak in visualization that would gradually degrade performance in the sampled
   view.
 - In addition to scrolling, double-clicking and right double-clicking can be used now
   to zoom in and out. With Shift they adjust the thickness.
 - Upgraded to Apache Spark 1.3.0. Users need to download this and update `SPARK_HOME`
   in their `.kiterc`.
 - Fixed logout behavior on the splash page (`/`).

### 1.1.3

 - Fixed a bug with user creation.

### 1.1.2

 - Administrator users can now be created. Only administrators can create new users, and
   they have full access to all projects. Old user configuration files are incompatible with
   this change. If this is a problem, we can manually convert old user configuration files.
 - Add logout link at the bottom when authentication is enabled.

### 1.1.1

 - _"Connect vertices on attribute"_ now takes two attributes as parameters and will
   connect A to B if the "source" attribute of A matches the "destination" attribute
   of B. Set the same attribute for both parameters to get the previous behavior.
 - Fixes a bug in edge visualizations (manifested as
   "java.util.NoSuchElementException: key not found: ...")

### 1.1.0

 - Authentication related UI is hidden when authentication is disabled.
 - Position (latitude + longitude) attributes can be visualized on a map.
   (The map is generated by Google Maps, but none of the graph data is sent to Google.)
 - New edge operation "Add reversed edges" which creates a symmetric graph.
 - When a project is hard filtered results are now saved to disk. Previously they behaved
   identically to soft filters that - correctly - only compute their results on the fly.
 - Edge attributes can be visualized as colors and labels in sampled mode.
 - Discovered an issue that prevents compatibility from 1.0.0 and 1.0.1. Fortunately they were
   never marked as `stable`, so we are not making a heroic effort to maintain compatibility.
 - Visualize attributes of the type `(Double, Double)` as vertex positions.
   Such attributes can be created from two `Double` attributes with the new
   _"Vertex attributes to position"_ operation.

### 1.0.1

 - New setting in `.kiterc`: `YARN_NUM_EXECUTORS` can be used to specify the number of
   workers.
 - Added (better) workaround for https://issues.apache.org/jira/browse/SPARK-5102.
 - Select all vertices (up to 10,000) as center by setting `*` (star) as the center.
 - 3D graph visualization in concrete vertices view.

### 1.0.0

 - Adds label size as a new visualization option.
 - UI for selecting vertex attribute visualizations has changed as a preparation for adding more
   visualization options.
 - Export `Vector` type attributes as a semicolon-separated list.
 - Vertex ID is no longer displayed in the visualization by default.
   It is still accessible by setting the ID attribute as the label.
 - User management page at `/#/users`.
 - Added a check for Apache Spark version at startup. Must be 1.2.0.
 - Changed project data format to JSON. Projects from earlier versions are lost.
   Compatibility with future versions, however, is guaranteed.
 - Added error reporting option for the project list.
 - Cleared up confusion between edge graph/line graph/dual graph.
 - Started changelog.<|MERGE_RESOLUTION|>--- conflicted
+++ resolved
@@ -6,15 +6,12 @@
 
 ### master
 
-<<<<<<< HEAD
  - Switching to Spark 1.4.0.
  - Appending data to an existing DB table is not supported anymore (as it's dangerous
    if done accidentally). In other words, you can only export to a DB by creating a new table.
-=======
  - Operations _Degree_, _Aggregate on neighbors_, and _Weighted aggregate on neighbors_ can
    now also make calculations directly on neighboring vertices (that is, regardless of the
    number of edges between the vertices).
->>>>>>> db87de38
  - Removed the _SQL dump_ option in file export operations. The only supported output format
    is CSV now.
 
