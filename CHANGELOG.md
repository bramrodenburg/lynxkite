--- conflicted
+++ resolved
@@ -6,11 +6,8 @@
 
 ### master
 
-<<<<<<< HEAD
- - Added _"Discard segmentation links"_ operation.
-=======
+ - Added _Discard segmentation links_ operation.
  - Added _Merge parallel segmentation links_ operation.
->>>>>>> d99cf577
 
 ### 1.13.0
 
