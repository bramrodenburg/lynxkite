--- conflicted
+++ resolved
@@ -9,11 +9,8 @@
  - Default home directory is moved under the 'Users' folder.
  - Root folder is default readable by everyone and writable by only admin users for
    bare new Kite installations.
-<<<<<<< HEAD
  - Edges and segmentation links can now also be accessed as DataFrames from batch scripts.
-=======
  - New _Derive scalar_ operation.
->>>>>>> ce1fda21
 
 ### 1.6.1
 
