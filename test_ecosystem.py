--- conflicted
+++ resolved
@@ -326,19 +326,11 @@
 
   cluster.ssh('''
     for node in `cat nodes.txt`; do
-<<<<<<< HEAD
       scp {options!s} \
         /mnt/lynx/other_nodes/other_nodes.tgz \
         hadoop@${{node}}:/home/hadoop/other_nodes.tgz
       ssh {options!s} hadoop@${{node}} tar xf other_nodes.tgz
       ssh {options!s} hadoop@${{node}} "sh -c 'nohup ./run.sh >run.stdout 2> run.stderr &'"
-=======
-      scp {options} \
-      /mnt/lynx/other_nodes/other_nodes.tgz \
-      hadoop@${{node}}:/home/hadoop/other_nodes.tgz
-      ssh {options} hadoop@${{node}} tar xf other_nodes.tgz
-      ssh {options} hadoop@${{node}} "sh -c 'nohup ./run.sh >run.stdout 2> run.stderr &'"
->>>>>>> 510872b3
     done'''.format(options=ssh_options))
 
 # Uncomment services in configs
