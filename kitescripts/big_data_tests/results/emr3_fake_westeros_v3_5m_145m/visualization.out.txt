--- conflicted
+++ resolved
@@ -1,37 +1,25 @@
 STARTING SCRIPT /home/hadoop/biggraphstage/kitescripts/big_data_tests/visualization.groovy with params List((testDataSet,fake_westeros_v3_5m_145m))
 1: visualize one graph
   vertex sets:
-    0: size= 60
+    0: size= 61
   edge bundles:
-    0: size= 114
+    0: size= 116
 2. Visualize one graph with filters
   vertex sets:
-<<<<<<< HEAD
-    0: size= 49
-=======
     0: size= 50
->>>>>>> 182184cd
   edge bundles:
     0: size= 70
 3. Get visualization of a graph plus a segmentation
   vertex sets:
-    0: size= 60
+    0: size= 61
     1: size= 45
   edge bundles:
-    0: size= 114
+    0: size= 116
     1: size= 245
-<<<<<<< HEAD
-    2: size= 30
-=======
     2: size= 29
->>>>>>> 182184cd
 4. Bucketed view
   vertex sets:
     0: size= 100
   edge bundles:
     0: size= 10000
-<<<<<<< HEAD
-FINISHED SCRIPT /home/hadoop/biggraphstage/kitescripts/big_data_tests/visualization.groovy, took 147 seconds
-=======
-FINISHED SCRIPT /home/hadoop/biggraphstage/kitescripts/big_data_tests/visualization.groovy, took 139 seconds
->>>>>>> 182184cd
+FINISHED SCRIPT /home/hadoop/biggraphstage/kitescripts/big_data_tests/visualization.groovy, took 139 seconds