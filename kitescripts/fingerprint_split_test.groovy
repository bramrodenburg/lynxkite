// The input graph is expected to be a sort of 'callgraph'.
// It should contain neither loop edges nor multiple edges.
// It should have a vertex attribute 'peripheral' which is 0
// when the vertex has all its neighbors in the graph, and 1
// when the vertex (in the original graph) had some neighbors
// which are not present in the input graph.
// Is should also have an edge attribute 'originalCalls', which is the number of times
// one vertex (user) called another one. This property is used as a weight for the finger
// printing algorithm.


// Parameters
furtherUndefinedAttr1 = params.fa1 ?: '5'
furtherUndefinedAttr2 = params.fa2 ?: '5'
splits = params.splits ?: '10'
input =  params.input ?: 'fprandom'
seed = params.seed ?: '31415'


furtherUndefinedAttr1Expr =
        '(originalUniqueId >= ' +
        splits +
        ' && ' +
        splits +
        ' + ' +
        furtherUndefinedAttr1 +
        ' > originalUniqueId) ? 1.0 : 0.0'


furtherUndefinedAttr2Expr =
        '(originalUniqueId >= ' +
        splits +
        ' + ' +
        furtherUndefinedAttr1 +
        ' && ' +
        splits +
        ' + ' +
        furtherUndefinedAttr1 +
        ' + ' +
        furtherUndefinedAttr2 +
        ' > originalUniqueId) ? 1.0 : 0.0'


<<<<<<< HEAD
split=lynx.newProject('split test for FP')
=======

jsprogram =
"""
function Rnd(seedFirst, seedSecond) {
  var seed = util.hash(seedFirst.toString() + '_' + seedSecond.toString());
  var rnd = util.rnd(seed);
  return {
    geomChoose: function(p, lastId) {
      for (var i = 0; i <= lastId; i++) {
          var q = rnd.nextDouble();
          if (q < p) return i;
      }
      return lastId;
    },
  }
}

var srcSeed = src\$originalUniqueId
var dstSeed =  dst\$originalUniqueId
var srcCount = src\$split;
var dstCount = dst\$split;
var srcIdx = src\$index;
var dstIdx = dst\$index;
var edgeCnt = originalCalls
var prob = $splitProb

var total = srcCount * dstCount;
var myId = dstCount * srcIdx + dstIdx;
var lastId = total - 1;

function splitCalls() {
  if (total === 1) {
    return edgeCnt;
  }

  var randomFunc = Rnd(srcSeed, dstSeed).geomChoose

  var count = 0;

  for (var j = 0; j < edgeCnt; j++) {
    if (randomFunc(prob, lastId) === myId) count++;
  }

  return count;
}

splitCalls();
"""

split = lynx.newProject()
>>>>>>> 8a685910
split.importVerticesFromCSVFiles(
  files: 'DATA$/exports/' + input + '_vertices/data/part*',
  header: '"id","peripheral"',
  delimiter: ',',
  omitted: '',
  filter: '',
  "id-attr": 'newId',
  allow_corrupt_lines: 'no'
)
split.importEdgesForExistingVerticesFromCSVFiles(
  files: 'DATA$/exports/' + input + '_edges/data/part*',
  header: '"src_id","dst_id","originalCalls"',
  delimiter: ',',
  omitted: '',
  filter: '',
  allow_corrupt_lines: 'no',
  attr: 'id',
  src: 'src_id',
  dst: 'dst_id'
)
// Convert strings to doubles:
split.vertexAttributeToDouble(
  attr: 'peripheral'
)
split.edgeAttributeToDouble(
  attr: 'originalCalls'
)

// Create vertex attribute 'originalUniqueId' - this runs beteen 0 and number of vertices - 1
// Low ids will be treated specially, e.g., splits, and further undefined will come from
// the low regions of the id range.
split.addRandomVertexAttribute(
  name: 'urnd',
  dist: 'Standard Uniform',
  seed: seed
)

split.addRankAttribute(
  rankattr: 'originalUniqueId',
  keyattr: 'urnd',
  order: 'ascending'
)

split.derivedVertexAttribute(
  output: 'split',
  expr: '(originalUniqueId < ' + splits + ') ? 2.0 : 1.0',
  type: 'double'
)

// Save split, because we're going to modify it.
split.copyVertexAttribute(
  from: 'split',
  to: 'splitSave'
)

split.derivedVertexAttribute(
  output: 'furtherUndefinedAttr1',
  type: 'double',
  expr: furtherUndefinedAttr1Expr
)

split.derivedVertexAttribute(
  output: 'furtherUndefinedAttr2',
  type: 'double',
  expr: furtherUndefinedAttr2Expr
)

split.vertexAttributeToString(
  attr: 'originalUniqueId'
)

split.splitVertices(
  rep: 'split',
  idattr: 'newId',
  idx: 'index'
)
split.vertexAttributeToDouble(
  attr: 'index'
)

// Some notation:
// [d-] A vertex whose first attribute is defined, but the second one isn't.
// [-d] A vertex whose second attribute is defined, but the first one isn't.
// [--] A vertex whose both attributes are undefined.
// [dd] A vertex whose both attributes are defined.
//
// We should not let [-d] people call [d-] people and vice versa.
// So, for [-d], we set split to 2.0 and index to 0.
// For [d-], we set split to 2.0 and index to 1.
// This will have the effect that such calls will have
// a splitCalls of 0; and will get deleted subsequently.
split.derivedVertexAttribute(
  output: 'split',
  type: 'double',
  expr: 'furtherUndefinedAttr1 == 1.0 ? 2.0 : split'
)
split.derivedVertexAttribute(
  output: 'split',
  type: 'double',
  expr: 'furtherUndefinedAttr2 == 1.0 ? 2.0 : split'
)
split.derivedVertexAttribute(
  output: 'index',
  type: 'double',
  expr: 'furtherUndefinedAttr2 == 1.0 ? 1.0 : index'
)

// Peripheral vertices have both their attributes undefined to stop them from making it into
// the candidate set. (We'll turn them to [--].)

split.derivedVertexAttribute(
  output: 'attr1',
  expr: '(peripheral == 1.0 || furtherUndefinedAttr1 == 1.0 || (split == 2.0 && index == 0)) ? undefined : originalUniqueId',
  type: 'string'
)

split.derivedVertexAttribute(
  output: 'attr2',
  expr: '(peripheral == 1.0 || furtherUndefinedAttr2 == 1.0 || (split == 2.0 && index == 1)) ? undefined : originalUniqueId',
  type: 'string'
)


split.derivedEdgeAttribute(
  output: 'splitCalls',
  type: 'double',
  expr:
  """
  function Rnd(seedFirst, seedSecond) {
    var seed = util.hash(seedFirst.toString() + '_' + seedSecond.toString());
    var rnd = util.rnd(seed);
    return {
      next: function() {
        return rnd.nextDouble();
      },
    }
  }

  var srcSeed = src\$originalUniqueId
  var dstSeed =  dst\$originalUniqueId
  var srcCount = src\$split;
  var dstCount = dst\$split;
  var srcIdx = src\$index;
  var dstIdx = dst\$index;
  var edgeCnt = originalCalls

  var total = srcCount * dstCount;
  var myId = dstCount * srcIdx + dstIdx;

  function splitCalls() {
    // First, let's consider some cases when it's possible
    // to tell the return value without actually
    // computing edgeCnt random numbers.

    // 0) Pathalogical case: we're invoked from from validateJS
    if (total === 0) {
      return 0;
    }

    // 1) Simplest case: neither the source, nor the destination is
    // split: total === 1 and myId === 0. There is only one
    // edge and it will carry the original count.
    if (total === 1) {
      return edgeCnt;
    }

    // 2) The next simplest case occurs when either the source,
    // or the destination is split, but not both. Here, total === 2
    // and myId falls between 0 and 1 inclusive.
    // We'll need to split edgeCnt between the two edges. However, we cannot
    // avoid generating all edgeCnt random numbers, so the computation
    // must continue.


    // 3) In the most complex case, both the source and the destination
    // vertices are split, resulting in 4 edges. However, we want to
    // devide the edgeCnt quantity between the first edge (myId: 0) and the last
    // one (myId: 3). The two other edges get 0.
    if (total === 4 && (myId === 1 || myId === 2)) {
      return 0;
    }

    var rnd = Rnd(srcSeed, dstSeed)

    var countForTheFirstEdge = 0;
    for (var j = 0; j < edgeCnt; j++) {
      if (rnd.next() < 0.5) {
        countForTheFirstEdge++;
      }
    }
    var countForTheLastEdge = edgeCnt - countForTheFirstEdge;

    var thisIsTheFirstEdge = myId === 0;

    if (thisIsTheFirstEdge) {
      return countForTheFirstEdge;
    } else {
      return countForTheLastEdge;
    }
  }

  splitCalls();
  """
)


split.filterByAttributes(
'filterea-splitCalls': '> 0.0',
)


// Do fingerprinting
split.fingerprintingBasedOnAttributes(
  leftName: 'attr1',
  rightName: 'attr2',
  weights: 'splitCalls',
  mo: '2',
  ms: '0.0'
)


split.fillWithConstantDefaultValue(
  attr: 'attr1',
  def: '-1'
)

split.fillWithConstantDefaultValue(
  attr: 'attr2',
  def: '-1'
)


split.derivedVertexAttribute(
  output: 'label',
  type: 'string',
  expr: 'originalUniqueId + "," + attr1 + "," + attr2'
)


split.derivedVertexAttribute(
  output: 'normal',
  type: 'double',
  expr: '(splitSave == 1.0 && furtherUndefinedAttr1 == 0.0 && furtherUndefinedAttr2 == 0.0) ? 1.0 : 0.0'
)

split.derivedVertexAttribute(
  output: 'furtherOk',
  type: 'double',
  expr: '((furtherUndefinedAttr1 == 1.0 && attr1 == -1) || (furtherUndefinedAttr2 == 1.0 && attr2 == -1)) ? 1.0 : 0.0'
)

split.derivedVertexAttribute(
  output: 'furtherBad',
  type: 'double',
  expr: '((furtherUndefinedAttr1 == 1.0 && attr1 != -1) || (furtherUndefinedAttr2 == 1.0 && attr2 != -1)) ? 1.0 : 0.0'
)

split.derivedVertexAttribute(
  output: 'churnerFound',
  type: 'double',
  expr: '(splitSave == 2.0 && attr1 == attr2) ? 1.0 : 0.0'
)

split.derivedVertexAttribute(
  output: 'churnerNoMatch',
  type: 'double',
  expr: '(splitSave == 2.0 && (attr1 == -1 || attr2 == -1)) ? 1.0 : 0.0'
)

split.derivedVertexAttribute(
  output: 'churnerMisMatch',
  type: 'double',
  expr: '(splitSave == 2.0 && attr1 != -1 && attr2 != -1 && attr2 != attr1) ? 1.0 : 0.0'
)

split.derivedVertexAttribute(
  output: 'labelType',
  type: 'string',
  expr:

  """
  var tmp = "";
  tmp += normal == 1.0 ? "normal" : "";
  tmp += furtherOk == 1.0 ? "furtherOk" : "";
  tmp += furtherBad == 1.0 ? "furtherBad" : "";
  tmp += churnerFound == 1.0 ? "churnerFound" : "";
  tmp += churnerNoMatch == 1.0 ? "churnerNoMatch" : "";
  tmp += churnerMisMatch == 1.0 ? "churnerMisMatch" : "";
  tmp;
  """
)


split.aggregateVertexAttributeGlobally(
  prefix: "",
  "aggregate-normal": "sum"
)

split.aggregateVertexAttributeGlobally(
  prefix: "",
  "aggregate-furtherOk": "sum"
)

split.aggregateVertexAttributeGlobally(
  prefix: "",
  "aggregate-furtherBad": "sum"
)

split.aggregateVertexAttributeGlobally(
  prefix: "",
  "aggregate-churnerFound": "sum"
)

split.aggregateVertexAttributeGlobally(
  prefix: "",
  "aggregate-churnerNoMatch": "sum"
)

split.aggregateVertexAttributeGlobally(
  prefix: "",
  "aggregate-churnerMisMatch": "sum"
)

vertices=split.scalars['vertex_count']
edges=split.scalars['edge_count']
normal=split.scalars['normal_sum']
furtherOk=split.scalars['furtherOk_sum']
furtherBad=split.scalars['furtherBad_sum']
churnerFound =split.scalars['churnerFound_sum']
churnerNoMatch =split.scalars['churnerNoMatch_sum']
churnerMisMatch =split.scalars['churnerMisMatch_sum']

println "vertices: $vertices"
println "edges: $edges"

println "normal $normal"
println "furtherOk $furtherOk"
println "furtherBad $furtherBad"
println "churnerFound $churnerFound"
println "churnerNoMatch $churnerNoMatch"
println "churnerMisMatch $churnerMisMatch"<|MERGE_RESOLUTION|>--- conflicted
+++ resolved
@@ -41,60 +41,9 @@
         ' > originalUniqueId) ? 1.0 : 0.0'
 
 
-<<<<<<< HEAD
-split=lynx.newProject('split test for FP')
-=======
-
-jsprogram =
-"""
-function Rnd(seedFirst, seedSecond) {
-  var seed = util.hash(seedFirst.toString() + '_' + seedSecond.toString());
-  var rnd = util.rnd(seed);
-  return {
-    geomChoose: function(p, lastId) {
-      for (var i = 0; i <= lastId; i++) {
-          var q = rnd.nextDouble();
-          if (q < p) return i;
-      }
-      return lastId;
-    },
-  }
-}
-
-var srcSeed = src\$originalUniqueId
-var dstSeed =  dst\$originalUniqueId
-var srcCount = src\$split;
-var dstCount = dst\$split;
-var srcIdx = src\$index;
-var dstIdx = dst\$index;
-var edgeCnt = originalCalls
-var prob = $splitProb
-
-var total = srcCount * dstCount;
-var myId = dstCount * srcIdx + dstIdx;
-var lastId = total - 1;
-
-function splitCalls() {
-  if (total === 1) {
-    return edgeCnt;
-  }
-
-  var randomFunc = Rnd(srcSeed, dstSeed).geomChoose
-
-  var count = 0;
-
-  for (var j = 0; j < edgeCnt; j++) {
-    if (randomFunc(prob, lastId) === myId) count++;
-  }
-
-  return count;
-}
-
-splitCalls();
-"""
 
 split = lynx.newProject()
->>>>>>> 8a685910
+
 split.importVerticesFromCSVFiles(
   files: 'DATA$/exports/' + input + '_vertices/data/part*',
   header: '"id","peripheral"',
