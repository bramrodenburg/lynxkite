--- conflicted
+++ resolved
@@ -144,15 +144,10 @@
 
 // ======= Drawing a primitive P/R curve ============
 
-<<<<<<< HEAD
 pr = union.saveAs('linkedin facebook PR curve')
 
-// First restrict to matched test vertices. This is basically an is defined test.
+// First restrict to matched test vertices. This is basically an is-defined test.
 pr.filterByAttributes('filterva-match_is_good': '>=0.0')
-=======
-// First restrict to matched test vertices. This is basically an is-defined test.
-union.filterByAttributes('filterva-match_is_good': '>=0.0')
->>>>>>> 03c4c68d
 
 println "Treshold\tPrecision\tRecall\tFScore"
 maxFScore = 0
