--- conflicted
+++ resolved
@@ -168,24 +168,14 @@
   def df(self, limit=-1):
     '''Returns a Pandas DataFrame if this state is a table.'''
     import pandas
-<<<<<<< HEAD
-    table = self.get_table_sample(limit)
-=======
-    table = self.get_table_data(lk, limit)
->>>>>>> d378249c
+    table = self.get_table_data(limit)
     header = [c.name for c in table.header]
     data = [[getattr(c, 'double', c.string) for c in r] for r in table.data]
     return pandas.DataFrame(data, columns=header)
 
-<<<<<<< HEAD
-  def get_table_sample(self, limit=-1):
+  def get_table_data(self, limit=-1):
     '''Returns the "raw" table data if this state is a table.'''
     return self.box.lk.get_table(self.box.lk.get_state_id(self), limit)
-=======
-  def get_table_data(self, lk, limit=-1):
-    '''Returns the "raw" table data if this state is a table.'''
-    return lk.get_table_data(lk.get_state_id(self), limit)
->>>>>>> d378249c
 
   def get_project(self):
     '''Returns the project metadata if this state is a project.'''
