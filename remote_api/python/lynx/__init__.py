--- conflicted
+++ resolved
@@ -294,12 +294,9 @@
         'saveProject',
         dict(
             checkpoint=self.checkpoint,
-<<<<<<< HEAD
             name=name,
             acl = dict(project = name, writeACL = writeACL, readACL = readACL)))
-=======
-            name=name))
->>>>>>> 5a8400af
+
 
   def scalar(self, scalar):
     '''Fetches the value of a scalar. Returns either a double or a string.'''
