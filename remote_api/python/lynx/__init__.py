--- conflicted
+++ resolved
@@ -234,12 +234,8 @@
     self.name = '!checkpoint(%s,)|vertices' % checkpoint
 
   def save(self, name, writeACL=None, readACL=None):
-<<<<<<< HEAD
+    '''Saves the table under given name, with given writeACL and readACL.'''
     self.lk._send('saveTable', dict(
-=======
-    '''Saves the table under given name, with given writeACL and readACL.'''
-    self.lk.send('saveTable', dict(
->>>>>>> c086854c
         checkpoint=self.checkpoint,
         name=name,
         writeACL=writeACL,
@@ -254,36 +250,24 @@
     self.checkpoint = checkpoint
 
   def save(self, name, writeACL=None, readACL=None):
-<<<<<<< HEAD
+    '''Saves the view under given name, with given writeACL and readACL.'''
     self.lk._send('saveView', dict(
-=======
-    '''Saves the view under given name, with given writeACL and readACL.'''
-    self.lk.send('saveView', dict(
->>>>>>> c086854c
         checkpoint=self.checkpoint,
         name=name,
         writeACL=writeACL,
         readACL=readACL))
 
   def take(self, limit):
-<<<<<<< HEAD
+    '''Computes the view and returns the result as a list. Only the first ``limit`` number of rows are returned.'''
     r = self.lk._send('takeFromView', dict(
-=======
-    '''Computes the view and returns the result as a list. Only the first ``limit`` number of rows are returned.'''
-    r = self.lk.send('takeFromView', dict(
->>>>>>> c086854c
         checkpoint=self.checkpoint,
         limit=limit,
     ), raw=True)
     return r['rows']
 
   def export_csv(self, path, header=True, delimiter=',', quote='"'):
-<<<<<<< HEAD
+    '''Export the view to CSV file.'''
     self.lk._send('exportViewToCSV', dict(
-=======
-    '''Export the view to CSV file.'''
-    self.lk.send('exportViewToCSV', dict(
->>>>>>> c086854c
         checkpoint=self.checkpoint,
         path=path,
         header=header,
@@ -292,34 +276,22 @@
     ))
 
   def export_json(self, path):
-<<<<<<< HEAD
+    '''Export the view to JSON file. '''
     self.lk._send('exportViewToJson', dict(
-=======
-    '''Export the view to JSON file. '''
-    self.lk.send('exportViewToJson', dict(
->>>>>>> c086854c
         checkpoint=self.checkpoint,
         path=path,
     ))
 
   def export_orc(self, path):
-<<<<<<< HEAD
+    '''Export the view to ORC file.'''
     self.lk._send('exportViewToORC', dict(
-=======
-    '''Export the view to ORC file.'''
-    self.lk.send('exportViewToORC', dict(
->>>>>>> c086854c
         checkpoint=self.checkpoint,
         path=path,
     ))
 
   def export_parquet(self, path):
-<<<<<<< HEAD
+    '''Export the view to Parquet file.'''
     self.lk._send('exportViewToParquet', dict(
-=======
-    '''Export the view to Parquet file.'''
-    self.lk.send('exportViewToParquet', dict(
->>>>>>> c086854c
         checkpoint=self.checkpoint,
         path=path,
     ))
@@ -338,12 +310,8 @@
     ))
 
   def to_table(self):
-<<<<<<< HEAD
+    '''Exports the view to a :class:`Table`.'''
     res = self.lk._send('exportViewToTable', dict(checkpoint=self.checkpoint))
-=======
-    '''Exports the view to a :class:`Table`.'''
-    res = self.lk.send('exportViewToTable', dict(checkpoint=self.checkpoint))
->>>>>>> c086854c
     return Table(self.lk, res.checkpoint)
 
 
@@ -359,12 +327,8 @@
     self.checkpoint = checkpoint
 
   def save(self, name, writeACL=None, readACL=None):
-<<<<<<< HEAD
+    '''Saves the project under given name, with given writeACL and readACL.'''
     self.lk._send(
-=======
-    '''Saves the project under given name, with given writeACL and readACL.'''
-    self.lk.send(
->>>>>>> c086854c
         'saveProject',
         dict(
             checkpoint=self.checkpoint,
@@ -383,14 +347,9 @@
       return r.double
     return r.string
 
-<<<<<<< HEAD
-  def sql(self, query, limit=None):
-    r = self.lk._send('globalSQL', dict(
-=======
   def sql(self, query):
     '''Runs SQL queries.'''
-    r = self.lk.send('globalSQL', dict(
->>>>>>> c086854c
+    r = self.lk._send('globalSQL', dict(
         query=query,
         checkpoints={'': self.checkpoint},
     ))
@@ -408,12 +367,8 @@
     return self
 
   def compute(self):
-<<<<<<< HEAD
+    '''Computes all scalars and attributes of the project.'''
     return self.lk._send(
-=======
-    '''Computes all scalars and attributes of the project.'''
-    return self.lk.send(
->>>>>>> c086854c
         'computeProject', dict(checkpoint=self.checkpoint))
 
   def __getattr__(self, attr):
