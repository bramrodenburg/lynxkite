import unittest
import lynx
import os


class TestImport(unittest.TestCase):

  """
  All import calls use the same backend function,
  no need to test them separately.
  """

  def stub_test_jdbc(self):
    import sqlite3
    path = os.path.abspath("tests/test.db")
    conn = sqlite3.connect(path)
    c = conn.cursor()
    c.executescript("""
    DROP TABLE IF EXISTS subscribers;
    CREATE TABLE subscribers
    (n TEXT, id INTEGER, name TEXT, gender TEXT, "race condition" TEXT, level DOUBLE PRECISION);
    INSERT INTO subscribers VALUES
    ('A', 1, 'Daniel', 'Male', 'Halfling', 10.0),
    ('B', 2, 'Beata', 'Female', 'Dwarf', 20.0),
    ('C', 3, 'Felix', 'Male', 'Gnome', NULL),
    ('D', 4, 'Oliver', 'Male', 'Troll', NULL),
    (NULL, 5, NULL, NULL, NULL, NULL);
    """)
    conn.commit()
    conn.close()
    url = "jdbc:sqlite:{}".format(path)
    lk = lynx.LynxKite()
<<<<<<< HEAD
    lk.request('/ajax/discardAllReallyIMeanIt')
    cp = lk.import_jdbc(
        table="jdbc-" + str(view),
=======
    view = lk.import_jdbc(
>>>>>>> e367fad3
        jdbcUrl=url,
        jdbcTable="subscribers",
        keyColumn="id")
    res = lk.sql("select * from `cp` order by id", cp=view)
    self.assertEqual(
        res.take(5),
        [{'gender': 'Male',
          'level': 10.0,
          'name': 'Daniel',
          'id': 1,
          'race condition': 'Halfling',
                            'n': 'A'},
         {'gender': 'Female',
          'level': 20.0,
          'name': 'Beata',
          'id': 2,
          'race condition': 'Dwarf',
                            'n': 'B'},
            {'gender': 'Male',
             'id': 3,
             'n': 'C',
             'name': 'Felix',
             'race condition': 'Gnome'},
            {'gender': 'Male',
             'id': 4,
             'n': 'D',
             'name': 'Oliver',
             'race condition': 'Troll'},
            {'id': 5}])

  def test_jdbc_view(self):
    self.stub_test_jdbc()


if __name__ == '__main__':
  unittest.main()<|MERGE_RESOLUTION|>--- conflicted
+++ resolved
@@ -30,13 +30,8 @@
     conn.close()
     url = "jdbc:sqlite:{}".format(path)
     lk = lynx.LynxKite()
-<<<<<<< HEAD
     lk.request('/ajax/discardAllReallyIMeanIt')
-    cp = lk.import_jdbc(
-        table="jdbc-" + str(view),
-=======
     view = lk.import_jdbc(
->>>>>>> e367fad3
         jdbcUrl=url,
         jdbcTable="subscribers",
         keyColumn="id")
