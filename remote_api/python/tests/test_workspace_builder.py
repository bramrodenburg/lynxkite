import unittest
import lynx.kite
import json


class TestWorkspaceBuilder(unittest.TestCase):

  def test_one_box_ws(self):
    lk = lynx.kite.LynxKite()
    # Using explicit output name for test.
    state = lk.get_state_id(lk.createExampleGraph()['project'])
    project = lk.get_project(state)
    scalars = {s.title: lk.get_scalar(s.id) for s in project.scalars}
    self.assertEqual(scalars['!vertex_count'].double, 4.0)
    self.assertEqual(scalars['!edge_count'].double, 4.0)
    self.assertEqual(scalars['greeting'].string, 'Hello world! 😀 ')

  def test_numeric_box_parameter(self):
    lk = lynx.kite.LynxKite()
    s = lk.createVertices(size=6)
    res = lk.get_state_id(s)
    scalars = {s.title: lk.get_scalar(s.id) for s in lk.get_project(res).scalars}
    self.assertEqual(scalars['!vertex_count'].double, 6.0)

  def test_simple_chain(self):
    lk = lynx.kite.LynxKite()
    state = lk.createExampleGraph().computePageRank().sql('select page_rank from vertices')
    table_state = lk.get_state_id(state)
    table = lk.get_table(table_state)
    self.assertEqual(table.header[0].dataType, 'Double')
    self.assertEqual(table.header[0].name, 'page_rank')
    values = [row[0].string for row in table.data]
    self.assertEqual(values, ['1.80917', '1.80917', '0.19083', '0.19083'])

  def test_simple_sql_chain(self):
    lk = lynx.kite.LynxKite()
    state = (lk.createExampleGraph()
             .sql('select * from vertices where age < 30')
             .sql('select name from input where age > 2'))
    table_state = lk.get_state_id(state)
    table = lk.get_table(table_state)
    values = [row[0].string for row in table.data]
    self.assertEqual(values, ['Adam', 'Eve'])

  def test_multi_input(self):
    lk = lynx.kite.LynxKite()
    eg = lk.createExampleGraph()
    new_edges = eg.sql('select * from edges where edge_weight > 1')
    new_graph = lk.useTableAsEdges(
        eg, new_edges, attr='id', src='src_id', dst='dst_id')
    project = lk.get_project(lk.get_state_id(new_graph))
    scalars = {s.title: lk.get_scalar(s.id) for s in project.scalars}
    self.assertEqual(scalars['!vertex_count'].double, 4.0)
    self.assertEqual(scalars['!edge_count'].double, 3.0)

  def test_pedestrian_custom_box(self):
    lk = lynx.kite.LynxKite()
    i = lk.input(name='graph')
    o = i.sql('select name from vertices').output(name='vtable')
    ws = lynx.kite.Workspace('allvs', [o], [i])
    table_state = lk.get_state_id(ws(lk.createExampleGraph()))
    table = lk.get_table(table_state)
    values = [row[0].string for row in table.data]
    self.assertEqual(values, ['Adam', 'Eve', 'Bob', 'Isolated Joe'])

  def test_save_under_root(self):
    lk = lynx.kite.LynxKite()
    state = lk.createExampleGraph().sql('select name from vertices')
    ws = lynx.kite.Workspace('eg_names', [state])
    lk.remove_name('save_it_under_this_folder/eg_names', force=True)
    lk.run_workspace(ws, 'save_it_under_this_folder/')
    entries = lk.list_dir('save_it_under_this_folder')
    self.assertTrue('save_it_under_this_folder/eg_names' in [e.name for e in entries])

  def test_parametric_parameters(self):
    from lynx.kite import pp
    lk = lynx.kite.LynxKite()
    state = lk.createExampleGraph().deriveScalar(output='pi', expr=pp('${2+1.14}'))
    project = lk.get_project(lk.get_state_id(state))
    scalars = {s.title: lk.get_scalar(s.id) for s in project.scalars}
    self.assertEqual(scalars['pi'].string, '3.14')

  def parametric_ws(self):
    from lynx.kite import pp, text
    lk = lynx.kite.LynxKite()
    state = lk.createExampleGraph().sql(
        pp('select name from `vertices` where age = $ap')).output(name='table')
    ws = lynx.kite.Workspace('ws params', [state], ws_parameters=[text('ap', '18.2')])
    return ws

  def test_parametric_parameters_with_defaults(self):
    lk = lynx.kite.LynxKite()
    ws = self.parametric_ws()
    state_id = lk.get_state_id(ws())
    table = lk.get_table(state_id)
    values = [row[0].string for row in table.data]
    self.assertEqual(values, ['Eve'])

  def test_parametric_parameters_with_workspace_parameters(self):
    lk = lynx.kite.LynxKite()
    ws = self.parametric_ws()
    state_id = lk.get_state_id(ws(ap=20.3))
    table = lk.get_table(state_id)
    values = [row[0].string for row in table.data]
    self.assertEqual(values, ['Adam'])

  def test_wrong_chain_with_multiple_inputs(self):
    lk = lynx.kite.LynxKite()
    with self.assertRaises(Exception) as context:
      state = lk.createExampleGraph().sql2(sql='select * from vertices')
    self.assertTrue('sql2 has more than one input' in str(context.exception))

  def test_trigger_box_with_save_snapshot(self):
    lk = lynx.kite.LynxKite()
    box = (lk.createExampleGraph()
             .sql('select name from vertices')
             .saveToSnapshot(path='this_is_my_snapshot'))
    lk.remove_name('trigger-folder', force=True)
    lk.remove_name('this_is_my_snapshot', force=True)
    ws = lynx.kite.Workspace('trigger-test', [box])
    lk.save_workspace_recursively(ws, 'trigger-folder/')
    # The boxId of the "Save to snapshot box" is box_0
    lk.trigger_box('trigger-folder/trigger-test', 'box_0')
    entries = lk.list_dir('')
    self.assertTrue('this_is_my_snapshot' in [e.name for e in entries])

  def test_trigger_box_with_multiple_snapshot_boxes(self):
    lk = lynx.kite.LynxKite()
    eg = lk.createExampleGraph()
    o1 = eg.sql('select name from vertices').saveToSnapshot(path='names_snapshot')
    o2 = eg.sql('select age from vertices').saveToSnapshot(path='ages_snapshot')
    lk.remove_name('names_snapshot', force=True)
    lk.remove_name('ages_snapshot', force=True)
    lk.remove_name('trigger-folder', force=True)
    ws = lynx.kite.Workspace('multi-trigger-test', [o1, o2])
    lk.run_workspace(ws, 'trigger-folder/')
    for box_id in [box['id']
                   for box in ws.to_json('trigger-folder/')
                   if box['operationId'] == 'Save to snapshot']:
      lk.trigger_box('trigger-folder/multi-trigger-test', box_id)
    entries = lk.list_dir('')
    self.assertTrue('names_snapshot' in [e.name for e in entries])
    self.assertTrue('ages_snapshot' in [e.name for e in entries])

<<<<<<< HEAD
  def test_run_import(self):
    lk = lynx.kite.LynxKite()
    csv_path = lk.upload('a,b,c\n1,2,3\n4,5,6\n')
    state = lk.importCSV(filename=csv_path).sql('select * from input')
    table_state = lk.get_state_id(state)
    table = lk.get_table(table_state)
    self.assertEqual([[f.string for f in row]
                      for row in table.data], [['1', '2', '3'], ['4', '5', '6']])
    with self.assertRaises(Exception) as context:
      wrong_state = lk.createExampleGraph().run_import()
    self.assertTrue('It is not an import box.' in str(context.exception))
=======
  def test_missing_function(self):
    lk = lynx.kite.LynxKite()
    with self.assertRaises(AttributeError) as cm:
      lk.createExampleGraph().notExists()
    self.assertEqual(
      str(cm.exception),
      "notExists is not defined on Operation createExampleGraph with parameters {} and inputs {}")
>>>>>>> f17f45b1
<|MERGE_RESOLUTION|>--- conflicted
+++ resolved
@@ -142,7 +142,6 @@
     self.assertTrue('names_snapshot' in [e.name for e in entries])
     self.assertTrue('ages_snapshot' in [e.name for e in entries])
 
-<<<<<<< HEAD
   def test_run_import(self):
     lk = lynx.kite.LynxKite()
     csv_path = lk.upload('a,b,c\n1,2,3\n4,5,6\n')
@@ -154,12 +153,11 @@
     with self.assertRaises(Exception) as context:
       wrong_state = lk.createExampleGraph().run_import()
     self.assertTrue('It is not an import box.' in str(context.exception))
-=======
+
   def test_missing_function(self):
     lk = lynx.kite.LynxKite()
     with self.assertRaises(AttributeError) as cm:
       lk.createExampleGraph().notExists()
     self.assertEqual(
-      str(cm.exception),
-      "notExists is not defined on Operation createExampleGraph with parameters {} and inputs {}")
->>>>>>> f17f45b1
+        str(cm.exception),
+        "notExists is not defined on Operation createExampleGraph with parameters {} and inputs {}")