--- conflicted
+++ resolved
@@ -27,9 +27,5 @@
     lk.remove_name(tss.snapshot_name(date), force=True)
     tss.save_to_sequence(lk, table_state, date)
     input_boxes = input_recipe.build_boxes(lk, date)
-<<<<<<< HEAD
-    table = input_boxes.sql('select sum(age) as sum_age from input').get_table_sample()
-=======
-    table = input_boxes.sql('select sum(age) as sum_age from input').get_table_data(lk)
->>>>>>> d378249c
+    table = input_boxes.sql('select sum(age) as sum_age from input').get_table_data()
     self.assertEqual(table.data[0][0].string, '90.8')