import unittest
import json
from datetime import datetime, timedelta, timezone, tzinfo
import lynx.kite

ANCHOR_EXAMPLE_AND_SQL = '''
  [{
    "id": "anchor",
    "operationId": "Anchor",
    "parameters": {},
    "x": 0, "y": 0,
    "inputs": {},
    "parametricParameters": {}
  }, {
    "id": "eg0",
    "operationId": "Create example graph",
    "parameters": {},
    "x": 100, "y": 0,
    "inputs": {},
    "parametricParameters": {}
  }, {
    "id": "SQL1_1",
    "operationId": "SQL1",
    "parameters": {
      "sql": "select * from `vertices`"
    },
    "x": 200, "y": 0,
    "inputs": { "input": { "boxId": "eg0", "id": "project" } },
    "parametricParameters": {}
  }]'''


class TestSnapshotSequence(unittest.TestCase):

  def _save_snapshots(self, tss, datetimes, state):
    for dt in datetimes:
      tss.save_to_sequence(state, dt)

  def _table_count(self, input_table):
    table = input_table.sql1(sql='select count(1) from input').get_table_data()
    return table.data[0][0].double

  def _get_state(self, lk):
    lk.remove_name('test_snapshot_sequence', force=True)
    lk.create_dir('test_snapshot_sequence')
    outputs = lk.fetch_states(json.loads(ANCHOR_EXAMPLE_AND_SQL))
    return outputs['SQL1_1', 'table'].stateId

  def test_read_interval(self):
    lk = lynx.kite.LynxKite()
    state = self._get_state(lk)

<<<<<<< HEAD
    tss = lynx.kite.TableSnapshotSequence('test_snapshot_sequence/1', '0 0 1 1 *')
    self._save_snapshots(
        lk, tss, [
            datetime(
                y, 1, 1, 0, 0, tzinfo=timezone.utc) for y in [
                2010, 2011, 2012]], state)
=======
    tss = lynx.kite.TableSnapshotSequence(lk, 'test_snapshot_sequence/1', '0 0 1 1 *')
    self._save_snapshots(tss, [datetime(y, 1, 1, 0, 0) for y in [2010, 2011, 2012]], state)
>>>>>>> 36fecb36

    fd = datetime(2010, 1, 1, 0, 0, tzinfo=timezone.utc)
    td = datetime(2011, 1, 1, 0, 0, tzinfo=timezone.utc)
    snapshots = tss.snapshots(fd, td)
    self.assertEqual(len(snapshots), 2)
<<<<<<< HEAD
    self.assertEqual('test_snapshot_sequence/1/2010-01-01 00:00:00+00:00', snapshots[0])
    self.assertEqual('test_snapshot_sequence/1/2011-01-01 00:00:00+00:00', snapshots[1])
    self.assertEqual(8.0, self._table_count(tss.read_interval(lk, fd, td)))

    tss = lynx.kite.TableSnapshotSequence('test_snapshot_sequence/2', '0 0 1 * *')
    self._save_snapshots(lk, tss,
                         [datetime(2015, m, 1, 0, 0, tzinfo=timezone.utc) for m in range(1, 13)] +
                         [datetime(2016, m, 1, 0, 0, tzinfo=timezone.utc) for m in range(1, 13)], state)
=======
    self.assertEqual('test_snapshot_sequence/1/2010-01-01 00:00:00', snapshots[0])
    self.assertEqual('test_snapshot_sequence/1/2011-01-01 00:00:00', snapshots[1])
    self.assertEqual(8.0, self._table_count(tss.read_interval(fd, td)))

    tss = lynx.kite.TableSnapshotSequence(lk, 'test_snapshot_sequence/2', '0 0 1 * *')
    self._save_snapshots(tss,
                         [datetime(2015, m, 1, 0, 0) for m in range(1, 13)] +
                         [datetime(2016, m, 1, 0, 0) for m in range(1, 13)], state)
>>>>>>> 36fecb36

    fd = datetime(2015, 5, 1, 0, 0, tzinfo=timezone.utc)
    td = datetime(2016, 10, 1, 0, 0, tzinfo=timezone.utc)
    snapshots = tss.snapshots(fd, td)
    self.assertEqual(len(snapshots), 18)
<<<<<<< HEAD
    self.assertEqual('test_snapshot_sequence/2/2015-05-01 00:00:00+00:00', snapshots[0])
    self.assertEqual('test_snapshot_sequence/2/2016-10-01 00:00:00+00:00', snapshots[17])
    self.assertEqual(72.0, self._table_count(tss.read_interval(lk, fd, td)))

    tss = lynx.kite.TableSnapshotSequence('test_snapshot_sequence/3', '0 0 * * *')
    self._save_snapshots(lk, tss,
                         [datetime(2017, 3, d, 0, 0, tzinfo=timezone.utc) for d in range(1, 32)] +
                         [datetime(2017, 4, d, 0, 0, tzinfo=timezone.utc) for d in range(1, 31)], state)
=======
    self.assertEqual('test_snapshot_sequence/2/2015-05-01 00:00:00', snapshots[0])
    self.assertEqual('test_snapshot_sequence/2/2016-10-01 00:00:00', snapshots[17])
    self.assertEqual(72.0, self._table_count(tss.read_interval(fd, td)))

    tss = lynx.kite.TableSnapshotSequence(lk, 'test_snapshot_sequence/3', '0 0 * * *')
    self._save_snapshots(tss,
                         [datetime(2017, 3, d, 0, 0) for d in range(1, 32)] +
                         [datetime(2017, 4, d, 0, 0) for d in range(1, 31)], state)
>>>>>>> 36fecb36

    fd = datetime(2017, 3, 15, 0, 0, tzinfo=timezone.utc)
    td = datetime(2017, 4, 15, 0, 0, tzinfo=timezone.utc)
    snapshots = tss.snapshots(fd, td)
    self.assertEqual(len(snapshots), 32)
<<<<<<< HEAD
    self.assertEqual('test_snapshot_sequence/3/2017-03-15 00:00:00+00:00', snapshots[0])
    self.assertEqual('test_snapshot_sequence/3/2017-04-15 00:00:00+00:00', snapshots[31])
    self.assertEqual(128.0, self._table_count(tss.read_interval(lk, fd, td)))
=======
    self.assertEqual('test_snapshot_sequence/3/2017-03-15 00:00:00', snapshots[0])
    self.assertEqual('test_snapshot_sequence/3/2017-04-15 00:00:00', snapshots[31])
    self.assertEqual(128.0, self._table_count(tss.read_interval(fd, td)))
>>>>>>> 36fecb36

  def test_invalid_save_to_sequence(self):
    lk = lynx.kite.LynxKite()
    state = self._get_state(lk)

<<<<<<< HEAD
    tss = lynx.kite.TableSnapshotSequence('test_snapshot_sequence/4', '0 0 1 * *')
    self.assertRaises(AssertionError, tss.save_to_sequence, lk, state,
                      datetime(2015, 6, 15, 0, 0, tzinfo=timezone.utc))

  def test_different_timezone(self):
    lk = lynx.kite.LynxKite()
    state = self._get_state(lk)

    tss = lynx.kite.TableSnapshotSequence('test_snapshot_sequence/5', '0 0 1 1 *')
    self._save_snapshots(
        lk, tss, [
            datetime(
                y, 1, 1, 0, 0, tzinfo=timezone.utc) for y in [
                2010, 2011, 2012]], state)

    class UTCPlus3Hours(tzinfo):
      def utcoffset(self, dt):
        return timedelta(hours=3) + self.dst(dt)

      def dst(self, dt):
        return timedelta(hours=0)

    fd = datetime(2010, 1, 1, 3, 0, tzinfo=UTCPlus3Hours())
    td = datetime(2011, 1, 1, 3, 0, tzinfo=UTCPlus3Hours())
    snapshots = tss.snapshots(fd, td)
    self.assertEqual(len(snapshots), 1)
    self.assertEqual('test_snapshot_sequence/5/2010-12-31 21:00:00+00:00', snapshots[0])
=======
    tss = lynx.kite.TableSnapshotSequence(lk, 'test_snapshot_sequence/4', '0 0 1 * *')
    self.assertRaises(AssertionError, tss.save_to_sequence, state, datetime(2015, 6, 15, 0, 0))

  def test_with_project(self):
    lk = lynx.kite.LynxKite()
    lk.remove_name('project_seq', force=True)
    snapshot_seq = lynx.kite.SnapshotSequence(lk, 'project_seq', '0 0 * * *')
    d = datetime(2018, 1, 2)
    lk.createExampleGraph().save_to_sequence(snapshot_seq, d)
    eg = snapshot_seq.read_date(d)
    vertex_count = eg.sql('select count(*) from vertices').get_table_data().data[0][0].string
    self.assertEqual(vertex_count, '4')
>>>>>>> 36fecb36
<|MERGE_RESOLUTION|>--- conflicted
+++ resolved
@@ -50,87 +50,50 @@
     lk = lynx.kite.LynxKite()
     state = self._get_state(lk)
 
-<<<<<<< HEAD
-    tss = lynx.kite.TableSnapshotSequence('test_snapshot_sequence/1', '0 0 1 1 *')
-    self._save_snapshots(
-        lk, tss, [
-            datetime(
-                y, 1, 1, 0, 0, tzinfo=timezone.utc) for y in [
-                2010, 2011, 2012]], state)
-=======
     tss = lynx.kite.TableSnapshotSequence(lk, 'test_snapshot_sequence/1', '0 0 1 1 *')
-    self._save_snapshots(tss, [datetime(y, 1, 1, 0, 0) for y in [2010, 2011, 2012]], state)
->>>>>>> 36fecb36
+    self._save_snapshots(tss, [datetime(y, 1, 1, 0, 0, tzinfo=timezone.utc) for y in [
+        2010, 2011, 2012]], state)
 
     fd = datetime(2010, 1, 1, 0, 0, tzinfo=timezone.utc)
     td = datetime(2011, 1, 1, 0, 0, tzinfo=timezone.utc)
     snapshots = tss.snapshots(fd, td)
     self.assertEqual(len(snapshots), 2)
-<<<<<<< HEAD
     self.assertEqual('test_snapshot_sequence/1/2010-01-01 00:00:00+00:00', snapshots[0])
     self.assertEqual('test_snapshot_sequence/1/2011-01-01 00:00:00+00:00', snapshots[1])
     self.assertEqual(8.0, self._table_count(tss.read_interval(lk, fd, td)))
 
-    tss = lynx.kite.TableSnapshotSequence('test_snapshot_sequence/2', '0 0 1 * *')
-    self._save_snapshots(lk, tss,
+    tss = lynx.kite.TableSnapshotSequence(lk, 'test_snapshot_sequence/2', '0 0 1 * *')
+    self._save_snapshots(tss,
                          [datetime(2015, m, 1, 0, 0, tzinfo=timezone.utc) for m in range(1, 13)] +
                          [datetime(2016, m, 1, 0, 0, tzinfo=timezone.utc) for m in range(1, 13)], state)
-=======
-    self.assertEqual('test_snapshot_sequence/1/2010-01-01 00:00:00', snapshots[0])
-    self.assertEqual('test_snapshot_sequence/1/2011-01-01 00:00:00', snapshots[1])
-    self.assertEqual(8.0, self._table_count(tss.read_interval(fd, td)))
-
-    tss = lynx.kite.TableSnapshotSequence(lk, 'test_snapshot_sequence/2', '0 0 1 * *')
-    self._save_snapshots(tss,
-                         [datetime(2015, m, 1, 0, 0) for m in range(1, 13)] +
-                         [datetime(2016, m, 1, 0, 0) for m in range(1, 13)], state)
->>>>>>> 36fecb36
 
     fd = datetime(2015, 5, 1, 0, 0, tzinfo=timezone.utc)
     td = datetime(2016, 10, 1, 0, 0, tzinfo=timezone.utc)
     snapshots = tss.snapshots(fd, td)
     self.assertEqual(len(snapshots), 18)
-<<<<<<< HEAD
     self.assertEqual('test_snapshot_sequence/2/2015-05-01 00:00:00+00:00', snapshots[0])
     self.assertEqual('test_snapshot_sequence/2/2016-10-01 00:00:00+00:00', snapshots[17])
     self.assertEqual(72.0, self._table_count(tss.read_interval(lk, fd, td)))
 
-    tss = lynx.kite.TableSnapshotSequence('test_snapshot_sequence/3', '0 0 * * *')
-    self._save_snapshots(lk, tss,
+    tss = lynx.kite.TableSnapshotSequence(lk, 'test_snapshot_sequence/3', '0 0 * * *')
+    self._save_snapshots(tss,
                          [datetime(2017, 3, d, 0, 0, tzinfo=timezone.utc) for d in range(1, 32)] +
                          [datetime(2017, 4, d, 0, 0, tzinfo=timezone.utc) for d in range(1, 31)], state)
-=======
-    self.assertEqual('test_snapshot_sequence/2/2015-05-01 00:00:00', snapshots[0])
-    self.assertEqual('test_snapshot_sequence/2/2016-10-01 00:00:00', snapshots[17])
-    self.assertEqual(72.0, self._table_count(tss.read_interval(fd, td)))
-
-    tss = lynx.kite.TableSnapshotSequence(lk, 'test_snapshot_sequence/3', '0 0 * * *')
-    self._save_snapshots(tss,
-                         [datetime(2017, 3, d, 0, 0) for d in range(1, 32)] +
-                         [datetime(2017, 4, d, 0, 0) for d in range(1, 31)], state)
->>>>>>> 36fecb36
 
     fd = datetime(2017, 3, 15, 0, 0, tzinfo=timezone.utc)
     td = datetime(2017, 4, 15, 0, 0, tzinfo=timezone.utc)
     snapshots = tss.snapshots(fd, td)
     self.assertEqual(len(snapshots), 32)
-<<<<<<< HEAD
     self.assertEqual('test_snapshot_sequence/3/2017-03-15 00:00:00+00:00', snapshots[0])
     self.assertEqual('test_snapshot_sequence/3/2017-04-15 00:00:00+00:00', snapshots[31])
-    self.assertEqual(128.0, self._table_count(tss.read_interval(lk, fd, td)))
-=======
-    self.assertEqual('test_snapshot_sequence/3/2017-03-15 00:00:00', snapshots[0])
-    self.assertEqual('test_snapshot_sequence/3/2017-04-15 00:00:00', snapshots[31])
     self.assertEqual(128.0, self._table_count(tss.read_interval(fd, td)))
->>>>>>> 36fecb36
 
   def test_invalid_save_to_sequence(self):
     lk = lynx.kite.LynxKite()
     state = self._get_state(lk)
 
-<<<<<<< HEAD
-    tss = lynx.kite.TableSnapshotSequence('test_snapshot_sequence/4', '0 0 1 * *')
-    self.assertRaises(AssertionError, tss.save_to_sequence, lk, state,
+    tss = lynx.kite.TableSnapshotSequence(lk, 'test_snapshot_sequence/4', '0 0 1 * *')
+    self.assertRaises(AssertionError, tss.save_to_sequence, state,
                       datetime(2015, 6, 15, 0, 0, tzinfo=timezone.utc))
 
   def test_different_timezone(self):
@@ -155,18 +118,4 @@
     td = datetime(2011, 1, 1, 3, 0, tzinfo=UTCPlus3Hours())
     snapshots = tss.snapshots(fd, td)
     self.assertEqual(len(snapshots), 1)
-    self.assertEqual('test_snapshot_sequence/5/2010-12-31 21:00:00+00:00', snapshots[0])
-=======
-    tss = lynx.kite.TableSnapshotSequence(lk, 'test_snapshot_sequence/4', '0 0 1 * *')
-    self.assertRaises(AssertionError, tss.save_to_sequence, state, datetime(2015, 6, 15, 0, 0))
-
-  def test_with_project(self):
-    lk = lynx.kite.LynxKite()
-    lk.remove_name('project_seq', force=True)
-    snapshot_seq = lynx.kite.SnapshotSequence(lk, 'project_seq', '0 0 * * *')
-    d = datetime(2018, 1, 2)
-    lk.createExampleGraph().save_to_sequence(snapshot_seq, d)
-    eg = snapshot_seq.read_date(d)
-    vertex_count = eg.sql('select count(*) from vertices').get_table_data().data[0][0].string
-    self.assertEqual(vertex_count, '4')
->>>>>>> 36fecb36
+    self.assertEqual('test_snapshot_sequence/5/2010-12-31 21:00:00+00:00', snapshots[0])