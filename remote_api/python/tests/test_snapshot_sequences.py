--- conflicted
+++ resolved
@@ -38,11 +38,7 @@
       tss.save_to_sequence(lk, state, datetime)
 
   def _table_count(self, lk, input_table):
-<<<<<<< HEAD
-    table = input_table.sql1(sql='select count(1) from input').get_table_sample()
-=======
-    table = input_table.sql1(sql='select count(1) from input').get_table_data(lk)
->>>>>>> 70753e80
+    table = input_table.sql1(sql='select count(1) from input').get_table_data()
     return table.data[0][0].double
 
   def _get_state(self, lk):
