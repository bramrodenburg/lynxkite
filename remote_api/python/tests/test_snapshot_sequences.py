import unittest
import json
from datetime import datetime, timedelta, timezone, tzinfo
import dateutil.parser
import lynx.kite

ANCHOR_EXAMPLE_AND_SQL = '''
  [{
    "id": "anchor",
    "operationId": "Anchor",
    "parameters": {},
    "x": 0, "y": 0,
    "inputs": {},
    "parametricParameters": {}
  }, {
    "id": "eg0",
    "operationId": "Create example graph",
    "parameters": {},
    "x": 100, "y": 0,
    "inputs": {},
    "parametricParameters": {}
  }, {
    "id": "SQL1_1",
    "operationId": "SQL1",
    "parameters": {
      "sql": "select * from `vertices`"
    },
    "x": 200, "y": 0,
    "inputs": { "input": { "boxId": "eg0", "id": "project" } },
    "parametricParameters": {}
  }]'''


class TestSnapshotSequence(unittest.TestCase):

  def _save_snapshots(self, tss, datetimes, state):
    for dt in datetimes:
      tss.save_to_sequence(state, dt)

  def _table_count(self, input_table):
    table = input_table.sql1(sql='select count(1) from input').get_table_data()
    return table.data[0][0].double

  def _get_state(self, lk):
    lk.remove_name('test_snapshot_sequence', force=True)
    lk.create_dir('test_snapshot_sequence')
    outputs = lk.fetch_states(json.loads(ANCHOR_EXAMPLE_AND_SQL))
    return outputs['SQL1_1', 'table'].stateId

  def test_read_interval(self):
    lk = lynx.kite.LynxKite()
    state = self._get_state(lk)

    tss = lynx.kite.TableSnapshotSequence(lk, 'test_snapshot_sequence/1', '0 0 1 1 *')
    self._save_snapshots(tss, [datetime(y, 1, 1, 0, 0, tzinfo=timezone.utc) for y in [
        2010, 2011, 2012]], state)

    fd = datetime(2010, 1, 1, 0, 0, tzinfo=timezone.utc)
    td = datetime(2011, 1, 1, 0, 0, tzinfo=timezone.utc)
    snapshots = tss._snapshots(fd, td)
    self.assertEqual(len(snapshots), 2)
    self.assertEqual('test_snapshot_sequence/1/2010-01-01 00:00:00+00:00', snapshots[0])
    self.assertEqual('test_snapshot_sequence/1/2011-01-01 00:00:00+00:00', snapshots[1])
    self.assertEqual(8.0, self._table_count(tss.read_interval(fd, td)))

    tss = lynx.kite.TableSnapshotSequence(lk, 'test_snapshot_sequence/2', '0 0 1 * *')
    self._save_snapshots(tss,
                         [datetime(2015, m, 1, 0, 0, tzinfo=timezone.utc) for m in range(1, 13)] +
                         [datetime(2016, m, 1, 0, 0, tzinfo=timezone.utc) for m in range(1, 13)], state)

    fd = datetime(2015, 5, 1, 0, 0, tzinfo=timezone.utc)
    td = datetime(2016, 10, 1, 0, 0, tzinfo=timezone.utc)
    snapshots = tss._snapshots(fd, td)
    self.assertEqual(len(snapshots), 18)
    self.assertEqual('test_snapshot_sequence/2/2015-05-01 00:00:00+00:00', snapshots[0])
    self.assertEqual('test_snapshot_sequence/2/2016-10-01 00:00:00+00:00', snapshots[17])
    self.assertEqual(72.0, self._table_count(tss.read_interval(fd, td)))

    tss = lynx.kite.TableSnapshotSequence(lk, 'test_snapshot_sequence/3', '0 0 * * *')
    self._save_snapshots(tss,
                         [datetime(2017, 3, d, 0, 0, tzinfo=timezone.utc) for d in range(1, 32)] +
                         [datetime(2017, 4, d, 0, 0, tzinfo=timezone.utc) for d in range(1, 31)], state)

    fd = datetime(2017, 3, 15, 0, 0, tzinfo=timezone.utc)
    td = datetime(2017, 4, 15, 0, 0, tzinfo=timezone.utc)
    snapshots = tss._snapshots(fd, td)
    self.assertEqual(len(snapshots), 32)
    self.assertEqual('test_snapshot_sequence/3/2017-03-15 00:00:00+00:00', snapshots[0])
    self.assertEqual('test_snapshot_sequence/3/2017-04-15 00:00:00+00:00', snapshots[31])
    self.assertEqual(128.0, self._table_count(tss.read_interval(fd, td)))

  def test_invalid_save_to_sequence(self):
    lk = lynx.kite.LynxKite()
    state = self._get_state(lk)

    tss = lynx.kite.TableSnapshotSequence(lk, 'test_snapshot_sequence/4', '0 0 1 * *')
    self.assertRaises(AssertionError, tss.save_to_sequence, state,
                      datetime(2015, 6, 15, 0, 0, tzinfo=timezone.utc))

  def test_different_timezone(self):
    lk = lynx.kite.LynxKite()
    state = self._get_state(lk)

    tss = lynx.kite.TableSnapshotSequence(lk, 'test_snapshot_sequence/5', '0 0 1 1 *')
    self._save_snapshots(
        tss, [
            datetime(
                y, 1, 1, 0, 0, tzinfo=timezone.utc) for y in [
                2010, 2011, 2012]], state)

    class UTCPlus3Hours(tzinfo):
      def utcoffset(self, dt):
        return timedelta(hours=3) + self.dst(dt)

      def dst(self, dt):
        return timedelta(hours=0)

    fd = datetime(2010, 1, 1, 3, 0, tzinfo=UTCPlus3Hours())
    td = datetime(2011, 1, 1, 3, 0, tzinfo=UTCPlus3Hours())
    snapshots = tss._snapshots(fd, td)
    self.assertEqual(len(snapshots), 1)
    self.assertEqual('test_snapshot_sequence/5/2010-12-31 21:00:00+00:00', snapshots[0])

  def test_utc_snapshot_names(self):
    lk = lynx.kite.LynxKite()

    def name_to_local_time(name):
      dt = name.split('/')[-1]
      utc = dateutil.parser.parse(dt)
      local_timezone = datetime.now(timezone.utc).astimezone().tzinfo
      local_time = utc.astimezone(local_timezone)
      return local_time.strftime("%Y-%m-%d %H:%M")

    tss = lynx.kite.TableSnapshotSequence(lk, 'test_snapshot_sequence/6', '30 1 * * *')
    fd = datetime(2018, 1, 1, 0, 0)
    td = datetime(2018, 2, 1, 0, 0)
    snapshots = tss._snapshots(fd, td)
    local_names = [name_to_local_time(name) for name in snapshots]
    self.assertEqual(len(snapshots), 31)
    self.assertEqual(local_names[0], '2018-01-01 01:30')
    self.assertEqual(local_names[1], '2018-01-02 01:30')
    self.assertEqual(local_names[2], '2018-01-03 01:30')
    self.assertEqual(local_names[30], '2018-01-31 01:30')

  def test_delete_expired(self):
    lk = lynx.kite.LynxKite()
    tss = lynx.kite.TableSnapshotSequence(
        lk, 'test_snapshot_sequence/7', '30 1 * * *', timedelta(days=10))
    state = lk.get_state_id(lk.createExampleGraph().sql('select * from vertices'))
    tss.save_to_sequence(state, datetime(2018, 1, 1, 1, 30))
    self.assertEqual(1, len(lk.list_dir('test_snapshot_sequence/7')))
<<<<<<< HEAD
    tss.delete_expired()
    self.assertEqual(0, len(lk.list_dir('test_snapshot_sequence/7')))

  def test_lazy_tss(self):
    lk = lynx.kite.LynxKite()
    date_format = '%Y-%m-%d'

    class LazyTableSnapshotSequence(lynx.kite.TableSnapshotSequence):
      def is_ready(self, date):
        return True

      def create_state_if_available(self, date):
        return lk.createExampleGraph().sql(f'select "{date: {date_format}}" as queried')

    date1 = datetime(5799, 11, 28)
    date2 = datetime(5799, 11, 29)

    lazy_tss = LazyTableSnapshotSequence(lk, 'test_lazy_snapshot_sequence', '0 0 * * *')
    queried = lazy_tss.read_date(date1)
    query_date = queried.get_table_data().data[0][0].string
    self.assertEqual(query_date, f'{date1: {date_format}}')
    # Should be able to handle that date1 is already done.
    queried_interval = lazy_tss.read_interval(date1, date2)
    query_dates = {i[0].string for i in queried_interval.get_table_data().data}
    expected = {f'{d: {date_format}}' for d in (date1, date2)}
    self.assertSetEqual(query_dates, expected)
=======
    tss.delete_expired(datetime(2018, 2, 1, 1, 30))
    self.assertEqual(0, len(lk.list_dir('test_snapshot_sequence/7')))
>>>>>>> 5ab765db
<|MERGE_RESOLUTION|>--- conflicted
+++ resolved
@@ -149,8 +149,7 @@
     state = lk.get_state_id(lk.createExampleGraph().sql('select * from vertices'))
     tss.save_to_sequence(state, datetime(2018, 1, 1, 1, 30))
     self.assertEqual(1, len(lk.list_dir('test_snapshot_sequence/7')))
-<<<<<<< HEAD
-    tss.delete_expired()
+    tss.delete_expired(datetime(2018, 2, 1, 1, 30))
     self.assertEqual(0, len(lk.list_dir('test_snapshot_sequence/7')))
 
   def test_lazy_tss(self):
@@ -175,8 +174,4 @@
     queried_interval = lazy_tss.read_interval(date1, date2)
     query_dates = {i[0].string for i in queried_interval.get_table_data().data}
     expected = {f'{d: {date_format}}' for d in (date1, date2)}
-    self.assertSetEqual(query_dates, expected)
-=======
-    tss.delete_expired(datetime(2018, 2, 1, 1, 30))
-    self.assertEqual(0, len(lk.list_dir('test_snapshot_sequence/7')))
->>>>>>> 5ab765db
+    self.assertSetEqual(query_dates, expected)