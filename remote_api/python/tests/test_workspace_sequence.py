import unittest
import lynx.kite
from lynx.kite import pp, text
from datetime import datetime


class TestWorkspaceSequence(unittest.TestCase):

  def test_one_date(self):
    lk = lynx.kite.LynxKite()
    lk.remove_name('eg_table_seq', force=True)
    lk.remove_name('ws_test_seq', force=True)

    @lk.workspace(name='sequence', parameters=[text('date')])
    def builder(table):
      o1 = table.sql('select count(*) as cnt from input')
      o2 = table.sql(pp('select "${date}" as d from input'))
      return dict(cnt=o1, d=o2)

    test_date = datetime(2018, 1, 2)
    tss = lynx.kite.TableSnapshotSequence('eg_table_seq', '0 0 * * *')
    table_state = lk.get_state_id(lk.createExampleGraph().sql('select * from vertices'))
    tss.save_to_sequence(lk, table_state, test_date)
    input_recipe = lynx.kite.TableSnapshotRecipe(tss)
    wss = lynx.kite.WorkspaceSequence(
        ws=builder,
        schedule='0 0 * * *',
        start_date=datetime(2018, 1, 1),
        params={},
        lk_root='ws_test_seq/',
        dfs_root='',
        input_recipes=[input_recipe])
    wss_instance = wss.ws_for_date(lk, test_date)
    wss_instance.save()
    wss_instance.run()
    for output_sequence in wss.output_sequences().values():
      self.assertTrue(lynx.kite.TableSnapshotRecipe(output_sequence).is_ready(lk, test_date))
    cnt_result_tss = wss.output_sequences()['cnt']
<<<<<<< HEAD
    table_raw = cnt_result_tss.read_interval(lk, test_date, test_date).get_table_sample()
    self.assertEqual(table_raw.data[0][0].string, '4')
    d_result_tss = wss.output_sequences()['d']
    table_raw = d_result_tss.read_interval(lk, test_date, test_date).get_table_sample()
=======
    table_raw = cnt_result_tss.read_interval(lk, test_date, test_date).get_table_data(lk)
    self.assertEqual(table_raw.data[0][0].string, '4')
    d_result_tss = wss.output_sequences()['d']
    table_raw = d_result_tss.read_interval(lk, test_date, test_date).get_table_data(lk)
>>>>>>> 70753e80
    self.assertEqual(table_raw.data[0][0].string, '2018-01-02 00:00:00')
    early_date = datetime(2017, 12, 31)
    with self.assertRaises(Exception) as context:
      early_instance = wss.ws_for_date(lk, early_date)
    self.assertTrue('preceeds start date' in str(context.exception))<|MERGE_RESOLUTION|>--- conflicted
+++ resolved
@@ -36,17 +36,10 @@
     for output_sequence in wss.output_sequences().values():
       self.assertTrue(lynx.kite.TableSnapshotRecipe(output_sequence).is_ready(lk, test_date))
     cnt_result_tss = wss.output_sequences()['cnt']
-<<<<<<< HEAD
-    table_raw = cnt_result_tss.read_interval(lk, test_date, test_date).get_table_sample()
+    table_raw = cnt_result_tss.read_interval(lk, test_date, test_date).get_table_data()
     self.assertEqual(table_raw.data[0][0].string, '4')
     d_result_tss = wss.output_sequences()['d']
-    table_raw = d_result_tss.read_interval(lk, test_date, test_date).get_table_sample()
-=======
-    table_raw = cnt_result_tss.read_interval(lk, test_date, test_date).get_table_data(lk)
-    self.assertEqual(table_raw.data[0][0].string, '4')
-    d_result_tss = wss.output_sequences()['d']
-    table_raw = d_result_tss.read_interval(lk, test_date, test_date).get_table_data(lk)
->>>>>>> 70753e80
+    table_raw = d_result_tss.read_interval(lk, test_date, test_date).get_table_data()
     self.assertEqual(table_raw.data[0][0].string, '2018-01-02 00:00:00')
     early_date = datetime(2017, 12, 31)
     with self.assertRaises(Exception) as context:
