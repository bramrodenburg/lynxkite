--- conflicted
+++ resolved
@@ -144,7 +144,6 @@
     can raise this quantity to reduce the possibility of losing your work. (E.g., setting this to
     3.0 means that the instances will not be terminated until the spot price rises above
     three times the on demand price.''')
-
 arg_parser.add_argument(
     '--autoscaling_role',
     action='store_true',
@@ -183,11 +182,8 @@
         'with_jupyter': args.with_jupyter,
         'rm': args.rm,
         'spot': args.spot,
-<<<<<<< HEAD
         'spot_bid_multiplier': args.spot_bid_multiplier,
-=======
         'autoscaling_role': args.autoscaling_role,
->>>>>>> 05176594
         'owner': args.owner,
         'expiry': args.expiry,
         'applications': args.applications,
@@ -237,11 +233,8 @@
         core_instance_type=conf['core_instance_type'],
         master_instance_type=conf['master_instance_type'],
         spot=conf['spot'],
-<<<<<<< HEAD
         spot_bid_multiplier=conf['spot_bid_multiplier'],
-=======
         autoscaling_role=conf['autoscaling_role'],
->>>>>>> 05176594
     )
     self.instances = [self.cluster]
     # Spin up a mysql RDS instance only if requested.
