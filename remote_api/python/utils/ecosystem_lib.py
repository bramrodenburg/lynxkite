from utils.emr_lib import EMRLib
import os
import argparse
import datetime
import boto3

arg_parser = argparse.ArgumentParser()

arg_parser.add_argument(
    '--cluster_name',
    default=os.environ['USER'] + '-ecosystem-test',
    help='Name of the cluster to start')
arg_parser.add_argument(
    '--public_ip',
    default=None,
    help='The Elastic IP associated to the cluster')
arg_parser.add_argument(
    '--ec2_key_file',
    default=os.environ['HOME'] + '/.ssh/lynx-cli.pem')
arg_parser.add_argument(
    '--ec2_key_name',
    default='lynx-cli')
arg_parser.add_argument(
    '--emr_region',
    default='us-east-1',
    help='Region of the EMR cluster.' +
    ' Possible values: us-east-1, ap-southeast-1, eu-central-1, ...')
arg_parser.add_argument(
    '--emr_log_uri',
    default='s3://test-ecosystem-log',
    help='URI of the S3 bucket where the EMR logs will be written.')
arg_parser.add_argument(
    '--with_rds',
    action='store_true',
    help='Spin up a mysql RDS instance to test database operations.')
arg_parser.add_argument(
    '--biggraph_releases_dir',
    default=os.environ['HOME'] + '/biggraph_releases',
    help='''Directory containing the downloader script, typically the root of
         the biggraph_releases repo. The downloader script will have the form of
         BIGGRAPH_RELEASES_DIR/download-lynx-LYNX_VERSION.sh''')
arg_parser.add_argument(
    '--lynx_version',
    default='',
    help='''Version of the ecosystem release to test. A downloader script of the
          following form will be used for obtaining the release:
         BIGGRAPH_RELEASES_DIR/download-lynx-LYNX_VERSION.sh''')
arg_parser.add_argument(
    '--lynx_release_dir',
    default='ecosystem/native/dist',
    help='''If non-empty, then this local directory is directly uploaded instead of
         using LYNX_VERSION and BIGGRAPH_RELEASES_DIR. The directory of the current
         native code is ecosystem/native/dist.''')
arg_parser.add_argument(
    '--log_dir',
    default='',
    help='''Cluster log files are downloaded to this directory.
    If it is an empty string, no log file is downloaded.''')
arg_parser.add_argument(
    '--s3_data_dir',
    help='S3 path to be used as non-ephemeral data directory.')
arg_parser.add_argument(
    '--restore_metadata',
    action='store_true',
    help='''If it is set, metadata will be reloaded from `s3_data_dir/metadata_backup/`,
  after the cluster was started. The metadata will not automatically be
  saved when the cluster is shut down.''')
arg_parser.add_argument(
    '--s3_metadata_version',
    help='''If specified, it defines the VERSION part of the metadata backup directory:
    s3_data_dir/metadata_backup/VERSION The format of this flag (and VERSION) is
    `YYYYMMddHHmmss` e.g. `20170123164600`. If not specified , the script will use the
    latest version in `s3_data_dir/metadata_backup/`.''')
arg_parser.add_argument(
    '--owner',
    default=os.environ['USER'],
    help='''The responsible person for this EMR cluster.''')
arg_parser.add_argument(
    '--kite_instance_name',
    default='ecosystem_test',
    help='This sets the KITE_INSTANCE environment variable for LynxKite')
arg_parser.add_argument(
    '--expiry',
    default=(
        datetime.date.today() + datetime.timedelta(days=1)).strftime("%Y%m%d"),
    help='''The "expiration date" of this cluster in "YYYYmmdd" format.
  After this date the 'owner' will be asked if the cluster can
  be shut down.''')
arg_parser.add_argument(
<<<<<<< HEAD
    '--with_tasks',
    help='If specified, the Luigi tasks are copied to the cluster')
arg_parser.add_argument(
    '--python_dependencies',
    help='Install Python dependencies in the specified file')
=======
    '--applications',
    help='''Applications to start on the cluster like Hive, Hue, Pig... as
  a comma separated list. (e.g. "Hive,Hue").''')
>>>>>>> e824c9b9


class Ecosystem:

  def __init__(self, args):
    self.cluster_config = {
        'cluster_name': args.cluster_name,
        'public_ip': args.public_ip,
        'ec2_key_file': args.ec2_key_file,
        'ec2_key_name': args.ec2_key_name,
        'emr_region': args.emr_region,
        'emr_instance_count': args.emr_instance_count,
        'emr_log_uri': args.emr_log_uri,
        'hdfs_replication': '1',
        'with_rds': args.with_rds,
        'with_jupyter': args.with_jupyter,
        'rm': args.rm,
        'owner': args.owner,
        'expiry': args.expiry,
        'applications': args.applications,
    }
    self.lynxkite_config = {
        'biggraph_releases_dir': args.biggraph_releases_dir,
        'lynx_version': args.lynx_version,
        'lynx_release_dir': args.lynx_release_dir,
        'log_dir': args.log_dir,
        'kite_instance_name': args.kite_instance_name,
        's3_data_dir': args.s3_data_dir,
        'restore_metadata': args.restore_metadata,
        's3_metadata_version': args.s3_metadata_version,
        's3_metadata_dir': '',
        'tasks': args.with_tasks,
        'extra_python_dependencies': args.python_dependencies,
    }
    self.cluster = None
    self.instances = []
    self.jdbc_url = ''
    self.s3_client = None

  def launch_cluster(self):
    print('Launching an EMR cluster.')
    # Create an EMR cluster.
    conf = self.cluster_config
    lib = EMRLib(
        ec2_key_file=conf['ec2_key_file'],
        ec2_key_name=conf['ec2_key_name'],
        region=conf['emr_region'])
    self.s3_client = lib.s3_client
    self.cluster = lib.create_or_connect_to_emr_cluster(
        name=conf['cluster_name'],
        log_uri=conf['emr_log_uri'],
        owner=conf['owner'],
        expiry=conf['expiry'],
        instance_count=conf['emr_instance_count'],
        hdfs_replication=conf['hdfs_replication'],
<<<<<<< HEAD
    )
=======
        applications=conf['applications'])
>>>>>>> e824c9b9
    self.instances = [self.cluster]
    # Spin up a mysql RDS instance only if requested.
    if conf['with_rds']:
      mysql_instance = lib.create_or_connect_to_rds_instance(
          name=conf['cluster_name'] + '-mysql')
      # Wait for startup of both.
      self.instances = self.instances + [mysql_instance]
      lib.wait_for_services(self.instances)
      mysql_address = mysql_instance.get_address()
      self.jdbc_url = 'jdbc:mysql://{mysql_address}/db?user=root&password=rootroot'.format(
          mysql_address=mysql_address)
    else:
      lib.wait_for_services(self.instances)
    if conf['public_ip']:
      self.cluster.associate_address(conf['public_ip'])

  def start(self):
    print('Starting LynxKite on EMR cluster.')
    conf = self.cluster_config
    lk_conf = self.lynxkite_config
    self.upload_test_tasks()
    if lk_conf['extra_python_dependencies']:
      self.install_extra_python_dependencies(lk_conf['extra_python_dependencies'])
    self.upload_tools()
    self.install_lynx_stuff(
        lk_conf['lynx_release_dir'],
        lk_conf['lynx_version'],
        lk_conf['biggraph_releases_dir'])
    self.install_native_dependencies()
    self.set_s3_metadata_dir(
        lk_conf['s3_data_dir'],
        lk_conf['s3_metadata_version'])
    self.config_and_prepare_native(
        lk_conf['s3_data_dir'],
        lk_conf['kite_instance_name'],
        conf['emr_instance_count'])
    self.config_aws_s3_native()
    if conf['with_jupyter']:
      self.install_and_setup_jupyter()
    if conf['applications'] and 'hive' in [a.lower() for a in conf['applications'].split(',')]:
      self.hive_patch()
    self.start_monitoring_on_extra_nodes_native(conf['ec2_key_file'])
    if lk_conf['tasks']:
      self.upload_tasks(src=lk_conf['tasks'])
    self.start_supervisor_native()
    print('LynxKite ecosystem was started by supervisor.')

  def set_s3_metadata_dir(self, s3_bucket, metadata_version):
    if s3_bucket and self.lynxkite_config['restore_metadata']:
      # s3_bucket = 's3://bla/, bucket = 'bla'
      bucket = s3_bucket.split('/')[2]
      if not metadata_version:
        # Gives back the "latest" version from the `s3_bucket/metadata_backup/`.
        # http://boto3.readthedocs.io/en/latest/reference/services/s3.html#examples
        paginator = self.s3_client.get_paginator('list_objects')
        result = paginator.paginate(Bucket=bucket, Prefix='metadata_backup/', Delimiter='/')
        # Name of the alphabetically last folder without the trailing slash.
        # If 'metadata_backup' is missing or empty, the following line throws an exception.
        version = sorted([prefix.get('Prefix')
                          for prefix in result.search('CommonPrefixes')])[-1][:-1]
      else:
        version = metadata_version
      self.lynxkite_config['s3_metadata_dir'] = 's3://{buc}/{ver}/'.format(
          buc=bucket,
          ver=version)

  def restore_metadata(self):
    s3_metadata_dir = self.lynxkite_config['s3_metadata_dir']
    print('Restoring metadata from {dir}...'.format(dir=s3_metadata_dir))
    self.cluster.ssh('''
      set -x
      cd /mnt/lynx
      supervisorctl stop lynxkite
      if [ -d metadata/lynxkite ]; then
        mv metadata/lynxkite metadata/lynxkite.$(date "+%Y%m%d_%H%M%S_%3N")
      fi
      aws s3 sync {dir} metadata/lynxkite/ --exclude "*$folder$" --quiet
      supervisorctl start lynxkite
    '''.format(dir=s3_metadata_dir))
    print('Metadata restored.')

  def run_tests(self, test_config):
    conf = self.cluster_config
    print('Running tests on EMR cluster.')
    self.start_tests_native(
        self.jdbc_url,
        test_config['task_module'],
        test_config['task'],
        test_config['dataset'])
    print('Tests are now running in the background. Waiting for results.')
    self.cluster.fetch_output()
    res_dir = test_config['results_local_dir']
    res_name = test_config['results_name']
    if not os.path.exists(res_dir):
      os.makedirs(res_dir)
    self.cluster.rsync_down(
        '/home/hadoop/test_results.txt',
        res_dir + res_name)
    self.upload_perf_logs_to_gcloud(conf['cluster_name'])

  def cleanup(self):
    lk_conf = self.lynxkite_config
    print('Downloading logs and stopping EMR cluster.')
    if lk_conf['log_dir']:
      self.download_logs_native(lk_conf['log_dir'])
    self.shut_down_instances()

  ###
  ### ecosystem launch methods ###
  ###

  def upload_installer_script(self, releases_dir, lynx_version):
    self.cluster.rsync_up(
        src='{dir}/download-lynx-{version}.sh'.format(
            dir=releases_dir,
            version=lynx_version),
        dst='/mnt/')

  def install_extra_python_dependencies(self, requirements):
    self.cluster.rsync_up(requirements, '.')
    file_name = os.path.basename(requirements)
    self.cluster.ssh('sudo pip-3.4 install --upgrade -r {}'.format(file_name))

  def upload_tasks(self, src, dst='/mnt/lynx/luigi_tasks/'):
    self.cluster.ssh('mkdir -p ' + dst)
    self.cluster.rsync_up(src, dst)

  def upload_test_tasks(self):
    self.upload_tasks('ecosystem/tests/', '/mnt/lynx/luigi_tasks/test_tasks')
    self.cluster.ssh('''
        set -x
        cd /mnt/lynx/luigi_tasks/test_tasks
        mv test_runner.py /mnt/lynx/luigi_tasks
        ''')

  def upload_tools(self):
    target_dir = '/mnt/lynx/tools'
    self.cluster.ssh('mkdir -p ' + target_dir)
    self.cluster.rsync_up('ecosystem/native/tools/', target_dir)
    self.cluster.rsync_up('tools/performance_collection/', target_dir)

  def install_lynx_stuff(self, lynx_release_dir, lynx_version, releases_dir):
    if lynx_version:
      self.cluster.rsync_up(
          src='{dir}/download-lynx-{version}.sh'.format(
              dir=releases_dir,
              version=lynx_version),
          dst='/mnt/')
      self.cluster.ssh('''
        set -x
        cd /mnt
        if [ ! -f "./lynx-{version}.tgz" ]; then
          ./download-lynx-{version}.sh
          mkdir -p lynx
          tar xfz lynx-{version}.tgz -C lynx --strip-components 1
        fi
        '''.format(version=lynx_version))
    else:
      self.cluster.rsync_up(lynx_release_dir + '/', '/mnt/lynx')

  def install_native_dependencies(self):
    self.cluster.rsync_up('python_requirements.txt', '/mnt/lynx')
    self.cluster.ssh('''
    set -x
    cd /mnt/lynx
    sudo yum install -y python34-pip mysql-server gcc libffi-devel
    # Removes the given and following lines so only the necessary modules will be installed.
    sed -i -n '/# Dependencies for developing and testing/q;p'  python_requirements.txt
    sudo pip-3.4 install --upgrade -r python_requirements.txt
    sudo pip-2.6 install --upgrade requests[security] supervisor
    # mysql setup
    sudo service mysqld start
    mysqladmin  -u root password 'root' || true  # (May be set already.)
    # This mysql database is used for many things, including the testing of JDBC tasks.
    # For that purpose access needs to be granted for all executors.
    mysql -uroot -proot -e "GRANT ALL PRIVILEGES ON *.* TO 'root'@'%' IDENTIFIED BY 'root'"
    ''')

  def config_and_prepare_native(self, s3_data_dir, kite_instance_name, emr_instance_count):
    hdfs_path = 'hdfs://$HOSTNAME:8020/user/$USER/lynxkite/'
    if s3_data_dir:
      data_dir_config = '''
        export KITE_DATA_DIR={}
        export KITE_EPHEMERAL_DATA_DIR={}
      '''.format(s3_data_dir, hdfs_path)
    else:
      data_dir_config = '''
        export KITE_DATA_DIR={}
      '''.format(hdfs_path)
    self.cluster.ssh('''
      cd /mnt/lynx
      echo 'Setting up environment variables.'
      # Set HADOOP_CONF_DIR before anything else.
      if ! head -n1 config/central | grep -q "export HADOOP_CONF_DIR=/etc/hadoop/conf"
      then
        sed -i '1s;^;export HADOOP_CONF_DIR=/etc/hadoop/conf\\n;' config/central
      fi
      # Removes the given and following lines so config/central does not grow constantly.
      sed -i -n '/# ---- the below lines were added by test_ecosystem.py ----/q;p'  config/central
      cat >>config/central <<'EOF'
# ---- the below lines were added by test_ecosystem.py ----
        export KITE_INSTANCE={kite_instance_name}
        export KITE_MASTER_MEMORY_MB=8000
        export NUM_EXECUTORS={num_executors}
        export EXECUTOR_MEMORY=18g
        export NUM_CORES_PER_EXECUTOR=8
        # port differs from the one used in central/config
        export HDFS_ROOT=hdfs://$HOSTNAME:8020/user/$USER
        {data_dir_config}
        export LYNXKITE_ADDRESS=https://localhost:$KITE_HTTPS_PORT/
        export PYTHONPATH=/mnt/lynx/apps/remote_api/python/:/mnt/lynx/luigi_tasks
        export LYNX=/mnt/lynx
        # for tests with mysql server on master
        export DATA_DB=jdbc:mysql://$HOSTNAME:3306/'db?user=root&password=root&rewriteBatchedStatements=true'
        export KITE_INTERNAL_WATCHDOG_TIMEOUT_SECONDS=7200
EOF
      echo 'Creating hdfs directory.'
      source config/central
      hdfs dfs -mkdir -p $KITE_DATA_DIR/table_files
      echo 'Creating tasks_data directory.'
      # TODO: Find a more sane directory.
      sudo mkdir -p /tasks_data
      sudo chmod a+rwx /tasks_data
    '''.format(
        kite_instance_name=kite_instance_name,
        num_executors=emr_instance_count - 1,
        data_dir_config=data_dir_config))

  def config_aws_s3_native(self):
    self.cluster.ssh('''
      cd /mnt/lynx
      echo 'Setting s3 prefix.'
      mv config/prefix_definitions.txt config/prefix_definitions.bak
      cat >config/prefix_definitions.txt <<'EOF'
S3="s3://"
EOF
      echo 'Setting AWS CLASSPATH.'
      cat >spark/conf/spark-env.sh <<'EOF'
AWS_CLASSPATH1=$(find /usr/share/aws/emr/emrfs/lib -name "*.jar" | tr '\\n' ':')
AWS_CLASSPATH2=$(find /usr/share/aws/aws-java-sdk -name "*.jar" | tr '\\n' ':')
AWS_CLASSPATH3=$(find /usr/share/aws/emr/instance-controller/lib -name "*.jar" | tr '\\n' ':')
AWS_CLASSPATH_ALL=$AWS_CLASSPATH1$AWS_CLASSPATH2$AWS_CLASSPATH3
export SPARK_DIST_CLASSPATH=$SPARK_DIST_CLASSPATH:${AWS_CLASSPATH_ALL::-1}
EOF
      chmod a+x spark/conf/spark-env.sh
    ''')

  def hive_patch(self):
    #  This is needed because of a Spark 2 - EMR - YARN - jersey conflict
    #  Disables timeline service in yarn.
    #  https://issues.apache.org/jira/browse/SPARK-15343
    self.cluster.ssh('''
      cd /mnt/lynx/spark/conf
      cat >spark-defaults.conf <<'EOF'
spark.hadoop.yarn.timeline-service.enabled false
EOF
    ''')
    # Configure Hive with Spark:
    # execution engine = mr
    self.cluster.ssh('''
      cp /etc/hive/conf/hive-site.xml /mnt/lynx/spark/conf/
      cd /mnt/lynx/spark/conf/
      sed -i -e 's#<value>tez</value>#<value>mr</value>#g' hive-site.xml
    ''')

  def start_monitoring_on_extra_nodes_native(self, keyfile):
    cluster_keyfile = 'cluster_key.pem'
    self.cluster.rsync_up(src=keyfile, dst='/home/hadoop/.ssh/' + cluster_keyfile)
    ssh_options = '''-o UserKnownHostsFile=/dev/null \
      -o CheckHostIP=no \
      -o StrictHostKeyChecking=no \
      -i /home/hadoop/.ssh/{keyfile}'''.format(keyfile=cluster_keyfile)

    self.cluster.ssh('''
      yarn node -list -all | grep RUNNING | cut -d':' -f 1 > nodes.txt
      ''')

    self.cluster.ssh('''
      for node in `cat nodes.txt`; do
        scp {options} \
          /mnt/lynx/other_nodes/other_nodes.tgz \
          hadoop@${{node}}:/home/hadoop/other_nodes.tgz
        ssh {options} hadoop@${{node}} tar xf other_nodes.tgz
        ssh {options} hadoop@${{node}} "sh -c 'nohup ./run.sh >run.stdout 2> run.stderr &'"
      done'''.format(options=ssh_options))

    # Uncomment services in configs
    self.cluster.ssh('''
      /mnt/lynx/tools/uncomment_config.sh /mnt/lynx/config/monitoring/prometheus.yml
      /mnt/lynx/tools/uncomment_config.sh /mnt/lynx/config/supervisord.conf
      ''')

    self.cluster.ssh('''
      /mnt/lynx/scripts/service_explorer.sh
    ''')

  def start_supervisor_native(self):
    self.cluster.ssh_nohup('''
      set -x
      source /mnt/lynx/config/central
      /usr/local/bin/supervisord -c config/supervisord.conf
      ''')

  def install_and_setup_jupyter(self):
    self.cluster.ssh('''
      sudo pip-3.4 install --upgrade jupyter sklearn matplotlib
      sudo pip-3.4 install --upgrade pandas seaborn
    ''')
    self.cluster.ssh_nohup('''
      mkdir -p /mnt/lynx/notebooks
      source /mnt/lynx/config/central
      cd /mnt/lynx/notebooks
      jupyter-notebook --NotebookApp.token='' --port=2202
      ''')

  ###
  ### test runner methods ###
  ###

  def start_tests_native(self, jdbc_url, task_module, task, dataset):
    '''Start running the tests in the background.'''
    self.cluster.ssh_nohup('''
        source /mnt/lynx/config/central
        echo 'cleaning up previous test data'
        cd /mnt/lynx
        hadoop fs -rm -r /user/hadoop/lynxkite
        sudo rm -Rf metadata/lynxkite/*
        supervisorctl restart lynxkite
        ./reload_luigi_tasks.sh
        echo 'Waiting for the ecosystem to start...'
        rm -f /tasks_data/smoke_test_marker.txt
        rm -Rf /tmp/luigi/
        touch /mnt/lynx/luigi_tasks/test_tasks/__init__.py
        while [[ $(cat /tasks_data/smoke_test_marker.txt 2>/dev/null) != "done" ]]; do
          luigi --module test_tasks.smoke_test SmokeTest
          sleep 1
        done
        echo 'Ecosystem started.'
        JDBC_URL='{jdbc_url}' DATASET={dataset} \
        python3 /mnt/lynx/luigi_tasks/test_runner.py \
            --module {luigi_module} \
            --task {luigi_task} \
            --result_file /home/hadoop/test_results.txt
    '''.format(
        luigi_module=task_module,
        luigi_task=task,
        jdbc_url=jdbc_url,
        dataset=dataset,
    ))

  def upload_perf_logs_to_gcloud(self, cluster_name):
    print('Uploading performance logs to gcloud.')
    instance_name = 'emr-' + cluster_name
    self.cluster.ssh('''
      cd /mnt/lynx
      tools/multi_upload.sh 0 apps/lynxkite/logs {i}
    '''.format(i=instance_name))

  ###
  ### cleanup methods ###
  ###

  def download_logs_native(self, log_dir):
    if not os.path.exists(log_dir):
      os.makedirs(log_dir)
    self.cluster.rsync_down('/mnt/lynx/logs/', log_dir)
    self.cluster.rsync_down('/mnt/lynx/apps/lynxkite/logs/', log_dir + '/lynxkite-logs/')

  def shut_down_instances(self):
    if self.prompt_delete():
      print('Shutting down instances.')
      self.cluster.turn_termination_protection_off()
      for instance in self.instances:
        instance.terminate()

  def prompt_delete(self):
    if self.cluster_config['rm']:
      return True
    print('Terminate instances? [y/N] ', end='')
    choice = input().lower()
    if choice == 'y':
      return True
    else:
      print('''Please don't forget to terminate the instances!''')
      return False<|MERGE_RESOLUTION|>--- conflicted
+++ resolved
@@ -87,17 +87,15 @@
   After this date the 'owner' will be asked if the cluster can
   be shut down.''')
 arg_parser.add_argument(
-<<<<<<< HEAD
     '--with_tasks',
     help='If specified, the Luigi tasks are copied to the cluster')
 arg_parser.add_argument(
     '--python_dependencies',
     help='Install Python dependencies in the specified file')
-=======
+arg_parser.add_argument(
     '--applications',
     help='''Applications to start on the cluster like Hive, Hue, Pig... as
   a comma separated list. (e.g. "Hive,Hue").''')
->>>>>>> e824c9b9
 
 
 class Ecosystem:
@@ -153,11 +151,8 @@
         expiry=conf['expiry'],
         instance_count=conf['emr_instance_count'],
         hdfs_replication=conf['hdfs_replication'],
-<<<<<<< HEAD
+        applications=conf['applications'],
     )
-=======
-        applications=conf['applications'])
->>>>>>> e824c9b9
     self.instances = [self.cluster]
     # Spin up a mysql RDS instance only if requested.
     if conf['with_rds']:
