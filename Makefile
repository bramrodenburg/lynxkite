# Can be set from the command line. E.g.:
#   make ecosystem-release VERSION=2.0.0
export VERSION=snapshot
export BDT=medium  # Big data test test set size.

find = git ls-files --others --exclude-standard --cached
pip = .build/pip3-packages-installed

.SUFFIXES: # Disable built-in rules.
.PHONY: all
all: backend

.build/gulp-done: $(shell $(find) web/app) web/gulpfile.js web/package.json
	cd web && LC_ALL=C yarn && gulp && cd - && touch $@
.build/documentation-verified: $(shell $(find) app) .build/gulp-done
	./tools/check_documentation.sh && touch $@
$(pip): python_requirements.txt
	pip3 install --user -r python_requirements.txt && touch $@
.build/backend-done: \
	$(shell $(find) app project lib conf) tools/call_spark_submit.sh build.sbt .build/gulp-done
	sbt stage && touch $@
.build/backend-test-passed: $(shell $(find) app test project conf) build.sbt
	./.test_backend.sh && touch $@
.build/frontend-test-passed: \
		$(shell $(find) web/test) build.sbt .build/backend-done \
		.build/documentation-verified .build/gulp-done
	./.test_frontend.sh && touch $@
.build/chronomaster-test-passed: $(shell $(find) chronomaster) $(pip)
	chronomaster/test.sh && touch $@
.build/remote_api-python-test-passed: $(shell $(find) remote_api/python) .build/backend-done $(pip)
	tools/with_lk.sh remote_api/python/test.sh && touch $@
.build/documentation-done-${VERSION}: $(shell $(find) ecosystem/documentation remote_api/python)
	ecosystem/documentation/build.sh native && touch $@
.build/ecosystem-done: \
		$(shell $(find) ecosystem/native remote_api chronomaster ecosystem/release/lynx/luigi_tasks) \
		.build/backend-done .build/documentation-done-${VERSION} .build/statter-done
	ecosystem/native/tools/build-monitoring.sh && ecosystem/native/bundle.sh && touch $@
.build/statter-done: \
		$(shell $(find) tools/statter/src) tools/statter/build.sbt tools/statter/project/plugins.sbt
	cd tools/statter && sbt stage && cd - && touch $@

# Short aliases for command-line use.
.PHONY: backend
backend: .build/backend-done
.PHONY: frontend
frontend: .build/gulp-done
.PHONY: ecosystem
ecosystem: .build/ecosystem-done
.PHONY: backend-test
backend-test: .build/backend-test-passed
.PHONY: frontend-test
frontend-test: .build/frontend-test-passed
.PHONY: chronomaster-test
chronomaster-test: .build/chronomaster-test-passed
.PHONY: remote_api-test
remote_api-test: .build/remote_api-python-test-passed
.PHONY: ecosystem-test
ecosystem-test: chronomaster-test remote_api-test
.PHONY: test
test: backend-test frontend-test ecosystem-test
.PHONY: big-data-test
big-data-test: .build/ecosystem-done
<<<<<<< HEAD
	./test_big_data.py --dataset ${BDT}
=======
	./test_ecosystem.py \
		--lynx_release_dir ecosystem/native/dist \
		--test \
		--bigdata \
		--bigdata_test_set ${BDT}
.PHONY: statter
statter: .build/statter-done
>>>>>>> 04a230cc
<|MERGE_RESOLUTION|>--- conflicted
+++ resolved
@@ -60,14 +60,6 @@
 test: backend-test frontend-test ecosystem-test
 .PHONY: big-data-test
 big-data-test: .build/ecosystem-done
-<<<<<<< HEAD
 	./test_big_data.py --dataset ${BDT}
-=======
-	./test_ecosystem.py \
-		--lynx_release_dir ecosystem/native/dist \
-		--test \
-		--bigdata \
-		--bigdata_test_set ${BDT}
 .PHONY: statter
 statter: .build/statter-done
->>>>>>> 04a230cc
