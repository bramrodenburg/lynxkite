import unittest
import lynx
import os


class TestImport(unittest.TestCase):
<<<<<<< HEAD

    """
    All import calls use the same backend function,
    no need to test them separately.
    """

    def stub_test_jdbc(self, view):
        import sqlite3
        path = os.path.abspath("tests/test.db")
        conn = sqlite3.connect(path)
        c = conn.cursor()
        c.executescript("""
=======
  """
  All import calls use the same backend function,
  no need to test them separately.
  """

  def test_jdbc(self):
    import sqlite3
    path = os.path.abspath("tests/test.db")
    conn = sqlite3.connect(path)
    c = conn.cursor()
    c.executescript("""
>>>>>>> a6985baa
    DROP TABLE IF EXISTS subscribers;
    CREATE TABLE subscribers
    (n TEXT, id INTEGER, name TEXT, gender TEXT, "race condition" TEXT, level DOUBLE PRECISION);
    INSERT INTO subscribers VALUES
    ('A', 1, 'Daniel', 'Male', 'Halfling', 10.0),
    ('B', 2, 'Beata', 'Female', 'Dwarf', 20.0),
    ('C', 3, 'Felix', 'Male', 'Gnome', NULL),
    (NULL, 4, NULL, NULL, NULL, NULL);
    """)
        conn.commit()
        conn.close()

        url = "jdbc:sqlite:{}".format(path)
        p = lynx.Project()
        p.import_jdbc(
            table="jdbc-" + str(view),
            jdbcUrl=url,
            jdbcTable="subscribers",
            keyColumn="id",
            view=view)

    def test_jdbc_import(self):
        self.stub_test_jdbc(False)

<<<<<<< HEAD
    def test_jdbc_view(self):
        self.stub_test_jdbc(True)
=======
    url = "jdbc:sqlite:{}".format(path)
    p = lynx.Project()
    p.import_jdbc(
        table="jdbc-import",
        jdbcUrl=url,
        jdbcTable="subscribers",
        keyColumn="id")
>>>>>>> a6985baa

if __name__ == '__main__':
    unittest.main()<|MERGE_RESOLUTION|>--- conflicted
+++ resolved
@@ -4,32 +4,17 @@
 
 
 class TestImport(unittest.TestCase):
-<<<<<<< HEAD
 
     """
     All import calls use the same backend function,
     no need to test them separately.
     """
-
     def stub_test_jdbc(self, view):
         import sqlite3
         path = os.path.abspath("tests/test.db")
         conn = sqlite3.connect(path)
         c = conn.cursor()
         c.executescript("""
-=======
-  """
-  All import calls use the same backend function,
-  no need to test them separately.
-  """
-
-  def test_jdbc(self):
-    import sqlite3
-    path = os.path.abspath("tests/test.db")
-    conn = sqlite3.connect(path)
-    c = conn.cursor()
-    c.executescript("""
->>>>>>> a6985baa
     DROP TABLE IF EXISTS subscribers;
     CREATE TABLE subscribers
     (n TEXT, id INTEGER, name TEXT, gender TEXT, "race condition" TEXT, level DOUBLE PRECISION);
@@ -54,18 +39,8 @@
     def test_jdbc_import(self):
         self.stub_test_jdbc(False)
 
-<<<<<<< HEAD
     def test_jdbc_view(self):
         self.stub_test_jdbc(True)
-=======
-    url = "jdbc:sqlite:{}".format(path)
-    p = lynx.Project()
-    p.import_jdbc(
-        table="jdbc-import",
-        jdbcUrl=url,
-        jdbcTable="subscribers",
-        keyColumn="id")
->>>>>>> a6985baa
 
 if __name__ == '__main__':
     unittest.main()