'''Python interface for the LynxKite Remote API.

The access to the LynxKite instance can be configured through the following environment variables:

    LYNXKITE_ADDRESS=https://lynxkite.example.com/
    LYNXKITE_USERNAME=user@company
    LYNXKITE_PASSWORD=my_password

Example usage:

    import lynx
    p = lynx.Project()
    p.newVertexSet(size=100)
    print(p.scalar('vertex_count'))

The list of operations is not documented, but you can copy the invocation from a LynxKite project
history.
'''
import http.cookiejar
import json
import os
import types
import urllib


default_sql_limit = 1000
default_privacy = 'public-read'

_connection = None
def default_connection():
  global _connection
  if _connection is None:
    _connection = Connection(
        os.environ['LYNXKITE_ADDRESS'],
        os.environ.get('LYNXKITE_USERNAME'),
        os.environ.get('LYNXKITE_PASSWORD'))
  return _connection


class Connection(object):
  '''A connection to a LynxKite instance.

  Some LynxKite API methods take a connection argument which can be used to communicate with
  multiple LynxKite instances from the same session. If this argument is not provided, the default
  connection is used instead. The default connection is configured via the LYNXKITE_ADDRESS,
  LYNXKITE_USERNAME, and LYNXKITE_PASSWORD environment variables.
  '''

  def __init__(self, address, username=None, password=None):
    '''Creates a connection object, performing authentication if necessary.'''
    self.address = address
    self.username = username
    self.password = password
    cj = http.cookiejar.CookieJar()
    self.opener = urllib.request.build_opener(urllib.request.HTTPCookieProcessor(cj))
    if username:
      self.login()

  def login(self):
    self.request('/passwordLogin', dict(username=self.username, password=self.password))

  def request(self, endpoint, payload={}):
    '''Sends an HTTP request to LynxKite and returns the response when it arrives.'''
    data = json.dumps(payload).encode('utf-8')
    req = urllib.request.Request(
        self.address.rstrip('/') + '/' + endpoint.lstrip('/'),
        data=data,
        headers={'Content-Type': 'application/json'})
    max_tries = 3
    for i in range(max_tries):
      try:
        with self.opener.open(req) as r:
          return r.read().decode('utf-8')
      except urllib.error.HTTPError as err:
        if err.code == 401: # Unauthorized.
          self.login()
          # And then retry via the "for" loop.
        if err.code == 500: # Unauthorized.
          raise LynxException(err.read())
        else:
          raise err


  def send(self, command, payload={}, raw=False):
    '''Sends a command to LynxKite and returns the response when it arrives.'''
    data = self.request('/remote/' + command, payload)
    if raw:
      r = json.loads(data)
    else:
      r = json.loads(data, object_hook=_asobject)
    return r


class Project(object):
  '''Represents an unanchored LynxKite project.

  This project is not automatically saved to the LynxKite project directories.
  '''
  @staticmethod
  def load(name, connection=None):
    '''Loads an existing LynxKite project.'''
    connection = connection or default_connection()
    p = Project(connection)
    r = connection.send('loadProject', dict(project=name))
    p.checkpoint = r.checkpoint
    return p

  def __init__(self, connection=None):
    '''Creates a new blank project.'''
    self.connection = connection or default_connection()
    r = self.connection.send('newProject')
    self.checkpoint = r.checkpoint

  def save(self, name):
    self.connection.send('saveProject', dict(checkpoint=self.checkpoint, project=name))

  def scalar(self, scalar):
    '''Fetches the value of a scalar. Returns either a double or a string.'''
    r = self.connection.send('getScalar', dict(checkpoint=self.checkpoint, scalar=scalar))
    if hasattr(r, 'double'):
      return r.double
    return r.string

  def sql(self, query, limit=None):
    r = self.connection.send('sql', dict(
      checkpoint=self.checkpoint,
      query=query,
      limit=limit or default_sql_limit,
      ), raw=True)
    return r['rows']

  def import_csv(self, files, table,
                privacy = default_privacy,
                columnNames = [],
                delimiter = ',',
                mode = 'FAILFAST',
                infer = True,
<<<<<<< HEAD
                columnsToImport = [],
                 view = False):
    return self._importOrCreateView("importCSV",
=======
                columnsToImport = []):
    r = self.connection.send('importCSV',
>>>>>>> db4f17bd
              dict(
                files = files,
                table = table,
                privacy = privacy,
                columnNames = columnNames,
                delimiter = delimiter,
                mode = mode,
                infer = infer,
                columnsToImport = columnsToImport))

<<<<<<< HEAD
  def import_hive(self, table, hiveTable, privacy = default_privacy, columnsToImport = [], view = False):
    return self._importOrCreateView("Hive",
=======
  def import_hive(self, table, hiveTable, privacy = default_privacy, columnsToImport = []):
    r = self.connection.send('importHive',
>>>>>>> db4f17bd
              dict(
                table = table,
                privacy = privacy,
                hiveTable = hiveTable,
                columnsToImport = columnsToImport))

  def import_jdbc(self, table, jdbcUrl, jdbcTable, keyColumn,
<<<<<<< HEAD
                  privacy = default_privacy, columnsToImport = [], view = False):
    return self._importOrCreateView("Jdbc", view,
=======
                  privacy = default_privacy, columnsToImport = []):
    r = self.connection.send('importJdbc',
>>>>>>> db4f17bd
              dict(
                table = table,
                jdbcUrl = jdbcUrl,
                privacy = privacy,
                jdbcTable = jdbcTable,
                keyColumn = keyColumn,
                columnsToImport = columnsToImport))

<<<<<<< HEAD

  def import_parquet(self, table, privacy = default_privacy, columnsToImport = [], view = False):
    self._importOrCreateView("Parquet", view,
                             dict(table = table,
                                  privacy = privacy,
                                  columnsToImport = columnsToImport))

  def import_orc(self, table, privacy = default_privacy, columnsToImport = [], view = False):
    self._importOrCreateView("ORC", view,
                             dict(table = table,
                                  privacy = privacy,
                                  columnsToImport = columnsToImport))

  def import_json(self, table, privacy = default_privacy, columnsToImport = [], view = False):
    return self._importOrCreateView("Json", view,
                                    dict(table = table,
                                         privacy = privacy,
                                         columnsToImport = columnsToImport))

=======
  def import_parquet(self, table, privacy = default_privacy, columnsToImport = []):
    self._importFileWithSchema('Parquet', table, privacy, columnsToImport)

  def import_orc(self, table, privacy = default_privacy, columnsToImport = []):
    self._importFileWithSchema('ORC', table, privacy, columnsToImport)

  def import_json(self, table, privacy = default_privacy, columnsToImport = []):
    self._importFileWithSchema('Json', table, privacy, columnsToImport)

  def _importFileWithSchema(format, table, privacy, files, columnsToImport):
    r = self.connection.send('import' + format,
              dict(
                table = table,
                privacy = privacy,
                files = files,
                columnsToImport = columnsToImport))
    return r
>>>>>>> db4f17bd

  def _importOrCreateView(self, format, view, dict):
    endpoint = ("createView" if view else "import") + format
    return _send(endpoint, dict)

  def run_operation(self, operation, parameters):
    '''Runs an operation on the project with the given parameters.'''
    r = self.connection.send('runOperation',
        dict(checkpoint=self.checkpoint, operation=operation, parameters=parameters))
    self.checkpoint = r.checkpoint
    return self

  def __getattr__(self, attr):
    '''For any unknown names we return a function that tries to run an operation by that name.'''
    def f(**kwargs):
      params = {}
      for k, v in kwargs.items():
        params[k] = str(v)
      return self.run_operation(attr, params)
    return f


class LynxException(Exception):
  '''Raised when LynxKite indicates that an error has occured while processing a command.'''
  def __init__(self, error):
    super(LynxException, self).__init__(error)
    self.error = error



def _asobject(dic):
  '''Wraps the dict in a namespace for easier access. I.e. d["x"] becomes d.x.'''
  return types.SimpleNamespace(**dic)<|MERGE_RESOLUTION|>--- conflicted
+++ resolved
@@ -135,31 +135,12 @@
                 delimiter = ',',
                 mode = 'FAILFAST',
                 infer = True,
-<<<<<<< HEAD
                 columnsToImport = [],
                  view = False):
     return self._importOrCreateView("importCSV",
-=======
-                columnsToImport = []):
-    r = self.connection.send('importCSV',
->>>>>>> db4f17bd
-              dict(
-                files = files,
-                table = table,
-                privacy = privacy,
-                columnNames = columnNames,
-                delimiter = delimiter,
-                mode = mode,
-                infer = infer,
-                columnsToImport = columnsToImport))
-
-<<<<<<< HEAD
+
   def import_hive(self, table, hiveTable, privacy = default_privacy, columnsToImport = [], view = False):
     return self._importOrCreateView("Hive",
-=======
-  def import_hive(self, table, hiveTable, privacy = default_privacy, columnsToImport = []):
-    r = self.connection.send('importHive',
->>>>>>> db4f17bd
               dict(
                 table = table,
                 privacy = privacy,
@@ -167,13 +148,8 @@
                 columnsToImport = columnsToImport))
 
   def import_jdbc(self, table, jdbcUrl, jdbcTable, keyColumn,
-<<<<<<< HEAD
                   privacy = default_privacy, columnsToImport = [], view = False):
     return self._importOrCreateView("Jdbc", view,
-=======
-                  privacy = default_privacy, columnsToImport = []):
-    r = self.connection.send('importJdbc',
->>>>>>> db4f17bd
               dict(
                 table = table,
                 jdbcUrl = jdbcUrl,
@@ -182,7 +158,7 @@
                 keyColumn = keyColumn,
                 columnsToImport = columnsToImport))
 
-<<<<<<< HEAD
+
 
   def import_parquet(self, table, privacy = default_privacy, columnsToImport = [], view = False):
     self._importOrCreateView("Parquet", view,
@@ -202,29 +178,10 @@
                                          privacy = privacy,
                                          columnsToImport = columnsToImport))
 
-=======
-  def import_parquet(self, table, privacy = default_privacy, columnsToImport = []):
-    self._importFileWithSchema('Parquet', table, privacy, columnsToImport)
-
-  def import_orc(self, table, privacy = default_privacy, columnsToImport = []):
-    self._importFileWithSchema('ORC', table, privacy, columnsToImport)
-
-  def import_json(self, table, privacy = default_privacy, columnsToImport = []):
-    self._importFileWithSchema('Json', table, privacy, columnsToImport)
-
-  def _importFileWithSchema(format, table, privacy, files, columnsToImport):
-    r = self.connection.send('import' + format,
-              dict(
-                table = table,
-                privacy = privacy,
-                files = files,
-                columnsToImport = columnsToImport))
-    return r
->>>>>>> db4f17bd
 
   def _importOrCreateView(self, format, view, dict):
     endpoint = ("createView" if view else "import") + format
-    return _send(endpoint, dict)
+    return self.connection.send(endpoint, dict)
 
   def run_operation(self, operation, parameters):
     '''Runs an operation on the project with the given parameters.'''
