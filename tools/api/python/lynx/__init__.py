--- conflicted
+++ resolved
@@ -40,7 +40,6 @@
 
 
 class Connection(object):
-<<<<<<< HEAD
 
     '''A connection to a LynxKite instance.
 
@@ -165,9 +164,10 @@
                                                 columnsToImport=columnsToImport))
 
     def import_hive(self, table, hiveTable,
-                    privacy=default_privacy, columnsToImport=[], view=False):
-        return self._import_or_create_view("Hive", view,
-                                           dict(table=table,
+                  privacy=default_privacy, columnsToImport=[]):
+    r = self.connection.send('importHive',
+                             dict(
+                                 table=table,
                                                 privacy=privacy,
                                                 hiveTable=hiveTable,
                                                 columnsToImport=columnsToImport))
@@ -225,193 +225,6 @@
 
 
 class LynxException(Exception):
-=======
-  '''A connection to a LynxKite instance.
-
-  Some LynxKite API methods take a connection argument which can be used to communicate with
-  multiple LynxKite instances from the same session. If this argument is not provided, the default
-  connection is used instead. The default connection is configured via the LYNXKITE_ADDRESS,
-  LYNXKITE_USERNAME, and LYNXKITE_PASSWORD environment variables.
-  '''
-
-  def __init__(self, address, username=None, password=None):
-    '''Creates a connection object, performing authentication if necessary.'''
-    self.address = address
-    self.username = username
-    self.password = password
-    cj = http.cookiejar.CookieJar()
-    self.opener = urllib.request.build_opener(
-        urllib.request.HTTPCookieProcessor(cj))
-    if username:
-      self.login()
-
-  def login(self):
-    self.request(
-        '/passwordLogin',
-        dict(
-            username=self.username,
-            password=self.password))
-
-  def request(self, endpoint, payload={}):
-    '''Sends an HTTP request to LynxKite and returns the response when it arrives.'''
-    data = json.dumps(payload).encode('utf-8')
-    req = urllib.request.Request(
-        self.address.rstrip('/') + '/' + endpoint.lstrip('/'),
-        data=data,
-        headers={'Content-Type': 'application/json'})
-    max_tries = 3
-    for i in range(max_tries):
-      try:
-        with self.opener.open(req) as r:
-          return r.read().decode('utf-8')
-      except urllib.error.HTTPError as err:
-        if err.code == 401:  # Unauthorized.
-          self.login()
-          # And then retry via the "for" loop.
-        if err.code == 500:  # Unauthorized.
-          raise LynxException(err.read())
-        else:
-          raise err
-
-  def send(self, command, payload={}, raw=False):
-    '''Sends a command to LynxKite and returns the response when it arrives.'''
-    data = self.request('/remote/' + command, payload)
-    if raw:
-      r = json.loads(data)
-    else:
-      r = json.loads(data, object_hook=_asobject)
-    return r
-
-
-class Project(object):
-  '''Represents an unanchored LynxKite project.
-
-  This project is not automatically saved to the LynxKite project directories.
-  '''
-  @staticmethod
-  def load(name, connection=None):
-    '''Loads an existing LynxKite project.'''
-    connection = connection or default_connection()
-    p = Project(connection)
-    r = connection.send('loadProject', dict(project=name))
-    p.checkpoint = r.checkpoint
-    return p
-
-  def __init__(self, connection=None):
-    '''Creates a new blank project.'''
-    self.connection = connection or default_connection()
-    r = self.connection.send('newProject')
-    self.checkpoint = r.checkpoint
-
-  def save(self, name):
-    self.connection.send(
-        'saveProject',
-        dict(
-            checkpoint=self.checkpoint,
-            project=name))
-
-  def scalar(self, scalar):
-    '''Fetches the value of a scalar. Returns either a double or a string.'''
-    r = self.connection.send(
-        'getScalar',
-        dict(
-            checkpoint=self.checkpoint,
-            scalar=scalar))
-    if hasattr(r, 'double'):
-      return r.double
-    return r.string
-
-  def sql(self, query, limit=None):
-    r = self.connection.send('sql', dict(
-        checkpoint=self.checkpoint,
-        query=query,
-        limit=limit or default_sql_limit,
-    ), raw=True)
-    return r['rows']
-
-  def import_csv(self, files, table,
-                 privacy=default_privacy,
-                 columnNames=[],
-                 delimiter=',',
-                 mode='FAILFAST',
-                 infer=True,
-                 columnsToImport=[]):
-    r = self.connection.send('importCSV',
-                             dict(
-                                 files=files,
-                                 table=table,
-                                 privacy=privacy,
-                                 columnNames=columnNames,
-                                 delimiter=delimiter,
-                                 mode=mode,
-                                 infer=infer,
-                                 columnsToImport=columnsToImport))
-    return r
-
-  def import_hive(self, table, hiveTable,
-                  privacy=default_privacy, columnsToImport=[]):
-    r = self.connection.send('importHive',
-                             dict(
-                                 table=table,
-                                 privacy=privacy,
-                                 hiveTable=hiveTable,
-                                 columnsToImport=columnsToImport))
-    return r
-
-  def import_jdbc(self, table, jdbcUrl, jdbcTable, keyColumn,
-                  privacy=default_privacy, columnsToImport=[]):
-    r = self.connection.send('importJdbc',
-                             dict(
-                                 table=table,
-                                 jdbcUrl=jdbcUrl,
-                                 privacy=privacy,
-                                 jdbcTable=jdbcTable,
-                                 keyColumn=keyColumn,
-                                 columnsToImport=columnsToImport))
-    return r
-
-  def import_parquet(self, table, privacy=default_privacy, columnsToImport=[]):
-    self._importFileWithSchema('Parquet', table, privacy, columnsToImport)
-
-  def import_orc(self, table, privacy=default_privacy, columnsToImport=[]):
-    self._importFileWithSchema('ORC', table, privacy, columnsToImport)
-
-  def import_json(self, table, privacy=default_privacy, columnsToImport=[]):
-    self._importFileWithSchema('Json', table, privacy, columnsToImport)
-
-  def _importFileWithSchema(format, table, privacy, files, columnsToImport):
-    r = self.connection.send('import' + format,
-                             dict(
-                                 table=table,
-                                 privacy=privacy,
-                                 files=files,
-                                 columnsToImport=columnsToImport))
-    return r
-
-  def run_operation(self, operation, parameters):
-    '''Runs an operation on the project with the given parameters.'''
-    r = self.connection.send('runOperation',
-                             dict(checkpoint=self.checkpoint, operation=operation, parameters=parameters))
-    self.checkpoint = r.checkpoint
-    return self
-
-  def __getattr__(self, attr):
-    '''For any unknown names we return a function that tries to run an operation by that name.'''
-    def f(**kwargs):
-      params = {}
-      for k, v in kwargs.items():
-        params[k] = str(v)
-      return self.run_operation(attr, params)
-    return f
-
-
-class LynxException(Exception):
-  '''Raised when LynxKite indicates that an error has occured while processing a command.'''
-
-  def __init__(self, error):
-    super(LynxException, self).__init__(error)
-    self.error = error
->>>>>>> a6985baa
 
     '''Raised when LynxKite indicates that an error has occured while processing a command.'''
 
@@ -419,6 +232,7 @@
         super(LynxException, self).__init__(error)
         self.error = error
 
+
 def _asobject(dic):
     '''Wraps the dict in a namespace for easier access. I.e. d["x"] becomes d.x.'''
     return types.SimpleNamespace(**dic)