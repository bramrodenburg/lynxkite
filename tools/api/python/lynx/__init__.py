--- conflicted
+++ resolved
@@ -150,19 +150,11 @@
     return r.string
 
   def sql(self, query, limit=None):
-<<<<<<< HEAD
-    r = self.connection.send('sql', dict(
-                             checkpoint=self.checkpoint,
-                             query=query,
-                             limit=limit or default_sql_limit,
-                             ), raw=True)
-=======
     r = self.connection.send('projectSQL', dict(
         checkpoint=self.checkpoint,
         query=query,
         limit=limit or default_sql_limit,
     ), raw=True)
->>>>>>> ea4d198e
     return r['rows']
 
   def import_csv(self, files, table,
