#!/bin/bash

# Brings up a small EMR cluster and runs tests on it.
# Usage:
#
# emr_based_test.sh frontend  #  Run e2e frontend tests.
#
# emr_based_test.sh bigdata test_pattern param:value
#   Run big data tests specified by the pattern kitescripts/big_data_tests/test_pattern.groovy
#   with a given parameter.
#
#   Example:
#   emr_based_test.sh backend 'big_data_tests/*' testDataSet:fake_westeros_100k
#   This will run all groovy files in kitescripts/perf/*.groovy and all these
#   groovy files will receive the testDataSet:fake_westeros_100k parameter.

source "$(dirname $0)/biggraph_common.sh"
set -x
<<<<<<< HEAD

cd "$(dirname $0)/.."
=======
>>>>>>> 6971ca74

MODE=${1}
shift

CLUSTER_NAME=${CLUSTER_NAME:-${USER}-test-cluster}
EMR_TEST_SPEC="/tmp/${CLUSTER_NAME}.emr_test_spec"
NUM_INSTANCES=${NUM_INSTANCES:-3}

if [[ ! $NUM_INSTANCES =~ ^[1-9][0-9]*$ ]]; then
  echo "Variable NUM_INSTANCES=$NUM_INSTANCES. This is not a valid instance quantity."
  exit 1
fi

if [[ $NUM_INSTANCES -gt 20 ]]; then
    read -p "NUM_INSTANCES is rather great: $NUM_INSTANCES. Are you sure you want to run this many instances? [Y/n] " answer
    case ${answer:0:1} in
        y|Y|'' )
            ;;
        * )
            exit 1
            ;;
    esac
fi


$(dirname $0)/../stage.sh

cp $(dirname $0)/../stage/tools/emr_spec_template ${EMR_TEST_SPEC}
cat >>${EMR_TEST_SPEC} <<EOF

# Override values for the test setup:
CLUSTER_NAME=${CLUSTER_NAME}
NUM_INSTANCES=${NUM_INSTANCES}
S3_DATAREPO=""
KITE_INSTANCE_BASE_NAME=testemr
EOF

EMR_SH=$(dirname $0)/../stage/tools/emr.sh

CLUSTERID=$(${EMR_SH} clusterid ${EMR_TEST_SPEC})
if [ -n "$CLUSTERID" ]; then
  echo "Reusing already running cluster instance ${CLUSTERID}."
  ${EMR_SH} reset-yes ${EMR_TEST_SPEC}
else
  echo "Starting new cluster instance."
  ${EMR_SH} start ${EMR_TEST_SPEC}
fi


case $MODE in
  backend )
    ${EMR_SH} deploy-kite ${EMR_TEST_SPEC}

    COMMAND_ARGS=( "$@" )
<<<<<<< HEAD
    stage/tools/emr.sh ssh ${EMR_TEST_SPEC} <<ENDSSH
      # Update value of DEV_EXTRA_SPARK_OPTIONS in .kiterc
      sed -i '/^export DEV_EXTRA_SPARK_OPTIONS/d' .kiterc
      echo "export DEV_EXTRA_SPARK_OPTIONS=\"${DEV_EXTRA_SPARK_OPTIONS:-}\"" >>.kiterc
      biggraphstage/kitescripts/big_data_test_runner.py \
          ${SCRIPT_SELECTOR_PATTERN} ${COMMAND_ARGS[@]}
ENDSSH
=======
    REMOTE_OUTPUT_DIR=/home/hadoop/test_results
    TESTS_TO_RUN=$(./stage/kitescripts/big_data_test_scheduler.py \
        --remote_lynxkite_path=/home/hadoop/biggraphstage/bin/biggraph \
        --remote_output_dir=$REMOTE_OUTPUT_DIR \
        ${COMMAND_ARGS[@]} )

    ${EMR_SH} ssh ${EMR_TEST_SPEC} <<ENDSSH
      # Update value of DEV_EXTRA_SPARK_OPTIONS in .kiterc
      sed -i '/^export DEV_EXTRA_SPARK_OPTIONS/d' .kiterc
      echo "export DEV_EXTRA_SPARK_OPTIONS=\"${DEV_EXTRA_SPARK_OPTIONS:-}\"" >>.kiterc
      # Prepare output dir.
      rm -Rf ${REMOTE_OUTPUT_DIR}
      mkdir -p ${REMOTE_OUTPUT_DIR}
      # Run tests one by one.
      ${TESTS_TO_RUN[@]}
ENDSSH

    # Process output files.
    if [ -n "${EMR_RESULTS_DIR}" ]; then
      mkdir -p ${EMR_RESULTS_DIR}
      # Download log files for each test:
      ${EMR_SH} download-dir ${EMR_TEST_SPEC} \
          ${REMOTE_OUTPUT_DIR}/ ${EMR_RESULTS_DIR}/

      # Trim output files: removes lines from before
      # STARTING SCRIPT and after FINISHED SCRIPT.
      # For example, this will discard extremely
      # long stack traces generated by Kryo which are printed
      # after the "FINISHED" line.
      for OUTPUT_FILE in ${EMR_RESULTS_DIR}/*.out.txt; do
        mv $OUTPUT_FILE /tmp/emr_based_test.$$.txt
        cat /tmp/emr_based_test.$$.txt | \
          awk '/STARTING SCRIPT/{flag=1}/FINISHED SCRIPT/{print;flag=0}flag' >${OUTPUT_FILE}
      done

      # Create nice summary file:
      cat ${EMR_RESULTS_DIR}/*.out.txt | \
          grep FINISHED | \
          sed 's/^FINISHED SCRIPT \(.*\), took \(.*\) seconds$/\1:\2/' \
            >${EMR_RESULTS_DIR}/summary.txt
    fi
>>>>>>> 6971ca74

    # Upload logs.
    ${EMR_SH} uploadLogs ${EMR_TEST_SPEC}
    ;;
  frontend )
    ${EMR_SH} kite ${EMR_TEST_SPEC}
    ${EMR_SH} connect ${EMR_TEST_SPEC} &
    CONNECTION_PID=$!
    sleep 15

    pushd web
    PORT=4044 gulp test || echo "Frontend tests failed."
    popd

    pkill -TERM -P ${CONNECTION_PID}
    ;;
  * )
    echo "Invalid mode was specified: ${MODE}"
    echo "Usage: $0 backend|frontend"
    exit 1
esac

answer='yes'
# Ask only if STDIN is a terminal.
if [ -t 0 ]; then
  read -p "Test completed. Terminate cluster? [y/N] " answer
fi
case ${answer:0:1} in
  y|Y )
    ${EMR_SH} terminate-yes ${EMR_TEST_SPEC}
    ;;
  * )
    echo "Use 'stage/tools/emr.sh ssh ${EMR_TEST_SPEC}' to log in to master."
    echo "Please don't forget to shut down the cluster."
    ;;
esac
<|MERGE_RESOLUTION|>--- conflicted
+++ resolved
@@ -16,11 +16,6 @@
 
 source "$(dirname $0)/biggraph_common.sh"
 set -x
-<<<<<<< HEAD
-
-cd "$(dirname $0)/.."
-=======
->>>>>>> 6971ca74
 
 MODE=${1}
 shift
@@ -75,15 +70,6 @@
     ${EMR_SH} deploy-kite ${EMR_TEST_SPEC}
 
     COMMAND_ARGS=( "$@" )
-<<<<<<< HEAD
-    stage/tools/emr.sh ssh ${EMR_TEST_SPEC} <<ENDSSH
-      # Update value of DEV_EXTRA_SPARK_OPTIONS in .kiterc
-      sed -i '/^export DEV_EXTRA_SPARK_OPTIONS/d' .kiterc
-      echo "export DEV_EXTRA_SPARK_OPTIONS=\"${DEV_EXTRA_SPARK_OPTIONS:-}\"" >>.kiterc
-      biggraphstage/kitescripts/big_data_test_runner.py \
-          ${SCRIPT_SELECTOR_PATTERN} ${COMMAND_ARGS[@]}
-ENDSSH
-=======
     REMOTE_OUTPUT_DIR=/home/hadoop/test_results
     TESTS_TO_RUN=$(./stage/kitescripts/big_data_test_scheduler.py \
         --remote_lynxkite_path=/home/hadoop/biggraphstage/bin/biggraph \
@@ -125,7 +111,6 @@
           sed 's/^FINISHED SCRIPT \(.*\), took \(.*\) seconds$/\1:\2/' \
             >${EMR_RESULTS_DIR}/summary.txt
     fi
->>>>>>> 6971ca74
 
     # Upload logs.
     ${EMR_SH} uploadLogs ${EMR_TEST_SPEC}
