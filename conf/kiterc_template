--- conflicted
+++ resolved
@@ -2,105 +2,143 @@
 # This file contains various configurations used when launching a LynxKite instance.
 
 # Specify the directory containing your Spark installation.
-export SPARK_HOME=$HOME/spark-${SPARK_VERSION}
+# ```
+# export SPARK_HOME=$HOME/spark-${SPARK_VERSION}
+# ```
 
 # To specify which cluster to use choose one of the following options:
 
-# - local - for single machine installs
-# - yarn-client - for using YARN (Hadoop v2). Please also set YARN_* settings below.
+# - `local` - for single machine installs
+# - `yarn-client` - for using YARN (Hadoop v2). Please also set `YARN_*` settings below.
 
-export SPARK_MASTER=local
+# ```
+# export SPARK_MASTER=local
+# ```
 
 # Specify the directory where LynxKite stores metadata about projects. The directory must be on
 # the local file system. Do not forget to set up backups.
-export KITE_META_DIR=$HOME/kite_meta
+# ```
+# export KITE_META_DIR=$HOME/kite_meta
+# ```
 
 # Specify the directory of the data where graph data is stored. Should be on a distributed fs
-# (HDFS, S3, etc) unless this is a local setup. Please note that giving the full
-# URI (e.g., file:/...) is mandatory.
-export KITE_DATA_DIR=file:$HOME/kite_data/
+# (HDFS, S3, etc) unless this is a `local` setup. Please note that giving the full
+# URI (e.g., `file:/...`) is mandatory.
+# ```
+# export KITE_DATA_DIR=file:$HOME/kite_data/
+# ```
 
 # LynxKite can use a faster ephemeral file system for data storage, with reading from the main
-# file system specified by KITE_DATA_DIR as a fallback. The primary use case for this is using
+# file system specified by `KITE_DATA_DIR` as a fallback. The primary use case for this is using
 # SSD-backed HDFS on EC2 while using S3 for the permanent storage.
 
-# If KITE_EPHEMERAL_DATA_DIR is set, all data writes go to this directory. KITE_DATA_DIR will be
+# If `KITE_EPHEMERAL_DATA_DIR` is set, all data writes go to this directory. `KITE_DATA_DIR will` be
 # used only for uploaded files.
-# export KITE_EPHEMERAL_DATA_DIR=
+# ```
+# # export KITE_EPHEMERAL_DATA_DIR=
+# ```
 
 # Optionally set the configuration file to specify what file paths users are allowed to access using
-# what prefixes. Use kite_x.y.z/conf/prefix_definitions_template.txt as a template when creating
+# what prefixes. Use `kite_x.y.z/conf/prefix_definitions_template.txt` as a template when creating
 # your custom prefix configuration file. Make sure you put the config file to a LynxKite version
-# independent location (not inside the kite_x.y.z directory, e.g. $HOME/kite_conf). Then set
-# KITE_PREFIX_DEFINITIONS to point to your newly created config file (e.g. the recommended
-# $HOME/kite_conf/prefix_definitions.txt).
-export KITE_PREFIX_DEFINITIONS=
+# independent location (not inside the `kite_x.y.z` directory, e.g. `$HOME/kite_conf`). Then set
+# `KITE_PREFIX_DEFINITIONS` to point to your newly created config file (e.g. the recommended
+# `$HOME/kite_conf/prefix_definitions.txt`).
+# ```
+# export KITE_PREFIX_DEFINITIONS=
+# ```
 
 # Specify the PID file for LynxKite servers.
-export KITE_PID_FILE=$HOME/kite.pid
+# ```
+# export KITE_PID_FILE=$HOME/kite.pid
+# ```
 
 # Specify the user registry file for LynxKite servers.
-export KITE_USERS_FILE=$HOME/kite_users
+# ```
+# export KITE_USERS_FILE=$HOME/kite_users
+# ```
 
 # Specify the YARN configuration directory. It is needed if you want to run against YARN.
-# export YARN_CONF_DIR=/etc/hadoop/...
+# ```
+# # export YARN_CONF_DIR=/etc/hadoop/...
+# ```
 
 # By default, LynxKite specifies 15% of executor memory to be the amount allocated for overhead
 # in YARN executor containers. You can set a higher value if YARN is killing your executors for
 # exceeding size, but the executors themselves are not reporting out of memory errors.
-# export YARN_EXECUTOR_MEMORY_OVERHEAD_MB=4000
+# ```
+# # export YARN_EXECUTOR_MEMORY_OVERHEAD_MB=4000
+# ```
 
 # Specify how much memory is available for LynxKite on a single worker machine.
-# Ignored for local setups, use KITE_MASTER_MEMORY_MB for that case.
-export EXECUTOR_MEMORY=1g
+# Ignored for `local` setups, use `KITE_MASTER_MEMORY_MB` for that case.
+# ```
+# export EXECUTOR_MEMORY=1g
+# ```
 
 # Specify the number of executors. For standalone cluster it defaults to as many as possible.
-# For a yarn-client setup, this options is mandatory.
-# export NUM_EXECUTORS=5
+# For a `yarn-client` setup, this options is mandatory.
+# ```
+# # export NUM_EXECUTORS=5
+# ```
 
 # Specify the number of cores per executor LynxKite should use.
-export NUM_CORES_PER_EXECUTOR=4
+# ```
+# export NUM_CORES_PER_EXECUTOR=4
+# ```
 
 # Specify how much memory is available for LynxKite on the master machine in megabytes.
-# For local setups this also determines executor memory and EXECUTOR_MEMORY is
+# For `local` setups this also determines executor memory and `EXECUTOR_MEMORY` is
 # ignored in that case.
-export KITE_MASTER_MEMORY_MB=1024
+# ```
+# export KITE_MASTER_MEMORY_MB=1024
+# ```
 
 # Specify the port for the LynxKite HTTP server to listen on. Must be >=1000.
-export KITE_HTTP_PORT=2200
+# ```
+# export KITE_HTTP_PORT=2200
+# ```
 
 # Specify the HTTP port for the watchdog. If this is set, the startup script will start a watchdog
 # as well which will automatically restart the LynxKite server if it detects any problem.
-# export KITE_WATCHDOG_PORT=2202
+# ```
+# # export KITE_WATCHDOG_PORT=2202
+# ```
 
-# The LynxKite local temp directory is local path that exists on all workers and the master and will
+# The LynxKite local temp directory is a local path that exists on all workers and the master and will
 # be used for storing temporary Spark/Hadoop files. This directory can potentially use a lot of
 # space, so if you have a small root filesystem and an extra large drive mounted somewhere then you
 # need to point this to somewhere on the large drive. On the other hand performance of this drive has
 # a significant effect on overal speed, so using an SSD is a nice option here.
-export KITE_LOCAL_TMP=/tmp
+# ```
+# export KITE_LOCAL_TMP=/tmp
+# ```
 
 # The LynxKite extra JARS is a colon (:) delimited list of JAR files that should be loaded on the
-# LynxKite CLASSPATH. (It will be loaded on the master and distributed to the workers.)
+# LynxKite `CLASSPATH`. (It will be loaded on the master and distributed to the workers.)
 
 # - Wildcards are not supported.
 # - Filenames have to be absolute paths.
 
 # One typical use case is to configure additional JDBC drivers. To do that, all you need to do is to
 # add the jar file here.
-export KITE_EXTRA_JARS=
+# ```
+# export KITE_EXTRA_JARS=
+# ```
 
 # You can enable an interactive Scala interpreter able to access LynxKite internals by using
 # the below exports. You can access the interpreter by SSHing from the host running LynxKite as:
-# ssh ${KITE_AMMONITE_USER}@localhost -p ${KITE_AMMONITE_PORT}
-# and use KITE_AMMONITE_PASSWD as password.
+# `ssh ${KITE_AMMONITE_USER}@localhost -p ${KITE_AMMONITE_PORT}`
+# and use `KITE_AMMONITE_PASSWD` as password.
 
 # If you do this and do not trust all users who can SSH into this machine (the typical case!)
-# then make sure to modify the file system permissions of .kiterc to be only readable by the
+# then make sure to modify the file system permissions of `.kiterc` to be only readable by the
 # user running LynxKite and change the password below.
-# export KITE_AMMONITE_PORT=2203
-# export KITE_AMMONITE_USER=lynx
-# export KITE_AMMONITE_PASSWD=kite
+# ```
+# # export KITE_AMMONITE_PORT=2203
+# # export KITE_AMMONITE_USER=lynx
+# # export KITE_AMMONITE_PASSWD=kite
+# ```
 
 # Options needed if you want to use authentication and HTTPS.
 
@@ -110,25 +148,27 @@
 # Application secret used by Play! framework for various tasks, such as signing cookies and
 # encryption. More details can be found
 # https://playframework.com/documentation/latest/ApplicationSecret[here].
-# export KITE_APPLICATION_SECRET=${KITE_RANDOM_SECRET}
+# ```
+# # export KITE_APPLICATION_SECRET=${KITE_RANDOM_SECRET}
+# ```
 
 # Specify the port for the LynxKite HTTPS server to listen on. Must be >=1000.
-# export KITE_HTTPS_PORT=2201
+# ```
+# # export KITE_HTTPS_PORT=2201
+# ```
 
-<<<<<<< HEAD
-# Keystore file and passwd with the HTTPS keys. Just leave as is for fake HTTPS certificate.
-# If you have your own intranet CA or a wildcard certificate, you can generate a certificate for
-# LynxKite that the browsers can validate. Follow the instructions at
-=======
 # Set the keystore file and password with the HTTPS keys. Use the default values for a fake HTTPS
 # certificate. If you have your own intranet CA or a wildcard certificate, you can generate a
 # certificate for LynxKite that the browsers can validate. Follow the instructions at
->>>>>>> a6e41384
 # http://tomcat.apache.org/tomcat-6.0-doc/ssl-howto.html[Apache Tomcat] for creating a keystore file.
-# export KITE_HTTPS_KEYSTORE=${KITE_DEPLOYMENT_CONFIG_DIR}/localhost.self-signed.cert
-# export KITE_HTTPS_KEYSTORE_PWD=asdasd
+# ```
+# # export KITE_HTTPS_KEYSTORE=${KITE_DEPLOYMENT_CONFIG_DIR}/localhost.self-signed.cert
+# # export KITE_HTTPS_KEYSTORE_PWD=asdasd
+# ```
 # ===========================================================
 
 # The LynxKite Google client secret is only needed for Google Authenticator. Ask the Lynx R&D
 # team for further instructions if you think you need this feature.
-# export KITE_GOOGLE_CLIENT_SECRET='???'+# ```
+# # export KITE_GOOGLE_CLIENT_SECRET='???'
+# ```