# Set to the directory containing your spark installation
export SPARK_HOME=$HOME/spark-${SPARK_VERSION}

# Specifies what cluster we use. Options are:
#  local - for single machine installs
#  yarn-client - for using yarn (hadoop v2). Please also set YARN_* settings below.
#  spark://master-name:master-port - for standalone spark clusters
export SPARK_MASTER=local

# The directory where Kite stores metadata about projects. Must be on the local file system.
# Do not forget to set up backups!
export KITE_META_DIR=$HOME/kite_meta

<<<<<<< HEAD
# The data where graph data is stored. Should be on a distributed fs (hdsf, s3, etc) unless
# this is a single machine install. Make sure you speficy the protocol here, e.g., file:
export KITE_DATA_DIR=file:$HOME/kite_data
=======
# The data where graph data is stored. Should be on a distributed fs (hdfs, s3, etc) unless
# this is a single machine install.
export KITE_DATA_DIR=$HOME/kite_data
>>>>>>> 8dfa9a88

# The PID file for Kite servers.
export KITE_PID_FILE=$HOME/kite.pid

# The user registry file for Kite servers.
export KITE_USERS_FILE=$HOME/kite_users

# Needed if you want to run against yarn.
# The directory with the YARN configuration.
# export YARN_CONF_DIR=/etc/hadoop/...
# Number of executors.
# export YARN_NUM_EXECUTORS=2

# Specify how much memory is available for Kite on a single worker machine.
# Ignored for single machine installs, see SPARK_DRIVER_MEMORY_MB for that case.
export EXECUTOR_MEMORY=1g

# Number of cores per executor Kite should use. (For a YARN deployment, use this instead of
# the YARN_CORES_PER_EXECUTOR option that was available in pre-1.2 versions.)
export NUM_CORES_PER_EXECUTOR=4

# Specify how much memory is available for Kite on the master machine in megabytes.
# For standalone single machine instances this also determines executor memory and
# EXECUTOR_MEMORY is ignored in that case.
export KITE_MASTER_MEMORY_MB=1024

# Port for the Kite HTTP server to listen on. Must be >=1000.
export KITE_HTTP_PORT=9000

# HTTP port for the watchdog. If this is set, the startup script will start a watchdog as well
# which will automatically restart the Kite server if it detects any problem.
# export KITE_WATCHDOG_PORT=9999

# A local path that exists on all workers and the master and will be used for storing
# temporary spark/hadoop files. This can get big, so if you have a small root filesystem
# and an extra large drive mounted somewhere then you need to point this to somewhere on
# the large drive. On the other hand performance of this drive has big effect on overal speed,
# so SSD is a nice option here.
export KITE_LOCAL_TMP=/tmp

# A colon (:) delimited list of JAR files that should be loaded on Kite CLASSPATH. (Will be loaded
# both on master and workers.)
# Wildcards are not supported.
# Typical use case is to configure additional JDBC drivers, all you need to do is to add the
# jar file here.
export KITE_EXTRA_JARS=

# Options needed if you want to use authentication and https.

# Just uncomment the lines between the ==== lines for simple, fake certificate setup.
# ===========================================================
# export KITE_APPLICATION_SECRET=${KITE_RANDOM_SECRET}
#
# Port for the Kite HTTPS server to listen on. Must be >=1000.
# export KITE_HTTPS_PORT=9001
#
# Keystore file and passwd with the HTTPS keys. Just leave as is for fake HTTPS certificate.
# For a real HTTPS setup, see https://github.com/biggraph/biggraph/issues/1178
# export KITE_HTTPS_KEYSTORE=${KITE_DEPLOYMENT_CONFIG_DIR}/localhost.self-signed.cert
# export KITE_HTTPS_KEYSTORE_PWD=asdasd
# ===========================================================

# Only needed for Google Auth ask the R&D team for further instructions if you think you need this.
# export KITE_GOOGLE_CLIENT_SECRET='???'<|MERGE_RESOLUTION|>--- conflicted
+++ resolved
@@ -11,15 +11,9 @@
 # Do not forget to set up backups!
 export KITE_META_DIR=$HOME/kite_meta
 
-<<<<<<< HEAD
-# The data where graph data is stored. Should be on a distributed fs (hdsf, s3, etc) unless
-# this is a single machine install. Make sure you speficy the protocol here, e.g., file:
-export KITE_DATA_DIR=file:$HOME/kite_data
-=======
 # The data where graph data is stored. Should be on a distributed fs (hdfs, s3, etc) unless
 # this is a single machine install.
-export KITE_DATA_DIR=$HOME/kite_data
->>>>>>> 8dfa9a88
+export KITE_DATA_DIR=file:$HOME/kite_data
 
 # The PID file for Kite servers.
 export KITE_PID_FILE=$HOME/kite.pid
