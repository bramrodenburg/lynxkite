--- conflicted
+++ resolved
@@ -72,10 +72,6 @@
   var staticFiles = gulp.src([
     'app/*.{png,svg}',
     'app/images/*',
-<<<<<<< HEAD
-    'node_modules/zeroclipboard/dist/ZeroClipboard.swf',
-=======
->>>>>>> 7f35ee95
     'app/**/*.html', '!app/index.html',
     ], { base: 'app' });
   // Move Bootstrap fonts to where the relative URLs will find them.
