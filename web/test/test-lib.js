--- conflicted
+++ resolved
@@ -178,12 +178,6 @@
     button.click();
   },
 
-<<<<<<< HEAD
-  addBox: function(name, x, y) {
-    console.log(name);
-    var op = this.openOperation(name);
-    testLib.simulateDragAndDrop(op, this.board, x, y);
-=======
   addBox: function(boxData) {
     var id = boxData.id;
     var after = boxData.after;
@@ -191,7 +185,6 @@
     var params = boxData.params;
     var op = this.openOperation(boxData.name);
     testLib.simulateDragAndDrop(op, this.board, boxData.x, boxData.y, {id: id});
->>>>>>> b36a8e6a
     this.closeOperationSelector();
     if (after) {
       this.connectBoxes(after, 'project', id, 'project');
