--- conflicted
+++ resolved
@@ -51,7 +51,7 @@
     this.openOperation(name);
     for (var key in params) {
       var p = 'operation-parameters #' + key + ' .operation-attribute-entry';
-      this.toolbox.element(by.css(p)).sendKeys(params[key]);
+      this.sendKeysToElement(element(by.css(p)), params[key]);
     }
 
     this.toolbox.element(by.css('.ok-button')).click();
@@ -81,52 +81,14 @@
       expect(element(by.css('div[help-id="' + helpId + '"]')).isDisplayed()).toBe(isVisible);
     },
 
-<<<<<<< HEAD
-    leftApplyFilters: function() {
-      return element(by.css('#side-left #apply-filters-button')).click();
-    },
-
-    leftEdgeCount: function() {
-      var asStr = element(by.css('#side-left value#edge-count span.value')).getText();
-      return asStr.then(function(asS) { return parseInt(asS); });
-    },
-
-    leftVertexCount: function() {
-      var asStr = element(by.css('#side-left value#vertex-count span.value')).getText();
-      return asStr.then(function(asS) { return parseInt(asS); });
-    },
-
-    openLeftProjectHistory: function() {
-      element(by.css('#side-left .history-button')).click();
-    },
-
-    openLeftOperation: function(name) {
-      element(by.css('#operation-toolbox-left #operation-search')).click();
-      element(by.css('#operation-toolbox-left #filter')).sendKeys(name, K.ENTER);
-    },
-
-=======
->>>>>>> 899d1e36
     openNewProject: function(name) {
       element(by.id('new-project')).click();
       element(by.id('new-project-name')).sendKeys(name, K.ENTER);
     },
 
-<<<<<<< HEAD
     openSegmentation: function(segmentationName) {
       var s = '#side-left .segmentation #segmentation-' + segmentationName;
       element(by.css(s)).click();
-    },
-
-    runLeftOperation: function(name, params) {
-      params = params || {};
-      this.openLeftOperation(name);
-      for (var key in params) {
-        var p = '#operation-toolbox-left operation-parameters #' + key + ' .operation-attribute-entry';
-        this.sendKeysToElement(element(by.css(p)), params[key]);
-      }
-
-      element(by.css('#operation-toolbox-left .ok-button')).click();
     },
 
     segmentCount: function() {
@@ -163,8 +125,6 @@
       element(by.css('#side-left label[btn-radio="\'sampled\'"]')).click();
     },
 
-=======
->>>>>>> 899d1e36
     // Deletes all projects and directories.
     discardAll: function() {
       var defer = protractor.promise.defer();
