'use strict';

/* global element, by, protractor */

var testLib; // Forward declaration.
var request = require('request');
var K = protractor.Key;  // Short alias.

function Side(direction) {
  this.direction = direction;
  this.side = element(by.id('side-' + direction));
  this.toolbox = element(by.id('operation-toolbox-' + direction));
}

Side.prototype = {
  close: function() {
    this.side.element(by.id('close-project')).click();
  },

  evaluate: function(expr) {
    return this.side.evaluate(expr);
  },

  applyFilters: function() {
    return this.side.element(by.id('apply-filters-button')).click();
  },

  getCategorySelector: function(categoryTitle) {
    return this.toolbox.element(by.css('div.category[tooltip="' + categoryTitle + '"]'));
  },

  getCloseHistoryButton: function() {
    return this.side.element(by.id('close-history-button'));
  },

  getHistogram: function(attributeName) {
    return this.side.element(by.css('histogram[attr-name="' + attributeName + '"]'));
  },

  getHistogramButton: function(attributeName) {
    return this.side.element(by.css('#histogram-button[attr-name="' + attributeName + '"]'));
  },

  getHistogramTotalElement: function(attributeName) {
    return this.getHistogram(attributeName).element(by.css('.histogram-total'));
  },

  getHistogramValues: function(attributeName) {
    var button = this.getHistogramButton(attributeName);
    var total = this.getHistogramTotalElement(attributeName);
    var histo = this.getHistogram(attributeName);
    expect(histo.isDisplayed()).toBe(false);
    expect(total.isDisplayed()).toBe(false);
    button.click();
    expect(histo.isDisplayed()).toBe(true);
    expect(total.isDisplayed()).toBe(false);
    function allFrom(td) {
      var toolTip = td.getAttribute('tooltip');
      var style = td.element(by.css('div.bar')).getAttribute('style');
      return testLib.flatten({toolTip: toolTip, style: style}).then(function(rawData) {
        var toolTipMatch = rawData.toolTip.match(/^(.*): (\d+)$/);
        var styleMatch = rawData.style.match(/^height: (\d+)%;$/);
        return {
          title: toolTipMatch[1],
          size: parseInt(styleMatch[1]),
          value: parseInt(toolTipMatch[2]),
        };
      });
    }
    var tds = histo.all(by.css('td'));
    var res = tds.then(function(tds) {
      var res = [];
      for (var i = 0; i < tds.length; i++) {
        res.push(allFrom(tds[i]));
      }
      return protractor.promise.all(res);
    });

    browser.actions().mouseMove(tds.first()).perform();
    expect(total.isDisplayed()).toBe(true);
    testLib.flatten({totalText: total.getText(), values: res}).then(function(c) {
      var totalValue = c.totalText.match(/total: ([0-9,]+)/)[1];
      var total = parseInt(totalValue.replace(/,/g, ''));
      var sum = 0;
      for (var j = 0; j < c.values.length; j++) {
        sum += c.values[j].value;
      }
      expect(total).toEqual(sum);
    });

    button.click();
    expect(histo.isDisplayed()).toBe(false);
    expect(total.isDisplayed()).toBe(false);
    return res;
  },

  getProjectHistory: function() {
    return this.side.element(by.css('div.project.history'));
  },

  getValue: function(id) {
    var asStr = this.side.element(by.css('value#' + id + ' span.value')).getText();
    return asStr.then(function(asS) { return parseInt(asS); });
  },

  getWorkflowCodeEditor: function() {
    return this.side.element(by.id('workflow-code-editor'));
  },

  getWorkflowDescriptionEditor: function() {
    return this.side.element(by.id('workflow-description'));
  },

  getWorkflowNameEditor: function() {
    return this.side.element(by.id('workflow-name'));
  },

  getWorkflowSaveButton: function() {
    return this.side.element(by.id('save-workflow-button'));
  },

  edgeCount: function() {
    return this.getValue('edge-count');
  },

  vertexCount: function() {
    return this.getValue('vertex-count');
  },

  segmentCount: function() {
    return this.getValue('segment-count');
  },

  openOperation: function(name) {
    this.toolbox.element(by.id('operation-search')).click();
    this.toolbox.element(by.id('filter')).sendKeys(name, K.ENTER);
  },

  openProjectHistory: function() {
    this.side.element(by.css('.history-button')).click();
  },

  openWorkflowSavingDialog: function() {
    this.side.element(by.id('save-as-workflow-button')).click();
  },

  openSegmentation: function(segmentationName) {
    this.side.element(by.id('segmentation-' + segmentationName)).click();
  },

  redoButton: function() {
    return this.side.element(by.id('redo-button'));
  },

  runOperation: function(name, params) {
    params = params || {};
    this.openOperation(name);
    for (var key in params) {
      var p = 'operation-parameters #' + key + ' .operation-attribute-entry';
      testLib.sendKeysToElement(element(by.css(p)), testLib.selectAllKey + params[key]);
    }

    this.toolbox.element(by.css('.ok-button')).click();
  },

  setAttributeFilter: function(attributeName, filterValue) {
    var filterBox = this.side.element(
      by.css('.attribute input[name="' + attributeName + '"]'));
    filterBox.clear();
    filterBox.sendKeys(filterValue, K.ENTER);
  },

  toggleSampledVisualization: function() {
    this.side.element(by.css('label[btn-radio="\'sampled\'"]')).click();
  },

  undoButton: function() {
    return this.side.element(by.id('undo-button'));
  },

  attributeCount: function() {
    return this.side.all(by.css('li.attribute')).count();
  },
};

var visualization = {
  svg: element(by.css('svg.graph-view')),

  // The visualization response received from the server.
  graphView: function() {
    return visualization.svg.evaluate('graph.view.toJSON()');
  },

  vertexCounts: function(index) {
    return visualization.graphView().then(function(gv) {
      return gv.vertexSets[index].vertices.length;
    });
  },
};

var splash = {
  openNewProject: function(name) {
    element(by.id('new-project')).click();
    element(by.id('new-project-name')).sendKeys(name, K.ENTER);
  },

  openProject: function(name) {
    element(by.id('project-' + name)).click();
  },
};

testLib = {
  left: new Side('left'),
  right: new Side('right'),
  visualization: visualization,
  splash: splash,

  // Deletes all projects and directories.
  discardAll: function() {
    var defer = protractor.promise.defer();
    request.post(
      browser.baseUrl + 'ajax/discardAllReallyIMeanIt',
      { json: { fake: 1 } },
      function(error, message) {
        if (error || message.statusCode >= 400) {
          defer.reject({ error : error, message : message });
        } else {
          defer.fulfill();
        }
      });
    browser.controlFlow().execute(function() { return defer.promise; });
  },

  expectCurrentProjectIs: function(name) {
    expect(browser.getCurrentUrl()).toContain('/#/project/' + name);
  },

  expectHelpPopupVisible: function(helpId, isVisible) {
    expect(element(by.css('div[help-id="' + helpId + '"]')).isDisplayed()).toBe(isVisible);
  },

  // Given an object, finds all promises within it and returns a promise for the completely resolved
  // object.
  flatten: function(objOfPromises) {
    if (typeof objOfPromises !== 'object') {
      return objOfPromises;
    }
    var keys = Object.keys(objOfPromises);
    var promiseKeys = [];
    var result = {};
    for (var i = 0; i < keys.length; i++) {
      var key = keys[i];
      if (typeof objOfPromises[key].then === 'function') {
        promiseKeys.push(key);
      } else {
        result[key] = this.flatten(objOfPromises[key]);
      }
    }

    var elementsSet = 0;
    var defer = protractor.promise.defer();
    function futureSetter(key) {
      return function(value) {
        result[key] = value;
        elementsSet += 1;
        if (elementsSet === promiseKeys.length) {
          defer.fulfill(result);
        }
      };
    }
    for (var j = 0; j < promiseKeys.length; j++) {
      var promiseKey = promiseKeys[j];
      objOfPromises[promiseKey].then(futureSetter(promiseKey));
    }
    return defer;
  },

<<<<<<< HEAD
=======
  openNewProject: function(name) {
    element(by.id('new-project')).click();
    element(by.id('new-project-name')).sendKeys(name, K.ENTER);
  },

  selectAllKey: K.chord(K.CONTROL, 'a'),

  sendKeysToACE: function(e, keys) {
    var aceContent = e.element(by.css('div.ace_content'));
    var aceInput = e.element(by.css('textarea.ace_text-input'));
    // The triple click on the text area focuses it and selects all its
    // text content. Therefore the first key sent will clear its current
    // content. (Caveat: if 'keys' is the empty string then it won't be
    // cleared.)
    browser.actions().doubleClick(aceContent).perform();
    aceInput.sendKeys(keys);
  },

>>>>>>> db730694
  sendKeysToElement: function(e, keys) {
    // ACE editor and non-ace controls need different handling.
    e.evaluate('param.kind').then(
        function(dataKind) {
          if (dataKind !== 'code') {
            // Normal input control.
            e.sendKeys(keys);
          } else {
            // ACE editor control.
            testLib.sendKeysToACE(e, keys);
          }
        });
  },

  // Warning, this also sorts the given array parameter in place.
  sortHistogramValues: function(values) {
    return values.sort(function(b1, b2) {
      if (b1.title < b2.title) {
        return -1;
      } else if (b1.title > b2.title) {
        return 1;
      } else {
        return 0;
      }
    });
  },
};

module.exports = testLib;<|MERGE_RESOLUTION|>--- conflicted
+++ resolved
@@ -275,8 +275,6 @@
     return defer;
   },
 
-<<<<<<< HEAD
-=======
   openNewProject: function(name) {
     element(by.id('new-project')).click();
     element(by.id('new-project-name')).sendKeys(name, K.ENTER);
@@ -295,7 +293,6 @@
     aceInput.sendKeys(keys);
   },
 
->>>>>>> db730694
   sendKeysToElement: function(e, keys) {
     // ACE editor and non-ace controls need different handling.
     e.evaluate('param.kind').then(
