'use strict';

/* global element, by, protractor */

var testLib; // Forward declarations.
var History; // Forward declarations.
var request = require('request');
var K = protractor.Key;  // Short alias.

// Mirrors the "id" filter.
function toID(x) {
  return x.toLowerCase().replace(/ /g, '-');
}

function Side(direction) {
  this.direction = direction;
  this.side = element(by.id('side-' + direction));
  this.toolbox = element(by.id('operation-toolbox-' + direction));
  this.history = new History(this);
}

Side.prototype = {
  // Only for opening the second project next to an already open project.
  openSecondProject: function(project) {
    this.side.element(by.id('show-selector-button')).click();
    this.side.element(by.id('project-' + toID(project))).click();
  },

  close: function() {
    this.side.element(by.id('close-project')).click();
  },

  evaluate: function(expr) {
    return this.side.evaluate(expr);
  },

  applyFilters: function() {
    return this.side.element(by.id('apply-filters-button')).click();
  },

  getCategorySelector: function(categoryTitle) {
    return this.toolbox.element(by.css('div.category[tooltip="' + categoryTitle + '"]'));
  },

  getHistogram: function(attributeName) {
    return this.side.element(by.css('histogram[attr-name="' + attributeName + '"]'));
  },

  getHistogramButton: function(attributeName) {
    return this.side.element(by.css('#histogram-button[attr-name="' + attributeName + '"]'));
  },

  getHistogramPreciseCheckbox: function(attributeName) {
    return this.side.element(by.css('#precise-histogram-calculation[attr-name="' + attributeName + '"]'));
  },

  getHistogramTotalElement: function(attributeName) {
    return this.getHistogram(attributeName).element(by.css('.histogram-total'));
  },

  getHistogramValues: function(attributeName, precise) {
    precise = precise || false;
    var histogramButton = this.getHistogramButton(attributeName);
    var preciseButton = this.getHistogramPreciseCheckbox(attributeName);
    var total = this.getHistogramTotalElement(attributeName);
    var histo = this.getHistogram(attributeName);
    expect(histo.isDisplayed()).toBe(false);
    expect(total.isDisplayed()).toBe(false);
    histogramButton.click();
    if (precise) {
      preciseButton.click();
    }
    expect(histo.isDisplayed()).toBe(true);
    expect(total.isDisplayed()).toBe(false);
    function allFrom(td) {
      var toolTip = td.getAttribute('tooltip');
      var style = td.element(by.css('div.bar')).getAttribute('style');
      return testLib.flatten({toolTip: toolTip, style: style}).then(function(rawData) {
        var toolTipMatch = rawData.toolTip.match(/^(.*): (\d+)$/);
        var styleMatch = rawData.style.match(/^height: (\d+)%;$/);
        return {
          title: toolTipMatch[1],
          size: parseInt(styleMatch[1]),
          value: parseInt(toolTipMatch[2]),
        };
      });
    }
    var tds = histo.all(by.css('td'));
    var res = tds.then(function(tds) {
      var res = [];
      for (var i = 0; i < tds.length; i++) {
        res.push(allFrom(tds[i]));
      }
      return protractor.promise.all(res);
    });

    browser.actions().mouseMove(tds.first()).perform();
    expect(total.isDisplayed()).toBe(true);
    testLib.flatten({totalText: total.getText(), values: res}).then(function(c) {
      var totalValue = c.totalText.match(/total: ([0-9,]+)/)[1];
      var total = parseInt(totalValue.replace(/,/g, ''));
      var sum = 0;
      for (var j = 0; j < c.values.length; j++) {
        sum += c.values[j].value;
      }
      expect(total).toEqual(sum);
    });

    if (precise) {
      preciseButton.click();
    }
    histogramButton.click();
    expect(histo.isDisplayed()).toBe(false);
    expect(total.isDisplayed()).toBe(false);
    return res;
  },

  getProjectHistory: function() {
    return this.side.element(by.css('div.project.history'));
  },

  getValue: function(id) {
    var asStr = this.side.element(by.css('value#' + id + ' span.value')).getText();
    return asStr.then(function(asS) { return parseInt(asS); });
  },

  getWorkflowCodeEditor: function() {
    return this.side.element(by.id('workflow-code-editor'));
  },

  getWorkflowDescriptionEditor: function() {
    return this.side.element(by.id('workflow-description'));
  },

  getWorkflowNameEditor: function() {
    return this.side.element(by.id('workflow-name'));
  },

  clickWorkflowEditButton: function() {
    return this.toolbox.element(by.id('edit-operation-button')).click();
  },

  getWorkflowSaveButton: function() {
    return this.side.element(by.id('save-workflow-button'));
  },

  edgeCount: function() {
    return this.getValue('edge-count');
  },

  vertexCount: function() {
    return this.getValue('vertex-count');
  },

  segmentCount: function() {
    return this.getValue('segment-count');
  },

  openOperation: function(name) {
    this.toolbox.element(by.id('operation-search')).click();
    this.toolbox.element(by.id('filter')).sendKeys(name, K.ENTER);
  },

  closeOperation: function() {
    this.toolbox.element(by.css('div.category.active')).click();
  },

  openWorkflowSavingDialog: function() {
    this.side.element(by.id('save-as-workflow-button')).click();
  },

  closeWorkflowSavingDialog: function() {
    this.side.element(by.id('close-workflow-button')).click();
  },

  openSegmentation: function(segmentationName) {
    this.side.element(by.id('segmentation-' + segmentationName)).click();
  },

  redoButton: function() {
    return this.side.element(by.id('redo-button'));
  },

  populateOperation: function(parentElement, params) {
    params = params || {};
    for (var key in params) {
      var p = 'operation-parameters #' + key + ' .operation-attribute-entry';
      testLib.setParameter(
          parentElement.element(by.css(p)),
          params[key]);
    }
  },

  submitOperation: function(parentElement) {
    var button = parentElement.element(by.css('.ok-button'));
    // Wait for uploads or whatever.
    testLib.wait(protractor.until.elementTextMatches(button, /OK/));
    button.click();
  },

  runOperation: function(name, params) {
    this.openOperation(name);
    this.populateOperation(this.toolbox, params);
    this.submitOperation(this.toolbox);
  },

  setAttributeFilter: function(attributeName, filterValue) {
    var filterBox = this.side.element(
      by.css('.attribute input[name="' + attributeName + '"]'));
    filterBox.clear();
    filterBox.sendKeys(filterValue, K.ENTER);
  },

  toggleSampledVisualization: function() {
    this.side.element(by.id('sampled-mode-button')).click();
  },

  toggleBucketedVisualization: function() {
    this.side.element(by.id('bucketed-mode-button')).click();
  },

  undoButton: function() {
    return this.side.element(by.id('undo-button'));
  },

  attributeCount: function() {
    return this.side.all(by.css('li.attribute')).count();
  },

<<<<<<< HEAD
  visualizeAttribute: function(attr, visualization) {
    var e = this.side.element(by.id('attribute-' + attr));
    if (visualization === 'x' || visualization === 'y') {
      e.element(by.id('axis-' + visualization + '-' + attr)).click();
    } else {
      e.element(by.id('visualize-as-button')).click();
      e.element(by.id('visualize-as-' + visualization)).click();
    }
  },

  doNotVisualizeAttribute: function(attr, visualization) {
    var e = this.side.element(by.id('attribute-' + attr));
    e.element(by.id('do-not-visualize-as-' + visualization)).click();
  },

  attributeSlider: function(attr) {
    var e = this.side.element(by.id('attribute-' + attr));
    return e.element(by.id('slider'));
  },

  setSampleRadius: function(radius) {
    var slider = this.side.element(by.id('sample-radius-slider'));
    slider.getAttribute('value').then(function(value) {
      var diff = radius - value;
      while (diff > 0) {
        slider.sendKeys(K.RIGHT);
        diff -= 1;
      }
      while (diff < 0) {
        slider.sendKeys(K.LEFT);
        diff += 1;
      }
    });
  },
=======
  vertexAttribute: function(name) {
    return this.side.element(by.css(
      'li.attribute item-name-and-menu[type="vertex-attribute"][name="' + name  + '"]'));
  }
>>>>>>> 9b11fde1
};

function History(side) {
  this.side = side;
}

History.prototype = {
  open: function() {
    this.side.side.element(by.css('.history-button')).click();
  },

  close: function(discardChanges) {
    if (discardChanges) {
      testLib.expectDialogAndRespond(true);
    }
    this.side.side.element(by.id('close-history-button')).click();
    if (discardChanges) {
      testLib.checkAndCleanupDialogExpectation();
    }
  },

  save: function(name) {
    this.side.side.element(by.css('.save-history-button')).click();
    if (name !== undefined) {
      var inputBox = this.side.side.element(by.css('.save-as-history-box input'));
      inputBox.sendKeys(testLib.selectAllKey + name);
    }
    this.side.side.element(by.css('.save-as-history-box .glyphicon-floppy-disk')).click();
  },

  expectSaveable: function(saveable) {
    expect(this.side.side.element(by.css('.save-history-button')).isPresent()).toBe(saveable);
  },

  // Get an operation from the history. position is a zero-based index.
  getOperation: function(position) {
    var list = this.side.side.all(by.css('project-history div.list-group > li'));
    return list.get(position);
  },

  getOperationName: function(position) {
    return this.getOperation(position).element(by.css('h1')).getText();
  },

  getOperationSegmentation: function(position) {
    return this.getOperation(position).
        element(by.css('div.affected-segmentation')).getText();
  },

  openDropdownMenu: function(operation) {
    var menu = operation.element(by.css('.history-options.dropdown'));
    menu.element(by.css('a.dropdown-toggle')).click();
    return menu;
  },

  clickDropDownMenuItem: function(position, itemId) {
    var operation = this.getOperation(position);
    this.openDropdownMenu(operation).element(by.css('a#dropdown-menu-' + itemId)).click();
  },

  deleteOperation: function(position) {
    this.clickDropDownMenuItem(position, 'discard');
  },

  insertOperation: function(parentPos, direction, name, params, segmentation) {
    var menuItemId = 'add-' + direction;
    if (segmentation) {
      menuItemId += '-for-' + segmentation;
    }
    this.clickDropDownMenuItem(parentPos, menuItemId);
    var newPos = direction === 'up' ? parentPos : parentPos + 1;
    var newOp = this.getOperation(newPos);
    newOp.element(by.id('operation-search')).click();
    newOp.element(by.id('filter')).sendKeys(name, K.ENTER);
    this.side.populateOperation(newOp, params);
    this.side.submitOperation(newOp);
  },

  numOperations: function() {
    return this.side.side.all(by.css('project-history div.list-group > li')).count();
  },

  expectOperationParameter: function(opPosition, paramName, expectedValue) {
    var param = this.getOperation(opPosition).element(by.css('div#' + paramName + ' input'));
    expect(param.getAttribute('value')).toBe(expectedValue);
  }

};

var visualization = {
  svg: element(by.css('svg.graph-view')),

  elementByLabel: function(label) {
    return this.svg.element(by.xpath('.//*[contains(text(),"' + label + '")]/..'));
  },

  clickMenu: function(item) {
    element(by.css('.context-menu #menu-' + item)).click();
  },

  asTSV: function() {
    var copyButton = element(by.css('.graph-sidebar [data-clipboard-text'));
    // It would be too complicated to test actual copy & paste. We just trust ZeroClipboard instead.
    return copyButton.getAttribute('data-clipboard-text');
  },

  // The visualization response received from the server.
  graphView: function() {
    return visualization.svg.evaluate('graph.view');
  },

  // The currently visualized graph data extracted from the SVG DOM.
  graphData: function() {
    browser.waitForAngular();
    return browser.executeScript(function() {

      // Vertices as simple objects.
      function vertexData(svg) {
        var vertices = svg.querySelectorAll('g.vertex');
        var result = [];
        for (var i = 0; i < vertices.length; ++i) {
          var v = vertices[i];
          var touch = v.querySelector('circle.touch');
          var x = touch.getAttribute('cx');
          var y = touch.getAttribute('cy');
          var icon = v.querySelector('path.icon');
          var label = v.querySelector('text');
          var image = v.querySelector('image');
          result.push({
            pos: { x: parseFloat(x), y: parseFloat(y), string: x + ' ' + y },
            label: label.innerHTML,
            icon: image ? null : icon.id,
            color: image ? null : icon.style.fill,
            size: touch.getAttribute('r'),
            opacity: v.getAttribute('opacity'),
            labelSize: label.getAttribute('font-size').slice(0, -2), // Drop "px".
            labelColor: label.style.fill,
            image: image ? image.getAttribute('href') : null,
          });
        }
        result.sort();
        return result;
      }

      // Edges as simple objects.
      function edgeData(svg, vertices) {
        // Build an index by position, so edges can be resolved to vertices.
        var i, byPosition = {};
        for (i = 0; i < vertices.length; ++i) {
          byPosition[vertices[i].pos.string] = i;
        }

        // Collect edges.
        var result = [];
        var edges = svg.querySelectorAll('g.edge');
        function arcStart(d) {
          return d.match(/M (.*? .*?) /)[1];
        }
        for (i = 0; i < edges.length; ++i) {
          var e = edges[i];
          var first = e.querySelector('path.first');
          var second = e.querySelector('path.second');
          var srcPos = arcStart(first.getAttribute('d'));
          var dstPos = arcStart(second.getAttribute('d'));
          result.push({
            src: byPosition[srcPos],
            dst: byPosition[dstPos],
            label: e.querySelector('text').innerHTML,
            color: first.style.stroke,
            width: first.getAttribute('stroke-width'),
          });
        }
        result.sort(function(a, b) {
          return a.src * vertices.length + a.dst - b.src * vertices.length - b.dst;
        });
        return result;
      }

      var svg = document.querySelector('svg.graph-view');
      var vertices = vertexData(svg);
      var edges = edgeData(svg, vertices);
      return { vertices: vertices, edges: edges };
    });
  },

  vertexCounts: function(index) {
    return visualization.graphView().then(function(gv) {
      return gv.vertexSets[index].vertices.length;
    });
  },
};

var splash = {
  project: function(name) {
    return element(by.id('project-' + toID(name)));
  },

  directory: function(name) {
    return element(by.id('directory-' + toID(name)));
  },

  openNewProject: function(name) {
    element(by.id('new-project')).click();
    element(by.id('new-project-name')).sendKeys(name, K.ENTER);
    this.hideSparkStatus();
  },

  newDirectory: function(name) {
    element(by.id('new-directory')).click();
    element(by.id('new-directory-name')).sendKeys(name, K.ENTER);
  },

  openProject: function(name) {
    this.project(name).click();
    this.hideSparkStatus();
  },

  hideSparkStatus: function() {
    // Floating elements can overlap buttons and block clicks.
    browser.executeScript(
      'document.styleSheets[0].insertRule(\'.spark-status { position: static !important; }\');');
  },

  openDirectory: function(name) {
    this.directory(name).click();
  },

  popDirectory: function() {
    element(by.id('pop-directory-icon')).click();
  },

  menuClick: function(entry, action) {
    var menu = entry.element(by.css('.dropdown'));
    menu.element(by.css('a.dropdown-toggle')).click();
    menu.element(by.id('menu-' + action)).click();
  },

  moveProject: function(name, destination) {
    var project = this.project(name);
    this.menuClick(project, 'move');
    project.element(by.id('moveBox')).sendKeys(destination, K.ENTER);
  },

  renameProject: function(name, newName) {
    var project = this.project(name);
    this.menuClick(project, 'rename');
    project.element(by.id('renameBox')).sendKeys(testLib.selectAllKey, newName, K.ENTER);
  },

  deleteProject: function(name) {
    this.menuClick(this.project(name), 'discard');
    // We need to give the browser time to display the alert, see angular/protractor#1486.
    testLib.wait(protractor.ExpectedConditions.alertIsPresent());
    var confirmation = browser.switchTo().alert();
    expect(confirmation.getText()).toContain('delete project ' + name);
    confirmation.accept();
  },

  deleteDirectory: function(name) {
    this.menuClick(this.directory(name), 'discard');
    // We need to give the browser time to display the alert, see angular/protractor#1486.
    testLib.wait(protractor.ExpectedConditions.alertIsPresent());
    var confirmation = browser.switchTo().alert();
    expect(confirmation.getText()).toContain('delete directory ' + name);
    confirmation.accept();
  },

  expectProjectListed: function(name) {
    testLib.expectElement(this.project(name));
  },

  expectProjectNotListed: function(name) {
    testLib.expectNotElement(this.project(name));
  },

  expectDirectoryListed: function(name) {
    testLib.expectElement(this.directory(name));
  },

  expectDirectoryNotListed: function(name) {
    testLib.expectNotElement(this.directory(name));
  },
};

function randomPattern () {
  /* jshint bitwise: false */
  var crypto = require('crypto');
  var buf = crypto.randomBytes(16);
  var sixteenLetters = 'abcdefghijklmnop';
  var r = '';
  for (var i = 0; i < buf.length; i++) {
    var v = buf[i];
    var lo =  (v & 0xf);
    var hi = (v >> 4);
    r += sixteenLetters[lo] + sixteenLetters[hi];
  }
  return r;
}


testLib = {
  theRandomPattern: randomPattern(),
  left: new Side('left'),
  right: new Side('right'),
  visualization: visualization,
  splash: splash,
  selectAllKey: K.chord(K.CONTROL, 'a'),

  expectElement: function(e) {
    expect(e.isDisplayed()).toBe(true);
  },

  expectNotElement: function(e) {
    expect(e.isPresent()).toBe(false);
  },

  // Deletes all projects and directories.
  discardAll: function() {
    var defer = protractor.promise.defer();
    request.post(
      browser.baseUrl + 'ajax/discardAllReallyIMeanIt',
      { json: { fake: 1 } },
      function(error, message) {
        if (error || message.statusCode >= 400) {
          defer.reject({ error : error, message : message });
        } else {
          defer.fulfill();
        }
      });
    browser.controlFlow().execute(function() { return defer.promise; });
  },

  expectCurrentProjectIs: function(name) {
    expect(browser.getCurrentUrl()).toContain('/#/project/' + name);
  },

  navigateToProject: function(name) {
    browser.get('/#/project/' + name);
  },

  expectHelpPopupVisible: function(helpId, isVisible) {
    expect(element(by.css('div[help-id="' + helpId + '"]')).isDisplayed()).toBe(isVisible);
  },

  // Given an object, finds all promises within it and returns a promise for the completely resolved
  // object.
  flatten: function(objOfPromises) {
    if (typeof objOfPromises !== 'object') {
      return objOfPromises;
    }
    var keys = Object.keys(objOfPromises);
    var promiseKeys = [];
    var result = {};
    for (var i = 0; i < keys.length; i++) {
      var key = keys[i];
      if (typeof objOfPromises[key].then === 'function') {
        promiseKeys.push(key);
      } else {
        result[key] = this.flatten(objOfPromises[key]);
      }
    }

    var elementsSet = 0;
    var defer = protractor.promise.defer();
    function futureSetter(key) {
      return function(value) {
        result[key] = value;
        elementsSet += 1;
        if (elementsSet === promiseKeys.length) {
          defer.fulfill(result);
        }
      };
    }
    for (var j = 0; j < promiseKeys.length; j++) {
      var promiseKey = promiseKeys[j];
      objOfPromises[promiseKey].then(futureSetter(promiseKey));
    }
    return defer;
  },

  openNewProject: function(name) {
    element(by.id('new-project')).click();
    element(by.id('new-project-name')).sendKeys(name, K.ENTER);
  },

  sendKeysToACE: function(e, keys) {
    var aceContent = e.element(by.css('div.ace_content'));
    var aceInput = e.element(by.css('textarea.ace_text-input'));
    // The double click on the text area focuses it properly.
    browser.actions().doubleClick(aceContent).perform();
    aceInput.sendKeys(keys);
  },

  setParameter: function(e, value) {
    // Special parameter types need different handling.
    e.evaluate('param.kind').then(
        function(dataKind) {
          if (dataKind === 'code') {
            testLib.sendKeysToACE(e, testLib.selectAllKey + value);
          } else if (dataKind === 'file') {
            var input = e.element(by.id('file'));
            // Need to unhide flowjs's secret file uploader.
            browser.executeScript(
              function(input) {
                input.style.visibility = 'visible';
                input.style.height = '1px';
                input.style.width = '1px';
                input.style.opacity = 1;
              },
              input.getWebElement());
            input.sendKeys(value);
          } else {
            e.sendKeys(testLib.selectAllKey + value);
          }
        });
  },

  // Expects a window.confirm call from the client code and overrides the user
  // response.
  expectDialogAndRespond: function(responseValue) {
    // I am not particularly happy with this solution. The problem with the nice
    // solution is that there is a short delay before the alert actually shows up
    // and protractor does not wait for it. (Error: NoSuchAlertError: no alert open)
    // See: https://github.com/angular/protractor/issues/1486
    // Other possible options:
    // 1. browser.wait for the alert to appear. This introduces a hard timout
    // and potential flakiness.
    // 2. Use Jasmine's spyOn. The difficulty there is in getting hold of a
    // window object from inside the browser, if at all ppossible.
    // 3. Use a mockable Angular module for window.confirm from our app.
    browser.executeScript(
        'window.confirm0 = window.confirm;' +
        'window.confirm = function() {' +
        '  window.confirm = window.confirm0;' +
        '  return ' + responseValue+ ';' +
        '}');
  },

  checkAndCleanupDialogExpectation: function() {
    // Fail if there was no alert.
    expect(browser.executeScript('return window.confirm === window.confirm0')).toBe(true);
    browser.executeScript('window.confirm = window.confirm0;');
  },

  // Warning, this also sorts the given array parameter in place.
  sortHistogramValues: function(values) {
    return values.sort(function(b1, b2) {
      if (b1.title < b2.title) {
        return -1;
      } else if (b1.title > b2.title) {
        return 1;
      } else {
        return 0;
      }
    });
  },

  // A promise of the list of error messages.
  errors: function() {
    return element.all(by.css('.top-alert-message')).map(function(e) { return e.getText(); });
  },

  // Expects that there will be a single error message and returns it as a promise.
  error: function() {
    return testLib.errors().then(function(errors) {
      expect(errors.length).toBe(1);
      return errors[0];
    });
  },

  closeErrors: function() {
    element.all(by.css('.top-alert')).each(function(e) {
      e.element(by.id('close-alert-button')).click();
    });
  },

  // Wait indefinitely.
  // WebDriver 2.45 changed browser.wait() to default to a 0 timeout. This was reverted in 2.46.
  // But the current Protractor version uses 2.45, so we have this wrapper.
  wait: function(condition) {
    browser.wait(condition, 99999999);
  },
};

module.exports = testLib;<|MERGE_RESOLUTION|>--- conflicted
+++ resolved
@@ -227,9 +227,8 @@
     return this.side.all(by.css('li.attribute')).count();
   },
 
-<<<<<<< HEAD
   visualizeAttribute: function(attr, visualization) {
-    var e = this.side.element(by.id('attribute-' + attr));
+    var e = this.attribute(attr);
     if (visualization === 'x' || visualization === 'y') {
       e.element(by.id('axis-' + visualization + '-' + attr)).click();
     } else {
@@ -239,12 +238,12 @@
   },
 
   doNotVisualizeAttribute: function(attr, visualization) {
-    var e = this.side.element(by.id('attribute-' + attr));
+    var e = this.attribute(attr);
     e.element(by.id('do-not-visualize-as-' + visualization)).click();
   },
 
   attributeSlider: function(attr) {
-    var e = this.side.element(by.id('attribute-' + attr));
+    var e = this.attribute(attr);
     return e.element(by.id('slider'));
   },
 
@@ -262,12 +261,14 @@
       }
     });
   },
-=======
+
+  attribute: function(name) {
+    return this.side.element(by.id('attribute-' + toID(name)));
+  },
+
   vertexAttribute: function(name) {
-    return this.side.element(by.css(
-      'li.attribute item-name-and-menu[type="vertex-attribute"][name="' + name  + '"]'));
-  }
->>>>>>> 9b11fde1
+    return this.side.element(by.css('.vertex-attribute#attribute-' + toID(name)));
+  },
 };
 
 function History(side) {
