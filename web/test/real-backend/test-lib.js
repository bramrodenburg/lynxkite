--- conflicted
+++ resolved
@@ -154,13 +154,12 @@
     this.toolbox.element(by.id('filter')).sendKeys(name, K.ENTER);
   },
 
-<<<<<<< HEAD
   clickOperationOk: function() {
     this.toolbox.element(by.css('.ok-button')).click();
-=======
+  },
+
   openWorkflowSavingDialog: function() {
     this.side.element(by.id('save-as-workflow-button')).click();
->>>>>>> c5f509ef
   },
 
   openSegmentation: function(segmentationName) {
@@ -179,9 +178,6 @@
           parentElement.element(by.css(p)),
           testLib.selectAllKey + params[key]);
     }
-<<<<<<< HEAD
-    this.clickOperationOk();
-=======
   },
 
   submitOperation: function(parentElement) {
@@ -192,7 +188,6 @@
     this.openOperation(name);
     this.populateOperation(this.toolbox, params);
     this.submitOperation(this.toolbox);
->>>>>>> c5f509ef
   },
 
   setAttributeFilter: function(attributeName, filterValue) {
