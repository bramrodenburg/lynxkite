'use strict';

/* global element, by, protractor */

var testLib; // Forward declaration.
var request = require('request');
var K = protractor.Key;  // Short alias.
var testLib;  // Forward declaration.

function Side(direction) {
  this.direction = direction;
  this.side = element(by.id('side-' + direction));
  this.toolbox = element(by.id('operation-toolbox-' + direction));
}

Side.prototype = {
  evaluate: function(expr) {
    return this.side.evaluate(expr);
  },

  applyFilters: function() {
    return this.side.element(by.id('apply-filters-button')).click();
  },

  getHistogram: function(attributeName) {
    return this.side.element(by.css('histogram[attr-name="' + attributeName + '"]'));
  },

  getHistogramButton: function(attributeName) {
    return this.side.element(by.css('#histogram-button[attr-name="' + attributeName + '"]'));
  },
  
  getHistogramValues: function(attributeName) {
    var button = this.getHistogramButton(attributeName);
    button.click();
    var histo = this.getHistogram(attributeName);
    function allFrom(td) {
      var toolTip = td.getAttribute('tooltip');
      var style = td.element(by.css('div.bar')).getAttribute('style');
      return testLib.flatten({toolTip: toolTip, style: style, alma: 5}).then(function(rawData) {
        var toolTipMatch = rawData.toolTip.match(/^(.*): (\d+)$/);
        var styleMatch = rawData.style.match(/^height: (\d+)%;$/);
        return {
          title: toolTipMatch[1],
          size: styleMatch[1],
          value: toolTipMatch[2],
        };
      });
    }
    var res = histo.all(by.css('td')).then(function(tds) {
      var res = [];
      for (var i = 0; i < tds.length; i++) {
        res.push(allFrom(tds[i]));
      }
      return protractor.promise.all(res);
    });
    button.click();
    return res;
  },

  getValue: function(id) {
    var asStr = this.side.element(by.css('value#' + id + ' span.value')).getText();
    return asStr.then(function(asS) { return parseInt(asS); });
  },

  edgeCount: function() {
    return this.getValue('edge-count');
  },

  vertexCount: function() {
    return this.getValue('vertex-count');
  },

  segmentCount: function() {
    return this.getValue('segment-count');
  },

  openProjectHistory: function() {
    this.side.element(by.css('.history-button')).click();
  },

  openOperation: function(name) {
    this.toolbox.element(by.id('operation-search')).click();
    this.toolbox.element(by.id('filter')).sendKeys(name, K.ENTER);
  },

  openSegmentation: function(segmentationName) {
    this.side.element(by.id('segmentation-' + segmentationName)).click();
  },

  runOperation: function(name, params) {
    params = params || {};
    this.openOperation(name);
    for (var key in params) {
      var p = 'operation-parameters #' + key + ' .operation-attribute-entry';
      testLib.sendKeysToElement(element(by.css(p)), params[key]);
    }

    this.toolbox.element(by.css('.ok-button')).click();
  },

  setAttributeFilter: function(attributeName, filterValue) {
    var filterBox = this.side.element(
      by.css('.attribute input[name="' + attributeName + '"]'));
    filterBox.sendKeys(filterValue, K.ENTER);
  },

  toggleSampledVisualization: function() {
    this.side.element(by.css('label[btn-radio="\'sampled\'"]')).click();
  },
};

<<<<<<< HEAD
var testLib = {
=======
testLib = {
>>>>>>> 7bdbb2e6
  left: new Side('left'),
  right: new Side('right'),

  expectCurrentProjectIs: function(name) {
    expect(browser.getCurrentUrl()).toContain('/#/project/' + name);
  },

  expectHelpPopupVisible: function(helpId, isVisible) {
    expect(element(by.css('div[help-id="' + helpId + '"]')).isDisplayed()).toBe(isVisible);
  },

<<<<<<< HEAD
  // Given an object, finds all promises within it and returns a promise for the completly resolved
  // object.
  flatten: function(objOfPromises) {
    if (typeof objOfPromises !== 'object') {
      return objOfPromises;
    }
    var keys = Object.keys(objOfPromises);
    var promiseKeys = [];
    var result = {};
    for (var i = 0; i < keys.length; i++) {
      var key = keys[i];
      if (typeof objOfPromises[key].then === 'function') {
        promiseKeys.push(key);
      } else {
        result[key] = this.flatten(objOfPromises[key]);
      }
    }

    var elementsSet = 0;
    var defer = protractor.promise.defer();
    function futureSetter(key) {
      return function(value) {
        result[key] = value;
        elementsSet += 1;
        if (elementsSet === promiseKeys.length) {
          defer.fulfill(result);
        }
      };
    }
    for (var j = 0; j < promiseKeys.length; j++) {
      var promiseKey = promiseKeys[j];
      objOfPromises[promiseKey].then(futureSetter(promiseKey));
    }
    return defer;
  },

=======
>>>>>>> 7bdbb2e6
  openNewProject: function(name) {
    element(by.id('new-project')).click();
    element(by.id('new-project-name')).sendKeys(name, K.ENTER);
  },

<<<<<<< HEAD
=======
  sendKeysToElement: function(e, keys) {
    // ACE editor and non-ace controls need different handling.
    e.evaluate('param.kind').then(
        function(dataKind) {
          if (dataKind !== 'code') {
            // Normal input control.
            e.sendKeys(keys);
          } else {
            // ACE editor control.
            var aceContent = e.element(by.css('div.ace_content'));
            var aceInput = e.element(by.css('textarea.ace_text-input'));
            // The triple click on the text area focuses it and selects all its
            // text content. Therefore the first key sent will clear its current
            // content. (Caveat: if 'keys' is the empty string then it won't be
            // cleared.)
            browser.actions().click(aceContent).perform();
            browser.actions().doubleClick(aceContent).perform();
            aceInput.sendKeys(keys);
          }
        });
  },

>>>>>>> 7bdbb2e6
  // Deletes all projects and directories.
  discardAll: function() {
    var defer = protractor.promise.defer();
    request.post(
      browser.baseUrl + 'ajax/discardAllReallyIMeanIt',
      { json: { fake: 1 } },
      function(error, message) {
        if (error || message.statusCode >= 400) {
          defer.reject({ error : error, message : message });
        } else {
          defer.fulfill();
        }
      });
    browser.controlFlow().execute(function() { return defer.promise; });
  },
<<<<<<< HEAD

  // Warning, this also sorts the given array parameter in place.
  sortHistogramValues: function(values) {
    return values.sort(function(b1, b2) {
      if (b1.title < b2.title) {
        return -1;
      } else if (b1.title > b2.title) {
        return 1;
      } else {
        return 0;
      }
    });
  },
=======
>>>>>>> 7bdbb2e6
};

module.exports = testLib;<|MERGE_RESOLUTION|>--- conflicted
+++ resolved
@@ -5,7 +5,6 @@
 var testLib; // Forward declaration.
 var request = require('request');
 var K = protractor.Key;  // Short alias.
-var testLib;  // Forward declaration.
 
 function Side(direction) {
   this.direction = direction;
@@ -110,14 +109,26 @@
   },
 };
 
-<<<<<<< HEAD
-var testLib = {
-=======
 testLib = {
->>>>>>> 7bdbb2e6
   left: new Side('left'),
   right: new Side('right'),
 
+  // Deletes all projects and directories.
+  discardAll: function() {
+    var defer = protractor.promise.defer();
+    request.post(
+      browser.baseUrl + 'ajax/discardAllReallyIMeanIt',
+      { json: { fake: 1 } },
+      function(error, message) {
+        if (error || message.statusCode >= 400) {
+          defer.reject({ error : error, message : message });
+        } else {
+          defer.fulfill();
+        }
+      });
+    browser.controlFlow().execute(function() { return defer.promise; });
+  },
+
   expectCurrentProjectIs: function(name) {
     expect(browser.getCurrentUrl()).toContain('/#/project/' + name);
   },
@@ -126,7 +137,6 @@
     expect(element(by.css('div[help-id="' + helpId + '"]')).isDisplayed()).toBe(isVisible);
   },
 
-<<<<<<< HEAD
   // Given an object, finds all promises within it and returns a promise for the completly resolved
   // object.
   flatten: function(objOfPromises) {
@@ -163,15 +173,11 @@
     return defer;
   },
 
-=======
->>>>>>> 7bdbb2e6
   openNewProject: function(name) {
     element(by.id('new-project')).click();
     element(by.id('new-project-name')).sendKeys(name, K.ENTER);
   },
 
-<<<<<<< HEAD
-=======
   sendKeysToElement: function(e, keys) {
     // ACE editor and non-ace controls need different handling.
     e.evaluate('param.kind').then(
@@ -194,24 +200,6 @@
         });
   },
 
->>>>>>> 7bdbb2e6
-  // Deletes all projects and directories.
-  discardAll: function() {
-    var defer = protractor.promise.defer();
-    request.post(
-      browser.baseUrl + 'ajax/discardAllReallyIMeanIt',
-      { json: { fake: 1 } },
-      function(error, message) {
-        if (error || message.statusCode >= 400) {
-          defer.reject({ error : error, message : message });
-        } else {
-          defer.fulfill();
-        }
-      });
-    browser.controlFlow().execute(function() { return defer.promise; });
-  },
-<<<<<<< HEAD
-
   // Warning, this also sorts the given array parameter in place.
   sortHistogramValues: function(values) {
     return values.sort(function(b1, b2) {
@@ -224,8 +212,6 @@
       }
     });
   },
-=======
->>>>>>> 7bdbb2e6
 };
 
 module.exports = testLib;