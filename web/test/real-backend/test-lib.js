--- conflicted
+++ resolved
@@ -43,21 +43,14 @@
       element(by.id('new-project-name')).sendKeys(name, K.ENTER);
     },
 
-<<<<<<< HEAD
-    runLeftOperation: function(name) {
-      this.openLeftOperation(name);
-=======
     runLeftOperation: function(name, params) {
       params = params || {};
-      element(by.css('#operation-toolbox-left #operation-search')).click();
-      element(by.css('#operation-toolbox-left #filter')).sendKeys(name, K.ENTER);
-
+      this.openLeftOperation(name);
       for (var key in params) {
         var p = '#operation-toolbox-left operation-parameters #' + key + ' input';
         element(by.css(p)).sendKeys(params[key], K.ENTER);
       }
 
->>>>>>> 4eb607a2
       element(by.css('#operation-toolbox-left .ok-button')).click();
     },
 
