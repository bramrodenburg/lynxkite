'use strict';

/* global element */
/* global by */
/* global protractor */

module.exports = (function() {
  var K = protractor.Key;  // Short alias.
  return {
<<<<<<< HEAD
=======
    evaluateOnLeftSide: function(expr) {
      return element(by.css('#side-left')).evaluate(expr);
    },

>>>>>>> 3b177a3c
    expectCurrentProjectIs: function(name) {
      expect(browser.getCurrentUrl()).toContain('/#/project/' + name);
    },

<<<<<<< HEAD
    expectHelpPopupVisible: function(helpId, isVisible) {
      expect(element(by.css('div[help-id="' + helpId + '"]')).isDisplayed()).toBe(isVisible);
    },

    leftVertexCount: function() {
      var asStr = element(by.css('#side-left value.vertex-count span.value')).getText();
      return asStr.then(function(asS) { return parseInt(asS); });
=======
    leftApplyFilters: function() {
      return element(by.css('#side-left #apply-filters-button')).click();
    },

    leftEdgeCount: function() {
      var asStr = element(by.css('#side-left value#edge-count span.value')).getText();
      return asStr.then(function(asS) { return parseInt(asS); });
    },

    leftVertexCount: function() {
      var asStr = element(by.css('#side-left value#vertex-count span.value')).getText();
      return asStr.then(function(asS) { return parseInt(asS); });
    },

    openNewProject: function(name) {
      element(by.id('new-project')).click();
      element(by.id('new-project-name')).sendKeys(name, K.ENTER);
    },

    runLeftOperation: function(name) {
      element(by.css('#operation-toolbox-left #operation-search')).click();
      element(by.css('#operation-toolbox-left #filter')).sendKeys(name, K.ENTER);
      element(by.css('#operation-toolbox-left .ok-button')).click();
    },

    setLeftAttributeFilter: function(attributeName, filterValue) {
      var filterBox = element(
        by.css('#side-left .attribute input[name="' + attributeName + '"]'));
      filterBox.sendKeys(filterValue, K.ENTER);    
>>>>>>> 3b177a3c
    },

    openLeftOperation: function(name) {
      element(by.css('#operation-toolbox-left #operation-search')).click();
      element(by.css('#operation-toolbox-left #filter')).sendKeys(name, K.ENTER);
    },

    openNewProject: function(name) {
      element(by.id('new-project')).click();
      element(by.id('new-project-name')).sendKeys(name, K.ENTER);
    },

    runLeftOperation: function(name) {
      this.openLeftOperation(name);
      element(by.css('#operation-toolbox-left .ok-button')).click();
    },

    toggleLeftSampledVisualization: function() {
      element(by.css('#side-left label[btn-radio="\'sampled\'"]')).click();
    },
  };
})();<|MERGE_RESOLUTION|>--- conflicted
+++ resolved
@@ -7,26 +7,18 @@
 module.exports = (function() {
   var K = protractor.Key;  // Short alias.
   return {
-<<<<<<< HEAD
-=======
     evaluateOnLeftSide: function(expr) {
       return element(by.css('#side-left')).evaluate(expr);
     },
 
->>>>>>> 3b177a3c
     expectCurrentProjectIs: function(name) {
       expect(browser.getCurrentUrl()).toContain('/#/project/' + name);
     },
 
-<<<<<<< HEAD
     expectHelpPopupVisible: function(helpId, isVisible) {
       expect(element(by.css('div[help-id="' + helpId + '"]')).isDisplayed()).toBe(isVisible);
     },
 
-    leftVertexCount: function() {
-      var asStr = element(by.css('#side-left value.vertex-count span.value')).getText();
-      return asStr.then(function(asS) { return parseInt(asS); });
-=======
     leftApplyFilters: function() {
       return element(by.css('#side-left #apply-filters-button')).click();
     },
@@ -55,23 +47,7 @@
     setLeftAttributeFilter: function(attributeName, filterValue) {
       var filterBox = element(
         by.css('#side-left .attribute input[name="' + attributeName + '"]'));
-      filterBox.sendKeys(filterValue, K.ENTER);    
->>>>>>> 3b177a3c
-    },
-
-    openLeftOperation: function(name) {
-      element(by.css('#operation-toolbox-left #operation-search')).click();
-      element(by.css('#operation-toolbox-left #filter')).sendKeys(name, K.ENTER);
-    },
-
-    openNewProject: function(name) {
-      element(by.id('new-project')).click();
-      element(by.id('new-project-name')).sendKeys(name, K.ENTER);
-    },
-
-    runLeftOperation: function(name) {
-      this.openLeftOperation(name);
-      element(by.css('#operation-toolbox-left .ok-button')).click();
+      filterBox.sendKeys(filterValue, K.ENTER);
     },
 
     toggleLeftSampledVisualization: function() {
