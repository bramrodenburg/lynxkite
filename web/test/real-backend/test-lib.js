'use strict';

/* global element, by, protractor */

var request = require('request');

module.exports = (function() {
  var K = protractor.Key;  // Short alias.
  return {
    evaluateOnLeftSide: function(expr) {
      return element(by.css('#side-left')).evaluate(expr);
    },

    expectCurrentProjectIs: function(name) {
      expect(browser.getCurrentUrl()).toContain('/#/project/' + name);
    },

<<<<<<< HEAD
    runLeftOperation: function(name) {
=======
    expectHelpPopupVisible: function(helpId, isVisible) {
      expect(element(by.css('div[help-id="' + helpId + '"]')).isDisplayed()).toBe(isVisible);
    },

    leftApplyFilters: function() {
      return element(by.css('#side-left #apply-filters-button')).click();
    },

    leftEdgeCount: function() {
      var asStr = element(by.css('#side-left value#edge-count span.value')).getText();
      return asStr.then(function(asS) { return parseInt(asS); });
    },

    leftVertexCount: function() {
      var asStr = element(by.css('#side-left value#vertex-count span.value')).getText();
      return asStr.then(function(asS) { return parseInt(asS); });
    },

    openLeftOperation: function(name) {
>>>>>>> d874ecf5
      element(by.css('#operation-toolbox-left #operation-search')).click();
      element(by.css('#operation-toolbox-left #filter')).sendKeys(name, K.ENTER);
    },

    openNewProject: function(name) {
      element(by.id('new-project')).click();
      element(by.id('new-project-name')).sendKeys(name, K.ENTER);
    },

    runLeftOperation: function(name, params) {
      params = params || {};
      this.openLeftOperation(name);
      for (var key in params) {
        var p = '#operation-toolbox-left operation-parameters #' + key + ' input';
        element(by.css(p)).sendKeys(params[key], K.ENTER);
      }

      element(by.css('#operation-toolbox-left .ok-button')).click();
    },

<<<<<<< HEAD
    leftVertexCount: function() {
      var asStr = element(by.css('#side-left value.vertex-count span.value')).getText();
      return asStr.then(function(asS) { return parseInt(asS); });
=======
    setLeftAttributeFilter: function(attributeName, filterValue) {
      var filterBox = element(
        by.css('#side-left .attribute input[name="' + attributeName + '"]'));
      filterBox.sendKeys(filterValue, K.ENTER);
    },

    toggleLeftSampledVisualization: function() {
      element(by.css('#side-left label[btn-radio="\'sampled\'"]')).click();
>>>>>>> d874ecf5
    },

    // Deletes all projects and directories.
    discardAll: function() {
      var defer = protractor.promise.defer();
      request.post(
        browser.baseUrl + 'ajax/discardAllReallyIMeanIt',
        { json: { fake: 1 } },
        function(error, message) {
          if (error || message.statusCode >= 400) {
            defer.reject({ error : error, message : message });
          } else {
            defer.fulfill();
          }
        });
      browser.controlFlow().execute(function() { return defer.promise; });
    },
  };
})();<|MERGE_RESOLUTION|>--- conflicted
+++ resolved
@@ -15,9 +15,6 @@
       expect(browser.getCurrentUrl()).toContain('/#/project/' + name);
     },
 
-<<<<<<< HEAD
-    runLeftOperation: function(name) {
-=======
     expectHelpPopupVisible: function(helpId, isVisible) {
       expect(element(by.css('div[help-id="' + helpId + '"]')).isDisplayed()).toBe(isVisible);
     },
@@ -37,7 +34,6 @@
     },
 
     openLeftOperation: function(name) {
->>>>>>> d874ecf5
       element(by.css('#operation-toolbox-left #operation-search')).click();
       element(by.css('#operation-toolbox-left #filter')).sendKeys(name, K.ENTER);
     },
@@ -58,11 +54,6 @@
       element(by.css('#operation-toolbox-left .ok-button')).click();
     },
 
-<<<<<<< HEAD
-    leftVertexCount: function() {
-      var asStr = element(by.css('#side-left value.vertex-count span.value')).getText();
-      return asStr.then(function(asS) { return parseInt(asS); });
-=======
     setLeftAttributeFilter: function(attributeName, filterValue) {
       var filterBox = element(
         by.css('#side-left .attribute input[name="' + attributeName + '"]'));
@@ -71,7 +62,6 @@
 
     toggleLeftSampledVisualization: function() {
       element(by.css('#side-left label[btn-radio="\'sampled\'"]')).click();
->>>>>>> d874ecf5
     },
 
     // Deletes all projects and directories.
