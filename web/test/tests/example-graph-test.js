'use strict';

var lib = require('../test-lib.js');

module.exports = function(fw) {
  fw.transitionTest(
    'empty test-example workspace',
    'test-example workspace with example graph state selected',
    function() {
      lib.workspace.addBox({ id: 'eg0', name: 'create example graph', x: 100, y: 100 });
    },
    function() {
    });

  fw.statePreservingTest(
    'test-example workspace with example graph state selected',
    'has the proper vertex count',
    function() {
      expect(lib.state.vertexCount()).toEqual(4);
      expect(lib.state.edgeCount()).toEqual(4);
      expect(lib.state.attributeCount()).toEqual(8);
    });

  fw.transitionTest(
<<<<<<< HEAD
    'test-example workspace with example graph',
    'test-example workspace with two connected and one unconnected box',
    function() {
      var exampleGraph = lib.workspace.getBox(0);
      lib.workspace.addBox('add reversed edges', 100, 200);
      var reversedEdges = lib.workspace.getBox(1);
      lib.workspace.connectBoxes(
          exampleGraph, 'project',
          reversedEdges, 'project');
      lib.workspace.addBox('compute pagerank', 350, 100);
    },
    function() {
    });

  fw.statePreservingTest(
    'test-example workspace with two connected and one unconnected box',
    'states has correct fill color',
    function() {
      let exampleGraph = lib.workspace.getBox(0);
      let outPlugEG = lib.workspace.getOutputPlug(exampleGraph, 'project');
      let reversedEdges = lib.workspace.getBox(1);
      let outPlugReversedEdges = lib.workspace.getOutputPlug(reversedEdges, 'project');
      let pageRank = lib.workspace.getBox(2);
      let outPlugPR = lib.workspace.getOutputPlug(pageRank, 'project');
      // progress is updated every 2 seconds, so we may need to wait
      browser.wait(() => outPlugReversedEdges.getAttribute('fill'), 1000 * 3);
      expect(outPlugEG.getAttribute('fill')).not.toBeNull();
      expect(outPlugPR.getAttribute('fill')).not.toBeNull();
    });

  fw.transitionTest(
    'test-example workspace with two connected and one unconnected box',
=======
    'test-example workspace with example graph state selected',
>>>>>>> f633fd64
    'test-example workspace with reverse edges state selected',
    function() {
      lib.workspace.addBox({ id: 'eg1', name: 'create example graph', x: 350, y: 100 });
      lib.workspace.addBox({ id: 'reversed-edges', name: 'add reversed edges', x: 100, y: 200,
                             after: 'eg0' });
    },
    function() {
    });

  fw.statePreservingTest(
    'test-example workspace with reverse edges state selected',
    'has the proper vertex count',
    function() {
      expect(lib.state.vertexCount()).toEqual(4);
      expect(lib.state.edgeCount()).toEqual(8);
      expect(lib.state.attributeCount()).toEqual(8);
    });

<<<<<<< HEAD
=======
  fw.statePreservingTest(
    'test-example workspace with reverse edges state selected',
    'states has correct fill color',
    function() {
      let outPlugFirstEG = lib.workspace.getOutputPlug('eg0');
      let outPlugReversedEdges = lib.workspace.getOutputPlug('reversed-edges');
      let outPlugSecondEG = lib.workspace.getOutputPlug('eg1');
      // progress is updated every 2 seconds, so we may need to wait
      browser.wait(() => outPlugReversedEdges.getAttribute('fill'), 1000 * 3);
      expect(outPlugFirstEG.getAttribute('fill')).not.toBeNull();
      expect(outPlugSecondEG.getAttribute('fill')).toBeNull();
    });

>>>>>>> f633fd64
};<|MERGE_RESOLUTION|>--- conflicted
+++ resolved
@@ -22,42 +22,7 @@
     });
 
   fw.transitionTest(
-<<<<<<< HEAD
-    'test-example workspace with example graph',
-    'test-example workspace with two connected and one unconnected box',
-    function() {
-      var exampleGraph = lib.workspace.getBox(0);
-      lib.workspace.addBox('add reversed edges', 100, 200);
-      var reversedEdges = lib.workspace.getBox(1);
-      lib.workspace.connectBoxes(
-          exampleGraph, 'project',
-          reversedEdges, 'project');
-      lib.workspace.addBox('compute pagerank', 350, 100);
-    },
-    function() {
-    });
-
-  fw.statePreservingTest(
-    'test-example workspace with two connected and one unconnected box',
-    'states has correct fill color',
-    function() {
-      let exampleGraph = lib.workspace.getBox(0);
-      let outPlugEG = lib.workspace.getOutputPlug(exampleGraph, 'project');
-      let reversedEdges = lib.workspace.getBox(1);
-      let outPlugReversedEdges = lib.workspace.getOutputPlug(reversedEdges, 'project');
-      let pageRank = lib.workspace.getBox(2);
-      let outPlugPR = lib.workspace.getOutputPlug(pageRank, 'project');
-      // progress is updated every 2 seconds, so we may need to wait
-      browser.wait(() => outPlugReversedEdges.getAttribute('fill'), 1000 * 3);
-      expect(outPlugEG.getAttribute('fill')).not.toBeNull();
-      expect(outPlugPR.getAttribute('fill')).not.toBeNull();
-    });
-
-  fw.transitionTest(
-    'test-example workspace with two connected and one unconnected box',
-=======
     'test-example workspace with example graph state selected',
->>>>>>> f633fd64
     'test-example workspace with reverse edges state selected',
     function() {
       lib.workspace.addBox({ id: 'eg1', name: 'create example graph', x: 350, y: 100 });
@@ -76,8 +41,6 @@
       expect(lib.state.attributeCount()).toEqual(8);
     });
 
-<<<<<<< HEAD
-=======
   fw.statePreservingTest(
     'test-example workspace with reverse edges state selected',
     'states has correct fill color',
@@ -88,8 +51,7 @@
       // progress is updated every 2 seconds, so we may need to wait
       browser.wait(() => outPlugReversedEdges.getAttribute('fill'), 1000 * 3);
       expect(outPlugFirstEG.getAttribute('fill')).not.toBeNull();
-      expect(outPlugSecondEG.getAttribute('fill')).toBeNull();
+      expect(outPlugSecondEG.getAttribute('fill')).not.toBeNull();
     });
 
->>>>>>> f633fd64
 };