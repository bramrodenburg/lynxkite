--- conflicted
+++ resolved
@@ -9,7 +9,6 @@
     'test-example project with example graph',
     'SQL default query works',
     function() {
-<<<<<<< HEAD
       left.toggleSqlBox();
       left.runSql();
     
@@ -23,38 +22,6 @@
         ]);
       // Reset state.
       left.toggleSqlBox();
-=======
-      var toggleButton = lib.left.side.element(by.id('sql-toggle'));
-      var editor = lib.left.side.element(by.id('sql-editor'));
-      var runButton = lib.left.side.element(by.id('run-sql-button'));
-      toggleButton.click();
-
-      // Run the default (select * from vertices) query.
-      runButton.click();
-      expect(editor.evaluate('result.header')).toEqual(
-        ['age', 'gender', 'id', 'income', 'location', 'name']);
-      expect(editor.evaluate('result.data')).toEqual([
-        ['20.3', 'Male', '0', '1000.0', '[40.71448,-74.00598]', 'Adam'],
-        ['18.2', 'Female', '1', 'null', '[47.5269674,19.0323968]', 'Eve'],
-        ['50.3', 'Male', '2', '2000.0', '[1.352083,103.819836]', 'Bob'],
-        ['2.0', 'Male', '3', 'null', '[-33.8674869,151.2069902]', 'Isolated Joe'],
-      ]);
-
-      // Query some edge attributes.
-      lib.sendKeysToACE(
-          editor, 'select edge_comment, src_name from triplets order by edge_comment');
-      runButton.click();
-      expect(editor.evaluate('result.header')).toEqual(['edge_comment', 'src_name']);
-      expect(editor.evaluate('result.data')).toEqual([
-        [ 'Adam loves Eve', 'Adam' ],
-        [ 'Bob envies Adam', 'Bob' ],
-        [ 'Bob loves Eve', 'Bob' ],
-        [ 'Eve loves Adam', 'Eve' ],
-      ]);
-
-      // Restore the state.
-      toggleButton.click();
->>>>>>> a1071f96
     });
 
   fw.statePreservingTest(
@@ -63,10 +30,10 @@
     function() {
       left.toggleSqlBox();
 
-      left.runSql('select comment, `src$name` from `!edges` order by comment');
+      left.runSql('select edge_comment, src_name from triplets order by edge_comment');
 
       left.expectSqlResult(
-        ['comment', 'src$name'],
+        ['edge_comment', 'src_name'],
         [
           [ 'Adam loves Eve', 'Adam' ],
           [ 'Bob envies Adam', 'Bob' ],
@@ -84,7 +51,7 @@
     function() {
       left.toggleSqlBox();
 
-      left.setSql('select name, age, income from `!vertices` order by name');
+      left.setSql('select name, age, income from vertices order by name');
 
       left.startSqlSaving();
 
@@ -101,5 +68,5 @@
 
       // Reset state.
       left.toggleSqlBox();
-    }, "solo");
+    });
 };