'use strict';

var lib = require('../test-lib.js');
var left = lib.left;
var right = lib.right;

module.exports = function(fw) {
  fw.statePreservingTest(
    'test-example project with example graph',
    'SQL default query works',
    function() {
      left.toggleSqlBox();
      left.runSql();
    
      left.expectSqlResult(
        ['age', 'gender', 'id', 'income', 'location', 'name'],
        [
          ['20.3', 'Male', '0', '1000.0', '[40.71448,-74.00598]', 'Adam'],
          ['18.2', 'Female', '1', 'null', '[47.5269674,19.0323968]', 'Eve'],
          ['50.3', 'Male', '2', '2000.0', '[1.352083,103.819836]', 'Bob'],
          ['2.0', 'Male', '3', 'null', '[-33.8674869,151.2069902]', 'Isolated Joe'],
        ]);
      // Reset state.
      left.toggleSqlBox();
    });

  fw.statePreservingTest(
    'test-example project with example graph',
    'SQL works for edge attributes',
    function() {
      left.toggleSqlBox();

      left.runSql('select edge_comment, src_name from triplets order by edge_comment');

      left.expectSqlResult(
        ['edge_comment', 'src_name'],
        [
          [ 'Adam loves Eve', 'Adam' ],
          [ 'Bob envies Adam', 'Bob' ],
          [ 'Bob loves Eve', 'Bob' ],
          [ 'Eve loves Adam', 'Eve' ],
        ]);

      // Reset state.
      left.toggleSqlBox();
    });

  fw.transitionTest(
    'empty test-example project',
    'SQL runs nice on belongs to reached from project and segmentation',
    function() {
      left.runOperation('New vertex set', { size: '100' });
      left.runOperation('Add random vertex attribute', { seed: '1' });
      left.runOperation('Copy graph into a segmentation');
      left.openSegmentation('self_as_segmentation');
      left.toggleSqlBox();
      left.runSql(
        'select sum(base_random / segment_random) as sum from `self_as_segmentation|belongsTo`');
      right.toggleSqlBox();
      right.runSql('select sum(base_random - segment_random) as error from belongsTo');
    },
    function() {
      left.expectSqlResult(['sum'], [['100.0']]);
      right.expectSqlResult(['error'], [['0.0']]);
    });

  fw.statePreservingTest(
    'test-example project with example graph',
    'Save SQL result as CSV works',
    function() {
      left.toggleSqlBox();

      left.setSql('select name, age, income from vertices order by name');

      left.startSqlSaving();

      // Choose csv format.
      left.side.$('#exportFormat option[value="csv"]').click();

      // And go.
      lib.startDownloadWatch();
      left.executeSqlSaving();
      var downloadedFileName = lib.waitForNewDownload(/\.csv$/);
      lib.expectFileContents(
        downloadedFileName,
        'name,age,income\nAdam,20.3,1000.0\nBob,50.3,2000.0\nEve,18.2,\nIsolated Joe,2.0,\n');

      // Reset state.
      left.toggleSqlBox();
    });

  fw.transitionTest(
    'empty test-example project',
    'table export and reimport',
    function() {
      left.runOperation('New vertex set', { size: '100' });
      left.runOperation('Add random vertex attribute', { name: 'random1', seed: '1' });
      left.runOperation('Add random vertex attribute', { name: 'random2', seed: '2' });
      left.runOperation('Add rank attribute', { keyattr: 'random1', rankattr: 'rank1' });
      left.runOperation('Add rank attribute', { keyattr: 'random2', rankattr: 'rank2' });

      left.toggleSqlBox();
      left.setSql(
        'select cast(rank1 as string), cast(rank2 as string) from vertices');
      left.startSqlSaving();
      left.side.$('#exportFormat option[value="table"]').click();
      left.side.$('#exportKiteTable').sendKeys('Random Edges');
      left.executeSqlSaving();

      left.runOperation('Vertex attribute to double', { attr: 'ordinal' });
      left.runOperation('Vertex attribute to string', { attr: 'ordinal' });
      left.runOperation(
        'Import edges for existing vertices',
        {
          table: 'Random Edges|vertices',
          attr: 'ordinal',
          src: 'rank1',
          dst: 'rank2',
        });

      left.toggleSqlBox();

      left.runSql('select sum(rank1) as r1sum, sum(rank2) as r2sum from edges');
      left.expectSqlResult(['r1sum', 'r2sum'], [['4950.0', '4950.0']]);

      left.runSql(
        'select min(edge_rank1 = src_ordinal) as srcgood, min(edge_rank2 = dst_ordinal) as dstgood from triplets');
      left.expectSqlResult(['srcgood', 'dstgood'], [['true', 'true']]);
    },
    function() {
    });

  fw.transitionTest(
    'test-example project with example graph',
    'parquet export and reimport right from the operation',
    function() {
      left.toggleSqlBox();
      left.setSql(
        'select name, age, gender, income from vertices');
      left.startSqlSaving();
<<<<<<< HEAD
      left.side.$('#exportFormat option[value="parquet"]').click();
      var fileName = 'UPLOAD$/example.' + process.pid + '.parquet'
      left.side.$('#export-parquet-path').sendKeys(fileName);
=======
      left.side.element(by.css('#exportFormat option[value="parquet"]')).click();
      var fileName = 'UPLOAD$/example.' + process.pid + '.parquet';
      left.side.element(by.css('#export-parquet-path')).sendKeys(fileName);
>>>>>>> 2d3fcf8b
      left.executeSqlSaving();

      left.runOperation('Discard vertices');
      left.openOperation('Import vertices');
      var tableKind = left.operationParameter(left.toolbox, 'table');
      tableKind.element(by.id('import-new-table-button')).click();
      tableKind.$('#table-name input').sendKeys('example reloaded as parquet');
      tableKind.element(by.cssContainingText('#datatype option', 'Parquet files')).click();
      tableKind.$('#parquet-filename input[ng-model="filename"]').sendKeys(fileName);
      tableKind.element(by.id('import-parquet-button')).click();
      left.submitOperation(left.toolbox);
    },
    function() {
      expect(lib.left.vertexCount()).toEqual(4);
      // id, name, age, gender, income
      expect(lib.left.attributeCount()).toEqual(5);
    });
};<|MERGE_RESOLUTION|>--- conflicted
+++ resolved
@@ -11,7 +11,7 @@
     function() {
       left.toggleSqlBox();
       left.runSql();
-    
+
       left.expectSqlResult(
         ['age', 'gender', 'id', 'income', 'location', 'name'],
         [
@@ -138,15 +138,9 @@
       left.setSql(
         'select name, age, gender, income from vertices');
       left.startSqlSaving();
-<<<<<<< HEAD
       left.side.$('#exportFormat option[value="parquet"]').click();
-      var fileName = 'UPLOAD$/example.' + process.pid + '.parquet'
+      var fileName = 'UPLOAD$/example.' + process.pid + '.parquet';
       left.side.$('#export-parquet-path').sendKeys(fileName);
-=======
-      left.side.element(by.css('#exportFormat option[value="parquet"]')).click();
-      var fileName = 'UPLOAD$/example.' + process.pid + '.parquet';
-      left.side.element(by.css('#export-parquet-path')).sendKeys(fileName);
->>>>>>> 2d3fcf8b
       left.executeSqlSaving();
 
       left.runOperation('Discard vertices');
