--- conflicted
+++ resolved
@@ -2,14 +2,6 @@
   "vertexSets": [{
     "mode": "sampled",
     "vertices": [
-<<<<<<< HEAD
-      { "id": 1111111, "size": 10, "label": "one" },
-      { "id": 2222222, "size": 20, "label": "two" },
-      { "id": 3333333, "size": 10, "label": "three" },
-      { "id": 4444444, "size": 20, "label": "six" },
-      { "id": 5555555, "size": 15, "label": "five" },
-      { "id": 6666666, "size": 5, "label": "six" }
-=======
       { "id": 1111111,
         "attrs": {
           "5": { "double": 10, "string": "10" },
@@ -58,7 +50,6 @@
           "8": { "double": 0, "string": "blue" }
         }
       }
->>>>>>> c63f5f80
     ],
     "center": 1
   }],
