--- conflicted
+++ resolved
@@ -46,17 +46,16 @@
       Color
     </button>
     <button class="btn btn-default"
-<<<<<<< HEAD
+            ng-if="attr.typeName === 'String'"
+            ng-class="{ active: side.state.iconAttributeTitle === attr.title }"
+            ng-click="side.set('iconAttributeTitle', attr.title)">
+      Icon
+    </button>
+    <button class="btn btn-default"
             ng-if="attr.isNumeric"
             ng-class="{ active: side.state.sliderAttributeTitle === attr.title }"
             ng-click="side.set('sliderAttributeTitle', attr.title)">
       Slider
-=======
-            ng-if="attr.typeName === 'String'"
-            ng-class="{ active: side.state.iconAttributeTitle === attr.title }"
-            ng-click="side.set('iconAttributeTitle', attr.title)">
-      Icon
->>>>>>> e556e9de
     </button>
   </div>
 </span>
