--- conflicted
+++ resolved
@@ -16,51 +16,6 @@
     </button>
   </div>
 </span>
-<<<<<<< HEAD
-<span ng-if="side.state.graphMode === 'sampled' && side.state.display === 'svg'" class="de-emph">
-  Graph as
-  <div class="btn-group">
-    <button class="btn btn-default"
-            ng-if="attr.typeName === 'Double'"
-            ng-class="{ active: side.state.attributeTitles.size === attr.title }"
-            ng-click="side.toggleAttributeTitle('size', attr.title)">
-      Size
-    </button>
-    <button class="btn btn-default"
-            ng-class="{ active: side.state.attributeTitles.label === attr.title }"
-            ng-click="side.toggleAttributeTitle('label', attr.title)">
-      Label
-    </button>
-    <button class="btn btn-default"
-            ng-if="attr.typeName === 'Double' || attr.typeName === 'String'"
-            ng-class="{ active: side.state.attributeTitles.color === attr.title }"
-            ng-click="side.toggleAttributeTitle('color', attr.title)">
-      Color
-    </button>
-    <button class="btn btn-default"
-            ng-if="attr.typeName === 'String'"
-            ng-class="{ active: side.state.attributeTitles.icon === attr.title }"
-            ng-click="side.toggleAttributeTitle('icon', attr.title)">
-      Icon
-    </button>
-    <button class="btn btn-default"
-            ng-if="attr.typeName === 'String'"
-            ng-class="{ active: side.state.attributeTitles.image === attr.title }"
-            ng-click="side.toggleAttributeTitle('image', attr.title)">
-      <div tooltip="The attribute must be the URL of an image." tooltip-append-to-body="true">
-        Image
-      </div>
-    </button>
-    <button class="btn btn-default"
-            ng-if="attr.isNumeric"
-            ng-class="{ active: side.state.attributeTitles.slider === attr.title }"
-            ng-click="side.toggleAttributeTitle('slider', attr.title)">
-      Slider
-    </button>
-  </div>
-</span>
-=======
->>>>>>> f0faf73a
 <input ng-if="side.state.attributeTitles.slider === attr.title"
   type="range" ng-model="side.state.sliderPos" min="-1" max="101" tooltip="Threshold">
 
@@ -68,7 +23,7 @@
   <input class="form-control filter" placeholder="filter" ng-model="side.state.filters.vertex[attr.title]"
     ng-model-options="{ updateOn: 'blur' }">
 </form>
-<span ng-if="side.state.graphMode === 'sampled'" class="de-emph sampled-visualizations">
+<span ng-if="side.state.graphMode === 'sampled' && side.state.display === 'svg'" class="de-emph sampled-visualizations">
   <span class="visualizations"><selected-visualization
     ng-repeat="visualization in side.filterApplied(['size', 'label', 'label size', 'color', 'icon', 'image', 'slider'], attr.title)"
     side="side"
