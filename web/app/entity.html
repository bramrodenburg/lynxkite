<div class="entity"
     ng-class="{ active: active() }"
     id="{{ kind }}-{{ title() | id }}">
  <span class="title"> {{ title() }} </span>
  <value class="subtoken"
         ng-if="isScalar() && !isUIStatus()"
         id="scalar-value-{{ title() | id }}"
         ref="side.scalars[title()]"></value>
  <span class="subtoken filter"
        ng-show="getFilter()">
    filter: {{ getFilter() }}
  </span>
  <span class="subtoken"
        ng-show="side.state.graphMode === 'bucketed' && axisOptions.logarithmic"> log </span>

  <span ng-repeat="
        visualization in side.filterApplied(availableVisualizationsLowerCase(), title())"
        class="subtoken visualization"
        id="visualized-as-{{ visualization | id }}">
    {{ visualization }} </span>
</div>

<div class="menu entity-menu" id="menu-{{ kind }}-{{ title() | id }}">
  <div class="de-emph" ng-show="entity.note">
    {{ title() }} = <span trusted-html="entity.note"></span>
  </div>

  <i ng-show="entity.computeProgress === 1.0 && !isUIStatus()"
     class="de-emph compute-progress glyphicon glyphicon-ok"
     drop-tooltip="Already computed"
     drop-tooltip-position="right middle"></i>
  <i ng-show="entity.computeProgress === 0.5"
     class="de-emph compute-progress glyphicon glyphicon-flash"
     drop-tooltip="Computation started"
     drop-tooltip-position="right middle"></i>

<<<<<<< HEAD
  <div ng-show="isAttribute() || isScalar() && !isSavedStatus() && !isModel()"
=======
  <div ng-show="isAttribute() || isScalar() && !isUIStatus()"
>>>>>>> c40443c1
       class="de-emph"
       drop-tooltip="{{ title() }} is of type {{ entity.typeName }}"
       drop-tooltip-position="left middle">
    {{ entity.typeName }}
  </div>

  <div ng-if="isModel()">
    <model-details scalar-id="entity.id"></model-details>
  </div>

  <div ng-show="isSegmentation() && !active()"
       class="menu-item"
       id="open-segmentation"
       ng-click="side.openSegmentation(entity)">
    <i class="glyphicon glyphicon-play"></i> Open
  </div>
  <div ng-show="isSegmentation() && active()"
       class="menu-item"
       ng-click="side.sides[1].close()">
    <i class="glyphicon glyphicon-stop"></i> Close
  </div>

  <div ng-show="entity.canBucket && !histogram"
       class="menu-item"
       id="show-histogram"
       ng-click="showHistogram()">
    <i class="glyphicon glyphicon-stats"></i> Show histogram
  </div>
  <histogram ng-show="histogram" model="histogram"></histogram>
  <copy-box class="pull-right"
            ng-show="histogram"
            description="Copy&nbsp;histogram to&nbsp;clipboard"
            data="{{ histogramTSV }}">
  </copy-box>
  <label ng-show="histogram" id="precise-histogram-calculation">
    <input type="checkbox" ng-model="precise"></input> precise
  </label>

  <label ng-show="showLogCheckbox()" id="logarithmic">
    <input type="checkbox" ng-model="axisOptions.logarithmic"> logarithmic
  </label>

  <form ng-show="entity.canFilter">
    <input class="form-control"
           placeholder="Filter..."
           ng-model="side.state.filters[attributeKind()][title()]"
           ng-model-options="{ updateOn: 'change blur' }"
           id="filter">
  </form>

  <form ng-show="isSegmentation()">
    <input class="form-control"
           placeholder="Filter..."
           ng-model="side.state.filters.vertex[entity.equivalentAttribute.title]"
           ng-model-options="{ updateOn: 'change blur' }"
           id="filter-segmentation">
  </form>

  <div ng-show="availableVisualizations().length !== 0" class="visualization-menu">
    <div class="de-emph"> Visualize as... </div>
    <div class="menu-item"
         ng-repeat="vis in availableVisualizations()"
         ng-class="{ active: side.filterApplied([vis.toLowerCase()], title()).length }"
         ng-click="side.toggleAttributeTitle(vis.toLowerCase(), title())"
         id="visualize-as-{{ vis | id }}"> {{ vis }} </div>
  </div>

  <input ng-show="side.state.attributeTitles.slider === title()"
         id="slider"
         type="range"
         ng-model="side.state.sliderPos"
         min="-1"
         max="101"
         tooltip="Threshold">

  <div class="menu-item" ng-click="loadUIStatus()" ng-show="isUIStatus()" id="load-visualization">
    <i class="glyphicon glyphicon-eye-open"></i> Load visualization
  </div>

  <div class="menu-item" ng-click="discard()">
    <i class="glyphicon glyphicon-trash"></i> Discard
  </div>

  <div class="menu-item" ng-hide="menu.renaming" ng-click="startRenaming()">
    <i class="glyphicon glyphicon-pencil"></i> Rename...
  </div>
  <form ng-show="menu.renaming" ng-submit="applyRenaming()">
    <input class="form-control"
           placeholder="Rename..."
           ng-model="menu.renameTo"
           id="rename-to">
  </form>

  <div class="menu-item" ng-click="duplicate()">
    <i class="glyphicon glyphicon-floppy-disk"></i> Duplicate
  </div>

</div><|MERGE_RESOLUTION|>--- conflicted
+++ resolved
@@ -34,11 +34,7 @@
      drop-tooltip="Computation started"
      drop-tooltip-position="right middle"></i>
 
-<<<<<<< HEAD
-  <div ng-show="isAttribute() || isScalar() && !isSavedStatus() && !isModel()"
-=======
-  <div ng-show="isAttribute() || isScalar() && !isUIStatus()"
->>>>>>> c40443c1
+  <div ng-show="isAttribute() || isScalar() && !isUIStatus() && !isModel()"
        class="de-emph"
        drop-tooltip="{{ title() }} is of type {{ entity.typeName }}"
        drop-tooltip-position="left middle">
