--- conflicted
+++ resolved
@@ -7,16 +7,6 @@
 </ui-layout>
 <div ng-if="!showGraph()" class="project-sides">
   <div ng-include="'views/projects.html'"></div>
-<<<<<<< HEAD
-  <div class="clearfix"></div>
-  <div class="text-center">
-    <a target="_blank" href="{{linkedURL()}}" tooltip="Open linked window">
-      <span class="glyphicon glyphicon-link"></span>
-    </a>
-  </div>
 </div>
 <context-menu model="contextMenu"></context-menu>
-=======
-</div>
-<spark-status></spark-status>
->>>>>>> ea983755
+<spark-status></spark-status>