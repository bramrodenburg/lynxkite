--- conflicted
+++ resolved
@@ -158,11 +158,7 @@
         if (exportFormat === 'table' ||
             exportFormat === 'segmentation' ||
             exportFormat === 'view') {
-<<<<<<< HEAD
           scope.exportKiteTable = scope.offerWithPath();
-=======
-            scope.exportKiteTable = scope.exportKiteTable || '';
->>>>>>> 21fda70d
         } else if (exportFormat === 'csv') {
           scope.exportPath = '<download>';
           scope.exportDelimiter = ',';
