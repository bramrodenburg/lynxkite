// Presents the parameters for running SQL scripts.
'use strict';

angular.module('biggraph').directive('sqlBox', function($window, side, util) {
  return {
    restrict: 'E',
    scope: { side: '=' },
    templateUrl: 'sql-box.html',
    link: function(scope) {
      scope.inProgress = 0;
      scope.sql = 'select * from vertices';

      scope.runSQLQuery = function() {
        if (!scope.sql) {
          scope.result = { $error: 'SQL script must be specified.' };
        } else {
          scope.inProgress += 1;
          scope.result = util.nocache(
            '/ajax/runSQLQuery',
            {
              df: {
                project: scope.side.state.projectName,
                sql: scope.sql,
              },
              maxRows: 10,
            });
          scope.result.finally(function() {
            scope.inProgress -= 1;
          });
        }
      };

      scope.$watch('exportFormat', function(exportFormat) {
        if (exportFormat === 'table') {
          scope.exportKiteTable = '';
        } else if (exportFormat === 'csv') {
          scope.exportPath = '<download>';
          scope.exportDelimiter = ',';
          scope.exportQuote = '"';
          scope.exportHeader = true;
        } else if (exportFormat === 'json') {
          scope.exportPath = '<download>';
        } else if (exportFormat === 'parquet') {
          scope.exportPath = '';
        } else if (exportFormat === 'orc') {
          scope.exportPath = '';
        } else if (exportFormat === 'jdbc') {
          scope.exportJdbcUrl = '';
          scope.exportJdbcTable = '';
          scope.exportMode = 'error';
        }
      });

      scope.export = function() {
        if (!scope.sql) {
          util.error('SQL script must be specified.');
          return;
        }
        var req = {
          df: {
            project: scope.side.state.projectName,
            sql: scope.sql,
          },
        };
        scope.inProgress += 1;
        var result;
        if (scope.exportFormat === 'table') {
          req.table = scope.exportKiteTable;
          req.privacy = 'public-read';
          result = util.post('/ajax/exportSQLQueryToTable', req);
        } else if (scope.exportFormat === 'csv') {
          req.path = scope.exportPath;
          req.delimiter = scope.exportDelimiter;
          req.quote = scope.exportQuote;
          req.header = scope.exportHeader;
          result = util.post('/ajax/exportSQLQueryToCSV', req);
        } else if (scope.exportFormat === 'json') {
          req.path = scope.exportPath;
          result = util.post('/ajax/exportSQLQueryToJson', req);
        } else if (scope.exportFormat === 'parquet') {
          req.path = scope.exportPath;
          result = util.post('/ajax/exportSQLQueryToParquet', req);
        } else if (scope.exportFormat === 'orc') {
          req.path = scope.exportPath;
          result = util.post('/ajax/exportSQLQueryToORC', req);
        } else if (scope.exportFormat === 'jdbc') {
          req.jdbcUrl = scope.exportJdbcUrl;
          req.table = scope.exportJdbcTable;
          req.mode = scope.exportMode;
          result = util.post('/ajax/exportSQLQueryToJdbc', req);
        } else {
<<<<<<< HEAD
          throw new Error('Unexpected export format: ' + scope.exportFormat);
=======
          var req = {
            df: {
              project: scope.side.state.projectName,
              sql: scope.sql,
            },
          };
          scope.inProgress += 1;
          if (scope.exportFormat === 'table') {
            req.table = scope.exportKiteTable;
            req.privacy = 'public-read';
            scope.result = util.post('/ajax/exportSQLQueryToTable', req);
          } else if (scope.exportFormat === 'csv') {
            req.path = scope.exportPath;
            req.delimiter = scope.exportDelimiter;
            req.quote = scope.exportQuote;
            req.header = scope.exportHeader;
            scope.result = util.post('/ajax/exportSQLQueryToCSV', req);
          } else if (scope.exportFormat === 'json') {
            req.path = scope.exportPath;
            scope.result = util.post('/ajax/exportSQLQueryToJson', req);
          } else if (scope.exportFormat === 'parquet') {
            req.path = scope.exportPath;
            scope.result = util.post('/ajax/exportSQLQueryToParquet', req);
          } else if (scope.exportFormat === 'orc') {
            req.path = scope.exportPath;
            scope.result = util.post('/ajax/exportSQLQueryToORC', req);
          } else if (scope.exportFormat === 'jdbc') {
            req.jdbcUrl = scope.exportJdbcUrl;
            req.table = scope.exportJdbcTable;
            req.mode = scope.exportMode;
            scope.result = util.post('/ajax/exportSQLQueryToJdbc', req);
          }
          scope.result.finally(function() {
            scope.inProgress -= 1;
          });
          scope.result.then(function(result) {
            if (result.download) {
              // Fire off the download.
              $window.location =
                '/downloadFile?q=' + encodeURIComponent(JSON.stringify(result.download));
            }
          });
>>>>>>> 51881927
        }
        result.finally(function() {
          scope.inProgress -= 1;
        });
        result.then(function(result) {
          scope.showExportOptions = false;
          scope.success = 'Results exported.';
          if (result.download) {
            var path = encodeURIComponent(result.download);
            var name = encodeURIComponent(result.download.split('/').slice(-1)[0]);
            // Fire off the download.
            $window.location = '/download?path=' + path + '&name=' + name;
          }
        });
      };

      scope.$watch('showExportOptions', function(showExportOptions) {
        if (showExportOptions) {
          scope.success = ''; // Hide previous success message to avoid confusion.
        }
      });

      scope.reportSQLError = function() {
        util.reportRequestError(scope.result, 'Error executing query.');
      };
    }
  };
});<|MERGE_RESOLUTION|>--- conflicted
+++ resolved
@@ -89,52 +89,7 @@
           req.mode = scope.exportMode;
           result = util.post('/ajax/exportSQLQueryToJdbc', req);
         } else {
-<<<<<<< HEAD
           throw new Error('Unexpected export format: ' + scope.exportFormat);
-=======
-          var req = {
-            df: {
-              project: scope.side.state.projectName,
-              sql: scope.sql,
-            },
-          };
-          scope.inProgress += 1;
-          if (scope.exportFormat === 'table') {
-            req.table = scope.exportKiteTable;
-            req.privacy = 'public-read';
-            scope.result = util.post('/ajax/exportSQLQueryToTable', req);
-          } else if (scope.exportFormat === 'csv') {
-            req.path = scope.exportPath;
-            req.delimiter = scope.exportDelimiter;
-            req.quote = scope.exportQuote;
-            req.header = scope.exportHeader;
-            scope.result = util.post('/ajax/exportSQLQueryToCSV', req);
-          } else if (scope.exportFormat === 'json') {
-            req.path = scope.exportPath;
-            scope.result = util.post('/ajax/exportSQLQueryToJson', req);
-          } else if (scope.exportFormat === 'parquet') {
-            req.path = scope.exportPath;
-            scope.result = util.post('/ajax/exportSQLQueryToParquet', req);
-          } else if (scope.exportFormat === 'orc') {
-            req.path = scope.exportPath;
-            scope.result = util.post('/ajax/exportSQLQueryToORC', req);
-          } else if (scope.exportFormat === 'jdbc') {
-            req.jdbcUrl = scope.exportJdbcUrl;
-            req.table = scope.exportJdbcTable;
-            req.mode = scope.exportMode;
-            scope.result = util.post('/ajax/exportSQLQueryToJdbc', req);
-          }
-          scope.result.finally(function() {
-            scope.inProgress -= 1;
-          });
-          scope.result.then(function(result) {
-            if (result.download) {
-              // Fire off the download.
-              $window.location =
-                '/downloadFile?q=' + encodeURIComponent(JSON.stringify(result.download));
-            }
-          });
->>>>>>> 51881927
         }
         result.finally(function() {
           scope.inProgress -= 1;
@@ -143,10 +98,9 @@
           scope.showExportOptions = false;
           scope.success = 'Results exported.';
           if (result.download) {
-            var path = encodeURIComponent(result.download);
-            var name = encodeURIComponent(result.download.split('/').slice(-1)[0]);
             // Fire off the download.
-            $window.location = '/download?path=' + path + '&name=' + name;
+            $window.location =
+              '/downloadFile?q=' + encodeURIComponent(JSON.stringify(result.download));
           }
         });
       };
