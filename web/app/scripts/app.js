'use strict';

angular
  .module('biggraph', [
    'ngResource',
    'ngRoute',
    'ui.bootstrap',
    'ui.layout',
    'cfp.hotkeys',
    'jmdobry.angular-cache',
  ])
  .config(function ($routeProvider) {
    $routeProvider
      .when('/', {
        templateUrl: 'views/splash.html',
        controller: 'SplashCtrl',
      })
      .when('/project/:project', {
        templateUrl: 'views/project.html',
        controller: 'ProjectViewCtrl',
        reloadOnSearch: false,
      })
<<<<<<< HEAD
      .when('/cluster/:password', {
=======
      .when('/metaGraph', {
        templateUrl: 'views/metaGraph.html',
        controller: 'MetaGraphViewCtrl',
        reloadOnSearch: false,
      })
      .when('/cluster', {
>>>>>>> d6965f24
        templateUrl: 'views/clusterManager.html',
        controller: 'ClusterManagerCtrl',
      })
      .when('/demoMode', {
        templateUrl: 'views/demoMode.html',
        controller: 'DemoModeCtrl',
      })
      .when('/login', {
        templateUrl: 'views/login.html',
        controller: 'LoginCtrl',
      })
      .when('/users', {
        templateUrl: 'views/users.html',
        controller: 'UsersCtrl',
      })
      .otherwise({
        redirectTo: '/',
      });
  })
  .factory('$exceptionHandler', function($log, $injector) {
    return function(error) {
      // Log as usual.
      $log.error.apply($log, arguments);
      // Send to server.
      // (The injector is used to avoid the circular dependency detection.)
      $injector.get('util').post('/ajax/jsError', {
        url: window.location.href,
        stack: error.stack,
      });
    };
  })
  .factory('util', function utilFactory(
        $location, $window, $resource, $rootScope, $angularCacheFactory, $modal) {
    var siSymbols = ['', 'k', 'M', 'G', 'T', 'P', 'E', 'Z', 'Y'];
    // A persistent cache. Requests made through util.get() will not be repeated
    // even if the browser is restarted.
    var localCache = $angularCacheFactory('localCache', {
      maxAge: 24 * 3600,
      // TODO: Temporarily disabled, because this makes testing confusing during development.
      // storageMode: 'localStorage',
    });
    function ajax(url, params, cache) {
      if (params === undefined) { params = { fake: 1 }; }
      var res = $resource(url, {}, { get: { method: 'GET', cache: cache } });
      var req = res.get({ q: params }, function() {}, function(failure) {
        req.$status = failure.status;
        if (failure.status === 401) {  // Unauthorized.
          req.$error = 'Redirecting to login page.';
          if ($location.protocol() === 'https') {
            $location.url('/login');
          } else {
            $window.location.href = 'https://' + $location.host() + '/login';
          }
        } else {
          req.$error = util.responseToErrorMessage(failure);
        }
      });
      // Helpful for debugging/error reporting.
      req.$url = url;
      req.$params = params;
      return req;
    }
    var util = {
      // This function is for code clarity, so we don't have a mysterious "true" argument.
      deepWatch: function(scope, expr, fun) {
        return scope.$watch(expr, fun, true);
      },
      // Json GET with caching and parameter wrapping.
      get: function(url, params) { return ajax(url, params, localCache); },
      // Json GET with parameter wrapping and no caching.
      nocache: function(url, params) { return ajax(url, params, false); },
      // Json POST with simple error handling.
      post: function(url, params, onSuccess) {
        var resource = $resource(url).save({}, params, onSuccess, function(failure) {
          util.ajaxError(failure);
        });
        // Helpful for debugging/error reporting.
        resource.$url = url;
        resource.$params = params;
        // Returns a promise of the success state, for flexibility.
        return resource.$promise
          .then(function() { return true; }, function() { return false; });
      },
      // Easier to read numbers. 1234 -> 1k
      human: function(x) {
        if (x === undefined) { return '?'; }
        if (typeof x !== 'number') { return x; }
        if (isNaN(x)) { return x; }
        for (var i = 0; true; ++i) {
          if (x < 1000 || i === siSymbols.length - 1) {
            return x + siSymbols[i];
          }
          x = Math.round(x / 1000);
        }
      },
      // Replaces underscores with spaces.
      spaced: function(s) {
        return s.replace(/_/g, ' ');
      },
      ajaxError: function(resp) {
        util.error(
          util.responseToErrorMessage(resp),
          { request: resp.config.url, data: resp.config.data });
      },
      error: function(message, details) {
        $rootScope.$broadcast('topAlert', { message: message, details: details });
      },
      responseToErrorMessage: function(resp) {
        if (resp.data) {
          if (resp.data.error) {
            return resp.data.error;
          }
          return resp.data;
        }
        return resp.config.url + ' ' + (resp.statusText || 'failed');
      },
      scopeTitle: function(scope, titleExpr) {
        scope.$watch(titleExpr, function(title) {
          angular.element('title').html(title);
        });
        scope.$on('$destroy', function() {
          angular.element('title').html('LynxKite');
        });
      },
      reportRequestError: function(request, details) {
        if (request) {
          util.reportError({
            message: request.$error,
            details: {
              url: request.$url,
              params: request.$params,
              details: details,
            },
          });
        } else {
          util.reportError({
            message: 'undefined request',
            details: details,
          });
        }
      },
      reportError: function(alert) {
        $modal.open({
          templateUrl: 'report-error.html',
          controller: 'ReportErrorCtrl',
          resolve: { alert: function() { return alert; } },
        });
      },
      projectPath: function(projectName) {
        // A segmentation path looks like this:
        //   <parent>/checkpointed/segmentations/<segmentation>/project
        if (!projectName) { return []; }
        var parts = projectName.split('/');
        var path = [util.spaced(parts.shift())];  // Root project name.
        while (parts.length > 0) {
          if (parts[0] !== 'checkpointed') { console.error('Cannot parse', projectName); }
          parts.shift();  // "checkpointed"
          if (parts[0] !== 'segmentations') { console.error('Cannot parse', projectName); }
          parts.shift();  // "segmentations"
          path.push(util.spaced(parts.shift()));  // segmentation name
          if (parts[0] !== 'project') { console.error('Cannot parse', projectName); }
          parts.shift();  // "project"
        }
        return path;
      }
    };
    util.globals = util.get('/ajax/getGlobalSettings');
    return util;
  })
  // selectFields adds a new $selection attribute to the objects, that is a newline-delimited
  // concatenation of the selected fields. This can be used to filter by searching in multiple
  // fields. For example to search in p.name and p.notes at the same time:
  //   p in projects | selectFields:'name':'notes' | filter:{ $selection: searchString }
  .filter('selectFields', function() {
    return function(input) {
      if (input === undefined) { return input; }
      for (var i = 0; i < input.length; ++i) {
        input[i].$selection = '';
        for (var j = 1; j < arguments.length; ++j) {
          input[i].$selection += input[i][arguments[j]];
          input[i].$selection += '\n';
        }
      }
      return input;
    };
  })
  .filter('trustAsHtml', function($sce) {
    return $sce.trustAsHtml;
  })
  .filter('decimal', function() {
    return function(x) {
      if (x === undefined) { return x; }
      var str = x.toString();
      var l = str.length;
      var result = '';
      for (var i = 0; i < l - 3; i += 3) {
        result = ',' + str.substr(l - i - 3, 3) + result;
      }
      result = str.substr(0, l - i) + result;
      return result;
    };
  });<|MERGE_RESOLUTION|>--- conflicted
+++ resolved
@@ -20,16 +20,7 @@
         controller: 'ProjectViewCtrl',
         reloadOnSearch: false,
       })
-<<<<<<< HEAD
-      .when('/cluster/:password', {
-=======
-      .when('/metaGraph', {
-        templateUrl: 'views/metaGraph.html',
-        controller: 'MetaGraphViewCtrl',
-        reloadOnSearch: false,
-      })
       .when('/cluster', {
->>>>>>> d6965f24
         templateUrl: 'views/clusterManager.html',
         controller: 'ClusterManagerCtrl',
       })
