--- conflicted
+++ resolved
@@ -7,12 +7,7 @@
     scope: { data: '@', description: '@' },
     templateUrl: 'copy-box.html',
     link: function(scope, element) {
-<<<<<<< HEAD
-      ZeroClipboard.config({ swfPath: 'zeroclipboard/dist/ZeroClipboard.swf' });
-      var client = new ZeroClipboard(element.find('.clicky'));
-=======
       var client = new Clipboard(element.find('.clicky')[0]);
->>>>>>> 92e3db5f
       client.on('error', function(event) {
         console.log('Copy to clipboard is disabled:', event);
         util.error('Could not copy to clipboard: ' + scope.data);
