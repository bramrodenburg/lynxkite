--- conflicted
+++ resolved
@@ -209,7 +209,6 @@
           rename: function(kind, oldName, newName) {
             if (oldName === newName) { return; }
             util.post('/ajax/renameEntry',
-<<<<<<< HEAD
                 { from: oldName, to: newName, overwrite: false }).then(scope.reload);
           },
           duplicate: function(kind, p) {
@@ -245,37 +244,14 @@
               scope.startTableImport();
               $timeout(function () {
                 $anchorScroll('import-table');
-                scope.$broadcast('fill import from config', config, name, type);
+                var fullName = name.split('/');
+                var relativeName = fullName[fullName.length - 1];
+                scope.$broadcast('fill import from config', config, relativeName, type);
               });
             }
           },
           renameMenuItemLabel: 'Rename or move...'
         };
-=======
-                { from: p, to: trashDir + '/' + p, overwrite: true }).then(scope.reload);
-          }
-        },
-        editConfig: function(name, config, type) {
-          if (config.class.includes('SQL')) {
-            scope.showSQL=true;
-            $anchorScroll('global-sql-box');
-            $timeout(function () {
-              scope.$broadcast('fill sql-box from config and clear sql result', name, config, type);
-            });
-            return;
-          } else {
-            scope.startTableImport();
-            $timeout(function () {
-              $anchorScroll('import-table');
-              var fullName = name.split('/');
-              var relativeName = fullName[fullName.length-1];
-              scope.$broadcast('fill import from config', config, relativeName, type);
-            });
-          }
-        },
-        renameMenuItemLabel: 'Rename or move...'
-      };
->>>>>>> 44d817e0
 
         scope.isWorkspace = function(object) {
           return object.objectType === 'workspace';
