// UI for importing external data.
'use strict';

angular.module('biggraph').directive('importWizard', function(util) {
  return {
    scope: { tableImported: '=', currentDirectory: '=', onCancel: '&' },
    templateUrl: 'import-wizard.html',
    link: function(scope) {
      scope.csv = {
        delimiter: ',',
        mode: 'FAILFAST',
        infer: false,
        fileUploadCount: 0,
      };
      scope.files = {
        fileUploadCount: 0,
      };
      scope.cancel = function(event) {
        event.stopPropagation();
        scope.onCancel();
      };

      scope.requestInProgress = 0;
      function importStuff(format, parameters) {
        parameters.table =
          (scope.currentDirectory ? scope.currentDirectory + '/' : '') + scope.tableName;
        parameters.privacy = 'public-read';
        parameters.columnsToImport = splitCSVLine(scope.columnsToImport);
        parameters.asView = scope.asView;
        scope.requestInProgress += 1;

        var importOrView = scope.asView ? 'createView' : 'import';
        var endpoint = '/ajax/' + importOrView + format;
        var request = util.post(endpoint, parameters);

        request.then(function(result) {
          scope.tableImported = result;
        });
        request.finally(function() {
          scope.requestInProgress -= 1;
        });
      }

      function splitCSVLine(csv) {
        return csv ? csv.split(',') : [];
      }

      function joinCSVLine(csv) {
        return csv ? csv.join(',') : '';
      }

      scope.importCSV = function() {
        importStuff(
          'CSV',
          {
            files: scope.csv.filename,
            columnNames: splitCSVLine(scope.csv.columnNames),
            delimiter: scope.csv.delimiter,
            mode: scope.csv.mode,
            infer: scope.csv.infer,
          });
      };

      function importFilesWith(request) {
        importStuff(
          request,
          {
            files: scope.files.filename,
          });
      }

      scope.$on('fill import from config', function(evt, newConfig, tableName, type) {
        scope.tableName = tableName;
        scope.columnsToImport = joinCSVLine(newConfig.data.columnsToImport);
        scope.asView = type === 'view';

        //com.lynxanalytics.biggraph.controllers.CSVImportRequest
        var requestName = newConfig.class.split('.').pop(); //CSVImportRequest
        var suffixLength = 'ImportRequest'.length;
        var datatype = requestName.slice(0, -suffixLength).toLowerCase();
        scope.datatype = datatype;
        var datatypeScope = scope.$eval(datatype);

<<<<<<< HEAD
        datatypeScope.filename = newConfig.data.files;
        
=======
        if (newConfig.data.files) {
          datatypeScope.filename = newConfig.data.files;
        }

>>>>>>> db4f17bd
        if (datatypeScope === 'jdbc') {
          fillJdbcFromData(datatypeScope, newConfig.data);
        } else if (datatypeScope === 'hive') {
          fillHiveFromData(datatypeScope, newConfig.data);
        } else {
          fillScopeFromData(datatypeScope, newConfig.data);
        }
      });

      function fillScopeFromData(datatypeScope, data) {
        for (var newConfigItem in data) {
          if (newConfigItem in datatypeScope) {
            datatypeScope[newConfigItem] = data[newConfigItem];
          }
        }
      }

      function fillJdbcFromData(jdbc, data) {
        jdbc.url = data.jdbcUrl;
        jdbc.table = data.jdbcTable;
        jdbc.keyColumn = data.keyColumn;
      }

      function fillHiveFromData(hive, data) {
        hive.tableName = data.hiveTable;
      }

      scope.importParquet = function() {
        importFilesWith('Parquet');
      };
      scope.importORC = function() {
        importFilesWith('ORC');
      };
      scope.importJson = function() {
        importFilesWith('Json');
      };
      scope.importJdbc = function() {
        importStuff(
          'Jdbc',
          {
            jdbcUrl: scope.jdbc.url,
            jdbcTable: scope.jdbc.table,
            keyColumn: scope.jdbc.keyColumn,
          });
      };
      scope.importHive = function() {
        importStuff(
          'Hive', {
            hiveTable: scope.hive.tableName,
          });
      };
    },
  };
});<|MERGE_RESOLUTION|>--- conflicted
+++ resolved
@@ -81,15 +81,10 @@
         scope.datatype = datatype;
         var datatypeScope = scope.$eval(datatype);
 
-<<<<<<< HEAD
-        datatypeScope.filename = newConfig.data.files;
-        
-=======
         if (newConfig.data.files) {
           datatypeScope.filename = newConfig.data.files;
         }
 
->>>>>>> db4f17bd
         if (datatypeScope === 'jdbc') {
           fillJdbcFromData(datatypeScope, newConfig.data);
         } else if (datatypeScope === 'hive') {
