<div id="workspace-main">

  <div id="workspace-header">
    <span id="workspace-name">{{workspaceName}}</span>
    <div class="btn-group pull-right">
      <a class="btn btn-default"
           href="#/"
           id="close-workspace"
           tooltip="Close&nbsp;workspace"
           tooltip-append-to-body="true"
           tooltip-placement="bottom">
        <i class="glyphicon glyphicon-remove"></i>
      </a>
    </div>
  </div>

<<<<<<< HEAD
  <div style="clear: both;">
  </div>

  <div id="workspace-main-layout">
=======
  <div id="box-view">
>>>>>>> 012dd90d
    <workspace-drawing-board
        box-catalog="boxCatalog"
        selected-box="selectedBox"
        selected-state="selectedState"
        workspace-name="workspaceName">
    </workspace-drawing-board>
    <operation-selector box-catalog="boxCatalog" editable="true">
    </operation-selector>
    <div id="right-panel">
      <state-view state="selectedState">
      </state-view>
      <box-editor
          box="selectedBox"
          workspace-name="workspaceName">
      </box-editor>
    </div>
  </div>

</div><|MERGE_RESOLUTION|>--- conflicted
+++ resolved
@@ -14,14 +14,7 @@
     </div>
   </div>
 
-<<<<<<< HEAD
-  <div style="clear: both;">
-  </div>
-
   <div id="workspace-main-layout">
-=======
-  <div id="box-view">
->>>>>>> 012dd90d
     <workspace-drawing-board
         box-catalog="boxCatalog"
         selected-box="selectedBox"
