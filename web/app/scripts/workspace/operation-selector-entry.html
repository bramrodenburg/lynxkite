--- conflicted
+++ resolved
@@ -1,9 +1,5 @@
 <div class="operation"
-    draggable="true">
-<<<<<<< HEAD
+  draggable="true">
   {{op.operationId}}
   <help-popup href="{{op.htmlId}}" description="{{op.description}}"></help-popup>
-=======
-    {{op.operationId}}
->>>>>>> 16f00884
 </div>