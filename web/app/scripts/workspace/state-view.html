<<<<<<< HEAD
<div class="btn-group pull-left" ng-if="state.kind === 'project'">
    <label class="btn btn-default save-as-snapshot-box"
           ng-click="createSnapshot(saveAsName)"
           tooltip="Click the icon to snapshot state as {{saveAsName}}"
           tooltip-append-to-body="true"
           tooltip-placement="bottom">
        <form ng-submit="createSnapshot(saveAsName)" style="display: inline;">
            <input class="form-control save-as" ng-disabled="saving"
                   ng-model="saveAsName" ng-click="$event.stopPropagation()">
        </form>
        <i class="glyphicon glyphicon-camera"></i>
    </label>
</div>
<project-state-view side="side" ng-if="state.kind === 'project'">
</project-state-view>
=======
<project-state-view 
    state-id="workspace.selectedStateId"
    ng-if="workspace.selectedStateKind === 'project'">
</project-state-view>
>>>>>>> 29d68c40
<|MERGE_RESOLUTION|>--- conflicted
+++ resolved
@@ -1,4 +1,3 @@
-<<<<<<< HEAD
 <div class="btn-group pull-left" ng-if="state.kind === 'project'">
     <label class="btn btn-default save-as-snapshot-box"
            ng-click="createSnapshot(saveAsName)"
@@ -12,11 +11,7 @@
         <i class="glyphicon glyphicon-camera"></i>
     </label>
 </div>
-<project-state-view side="side" ng-if="state.kind === 'project'">
-</project-state-view>
-=======
 <project-state-view 
     state-id="workspace.selectedStateId"
     ng-if="workspace.selectedStateKind === 'project'">
 </project-state-view>
->>>>>>> 29d68c40
