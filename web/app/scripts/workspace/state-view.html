--- conflicted
+++ resolved
@@ -17,14 +17,11 @@
     state-id="stateId"
     ng-if="stateKind === 'project'">
 </project-state-view>
-<<<<<<< HEAD
 <export-result
     state-id="workspace.selectedStateId"
     ng-if="workspace.selectedStateKind === 'exportResult'">
 </export-result>
-=======
 <table-state-view
         state-id="stateId"
         ng-if="stateKind === 'table'">
-</table-state-view>
->>>>>>> 16259643
+</table-state-view>