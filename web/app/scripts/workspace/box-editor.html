<div class="box col-sm-11 {{color}}">
  <h1>
    {{ boxMeta.operationID }}
  </h1>

  <!-- For documented operations. -->
  <p help-id="{{ boxMeta.operationID }}"
     remove-header="yes"
     scalars="scalars"
     class="description"></p>

  <p ng-if="boxMeta.parameters.length === 0" class="text-center">
    No parameters
  </p>
  <form ng-if="boxMeta.parameters" class="form-horizontal" ng-submit="onBlur()">
    <operation-parameters
        box="box"
        meta="boxMeta"
        output="paramValues"
<<<<<<< HEAD
        parametric="parametricParams"
        editable="true">
=======
        editable="true"
        on-blur="onBlur()">
>>>>>>> b2057d80
    </operation-parameters>
    <input type="submit" ng-show="false"><!-- For ng-submit. -->
  </form>
</div>
<|MERGE_RESOLUTION|>--- conflicted
+++ resolved
@@ -17,13 +17,9 @@
         box="box"
         meta="boxMeta"
         output="paramValues"
-<<<<<<< HEAD
         parametric="parametricParams"
-        editable="true">
-=======
         editable="true"
         on-blur="onBlur()">
->>>>>>> b2057d80
     </operation-parameters>
     <input type="submit" ng-show="false"><!-- For ng-submit. -->
   </form>
