'use strict';

// This class manages a workspace state and its connection to Angular
// components (workspace-drawing-board, box-editor, state-view) and the
// backend.
// Handling the workspace state data structure and wrapping it with API
// objects is outsourced from here to workspaceWrapper.
//
// Life cycle:
// 1. boxCatalog needs to be loaded at all times for things to work
// 2. loadWorkspace()
//    - downloads a workspace state and saves it in backendState
//    - creates a workspaceWrapper using the downloaded state and
//      sets this.wrapper to point to it
//    - visible GUI gets updated based on this.wrapper via
//      workspace-drawing-board
// 3. user edit happens, e.g. box move, add box, or add arrow
//    - this updates the wrapper.state
//    - all frontend-facing objects are updated inside
//      workspaceWrapper
//    - backendState remains unchanged at this point
// 5. saveWorkspace()
// 6. GOTO 2

angular.module('biggraph').factory(
  'workspace',
  function(workspaceWrapper, PopupModel, util, $interval) {
    return function(boxCatalog, workspaceName) {
      var progressUpdater;

      var boxCatalogMap = {};
      for (var i = 0; i < boxCatalog.boxes.length; ++i) {
        var boxMeta = boxCatalog.boxes[i];
        boxCatalogMap[boxMeta.operationID] = boxMeta;
      }

      var workspace = {
        name: workspaceName,

        boxes: function() {
          return this.wrapper ? this.wrapper.boxes : [];
        },

        arrows: function() {
          return this.wrapper ? this.wrapper.arrows : [];
        },

        selection: {
          startX: undefined,
          startY: undefined,
          endX: undefined,
          endY: undefined,
          // The parameters below are calculated from the above ones by this.updateSelection.
          leftX: undefined,
          upperY: undefined,
          width: undefined,
          height: undefined
        },

        popups: [],

        updateSelection: function() {
          this.selection.leftX = Math.min(this.selection.startX, this.selection.endX);
          this.selection.upperY = Math.min(this.selection.startY, this.selection.endY);
          this.selection.width = Math.abs(this.selection.endX - this.selection.startX);
          this.selection.height = Math.abs(this.selection.endY - this.selection.startY);
        },

        removeSelection: function() {
          this.selection.startX = undefined;
          this.selection.endX = undefined;
          this.selection.startY = undefined;
          this.selection.endY = undefined;
          this.selection.leftX = undefined;
          this.selection.upperY = undefined;
          this.selection.width = undefined;
          this.selection.length = undefined;
        },

        selectedBoxIds: [],

        loadWorkspace: function() {
          var that = this;
          util.nocache(
            '/ajax/getWorkspace',
            {
              name: this.name
            })
            .then(function(response) {
              var state = response.workspace;
              for (i = 0; i < state.boxes.length; i++) {
                state.boxes[i].summary = response.summaries[state.boxes[i].id];
              }
              that.backendState = state;
              // User edits will be applied to a deep copy of
              // the original backend state. This way watchers
              // of backendState will only be notified once the
              // backend is fully aware of the new state.
              var stateCopy = angular.copy(state);
              that.wrapper = workspaceWrapper(
                stateCopy, boxCatalogMap);
              that.wrapper.assignStateInfoToPlugs(response.outputs);
            })
            .then(function() {
              that.startProgressUpdate();
            });
        },

        saveWorkspace: function() {
          var that = this;
          util.post(
            '/ajax/setWorkspace',
            {
              name: this.name,
              workspace: that.wrapper.state,
            }).finally(
              // Reload workspace both in error and success cases.
              function() { that.loadWorkspace(); });
        },

        selectBox: function(boxId) {
          this.selectedBoxIds.push(boxId);
        },

        selectedBoxes: function() {
          if (this.selectedBoxIds) {
            var workspaceWrapper = this.wrapper;
            return this.selectedBoxIds.map(function(id) {
              return workspaceWrapper.boxMap[id];
            });
          } else {
            return undefined;
          }
        },

        getBox: function(id) {
          return this.wrapper.boxMap[id];
        },

        getOutputPlug: function(boxId, plugId) {
          return this.getBox(boxId).outputMap[plugId];
        },

        updateBox: function(id, plainParamValues, parametricParamValues) {
          var box = this.getBox(id).instance;
          if (!angular.equals(plainParamValues, box.parameters) ||
              !angular.equals(parametricParamValues, box.parametricParameters)) {
            this.wrapper.setBoxParams(id, plainParamValues, parametricParamValues);
            this.saveWorkspace();
          }
        },

        selectBoxesInSelection: function() {
          var boxes = this.boxes();
          this.selectedBoxIds = [];
          for (var i = 0; i < boxes.length; i++) {
            var box = boxes[i];
            if (this.inSelection(box)) {
              this.selectedBoxIds.push(box.instance.id);
            }
          }
        },

        inSelection: function(box) {
          var sb = this.selection;
          return (sb.leftX < box.instance.x + box.width &&
            box.instance.x < sb.leftX + sb.width &&
            sb.upperY < box.instance.y + box.height &&
            box.instance.y < sb.upperY + sb.height);
        },

        onMouseMove: function(event) {
          this.mouseLogical = {
            x: event.logicalX,
            y: event.logicalY,
          };
          if (this.movedBoxes) {
            for (var i = 0; i < this.movedBoxes.length; i++) {
              this.movedBoxes[i].onMouseMove(event);
            }
          } else if (this.movedPopup) {
            this.movedPopup.onMouseMove(event);
          }
        },

        onMouseUp: function() {
          if (this.movedBoxes) {
            for (var i = 0; i < this.movedBoxes.length; i++) {
              if (this.movedBoxes[i].isMoved) {
                this.saveWorkspace();
                break;
              }
            }
          }
          this.movedBoxes = undefined;
          this.pulledPlug = undefined;
          this.movedPopup = undefined;
        },

        onMouseDownOnBox: function(box, event, ctrl) {
          var selectedBoxes = this.selectedBoxes();
          if (selectedBoxes.indexOf(box) === -1) {
            if (!ctrl) {
              this.selectedBoxIds = [];
            }
            this.selectBox(box.instance.id);
            this.movedBoxes = [box];
            this.movedBoxes[0].onMouseDown(event);
          } else if (ctrl) {
            var selectedIndex = this.selectedBoxIds.indexOf(box.instance.id);
            this.selectedBoxIds.splice(selectedIndex, selectedIndex);
            this.movedBoxes[0].onMouseDown(event);
          } else {
            this.movedBoxes = selectedBoxes;
            this.movedBoxes.map(function(b) {
              b.onMouseDown(event);
            });
          }
        },

        closePopup: function(id) {
          for (var i = 0; i < this.popups.length; ++i) {
            if (this.popups[i].id === id) {
              this.popups.splice(i, 1);
              return true;
            }
          }
          return false;
        },

        onClickOnPlug: function(plug, event) {
          event.stopPropagation();
          if (plug.direction === 'outputs') {
            var model = new PopupModel(
              plug.boxId + '_' + plug.id,
              plug.boxId + '::' + plug.id,
              {
                type: 'plug',
                boxId: plug.boxId,
                plugId: plug.id,
              },
              event.pageX - 300,
              event.pageY + 15,
              600,
              400,
              this);
            model.toggle();
          }
        },

        onMouseUpOnBox: function(box, event) {
          if (box.isMoved || this.pulledPlug) {
            return;
          }
          var model = new PopupModel(
            box.instance.id,
            box.instance.id,
            {
              type: 'box',
              boxId: box.instance.id,
            },
            event.pageX - 200,
            event.pageY + 60,
            400,
            600,
            this);
          model.toggle();
        },

        onMouseDownOnPlug: function(plug, event) {
          event.stopPropagation();
          this.pulledPlug = plug;
        },

        onMouseUpOnPlug: function(plug, event) {
          event.stopPropagation();
          if (this.pulledPlug) {
            var otherPlug = this.pulledPlug;
            this.pulledPlug = undefined;
            if (this.wrapper.addArrow(otherPlug, plug)) {
              this.saveWorkspace();
            }
          }
        },

        clipboard: [],

        copyBoxes: function() {
          this.clipboard = angular.copy(this.selectedBoxes());
        },

        pasteBoxes: function(currentPosition) {
          this.wrapper.pasteFromClipboard(this.clipboard, currentPosition);
          this.saveWorkspace();
        },

        // boxID should be used for test-purposes only
        addBox: function(operationId, event, boxID) {
          var box = this.wrapper.addBox(
              operationId,
              event.logicalX,
              event.logicalY,
              boxID);
          this.saveWorkspace();
          return box;
        },

        deleteBoxes: function(boxIds) {
<<<<<<< HEAD
          var that = this;
          var popups = this.popups.slice();
          popups.forEach(function(popup) {
            if (boxIds.includes(popup.content.boxId)) {
              that.closePopup(popup.id);
            }
          });
          for (i = 0; i < boxIds.length; i+=1) {
=======
          for (i = 0; i < boxIds.length; i += 1) {
>>>>>>> 62a3eb3b
            if (boxIds[i] === 'anchor') {
              util.error('Anchor box cannot be deleted.');
            } else {
              this.wrapper.deleteBox(boxIds[i]);
            }
          }
          this.saveWorkspace();
        },

        deleteSelectedBoxes: function() {
          this.deleteBoxes(this.selectedBoxIds);
          this.selectedBoxIds = [];
        },

        getAndUpdateProgress: function(errorHandler) {
          var wrapperBefore = this.wrapper;
          var that = this;
          if (wrapperBefore) {
            util.nocache('/ajax/getProgress', {
              stateIDs: wrapperBefore.knownStateIDs,
            }).then(
              function success(response) {
                if (that.wrapper && that.wrapper === wrapperBefore) {
                  var progressMap = response.progress;
                  that.wrapper.updateProgress(progressMap);
                }
              },
              errorHandler);
          }
        },

        startProgressUpdate: function() {
          this.stopProgressUpdate();
          var that = this;
          progressUpdater = $interval(function() {
            function errorHandler(error) {
              util.error('Couldn\'t get progress information.', error);
              that.stopProgressUpdate();
              that.wrapper.clearProgress();
            }
            that.getAndUpdateProgress(errorHandler);
          }, 2000);
        },

        stopProgressUpdate: function() {
          if (progressUpdater) {
            $interval.cancel(progressUpdater);
            progressUpdater = undefined;
          }
        },
      };

      workspace.loadWorkspace();
      return workspace;
    };
  });<|MERGE_RESOLUTION|>--- conflicted
+++ resolved
@@ -306,7 +306,6 @@
         },
 
         deleteBoxes: function(boxIds) {
-<<<<<<< HEAD
           var that = this;
           var popups = this.popups.slice();
           popups.forEach(function(popup) {
@@ -314,10 +313,7 @@
               that.closePopup(popup.id);
             }
           });
-          for (i = 0; i < boxIds.length; i+=1) {
-=======
           for (i = 0; i < boxIds.length; i += 1) {
->>>>>>> 62a3eb3b
             if (boxIds[i] === 'anchor') {
               util.error('Anchor box cannot be deleted.');
             } else {
