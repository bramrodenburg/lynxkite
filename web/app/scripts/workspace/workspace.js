--- conflicted
+++ resolved
@@ -125,19 +125,14 @@
           }
         },
 
-<<<<<<< HEAD
-        updateSelectedBox: function(paramValues, parametricParameters) {
-          this.wrapper.setBoxParams(this.selectedBoxId, paramValues, parametricParameters);
-          this.saveWorkspace();
-=======
         getBox: function(id) {
           return this.wrapper.boxMap[id];
         },
 
-        updateBox: function(id, paramValues) {
+        updateBox: function(id, paramValues, parametricParameters) {
           var box = this.getBox(id).instance;
           if (!angular.equals(paramValues, box.parameters)) {
-            this.wrapper.setBoxParams(id, paramValues);
+            this.wrapper.setBoxParams(id, paramValues, parametricParameters);
             this.saveWorkspace();
           }
         },
@@ -159,7 +154,6 @@
             box.instance.x < sb.leftX + sb.width &&
             sb.upperY < box.instance.y + box.height &&
             box.instance.y < sb.upperY + sb.height);
->>>>>>> 0e3e7417
         },
 
         selectState: function(boxID, outputID) {
