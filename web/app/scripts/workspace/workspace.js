--- conflicted
+++ resolved
@@ -192,11 +192,7 @@
           this.movedPopup = undefined;
         },
 
-<<<<<<< HEAD
-        onMouseDownOnBox: function(box, mouseLogical, ctrl) {
-=======
-        onMouseDownOnBox: function(box, event) {
->>>>>>> c54d8a40
+        onMouseDownOnBox: function(box, event, ctrl) {
           var selectedBoxes = this.selectedBoxes();
           if (selectedBoxes.indexOf(box) === -1) {
             if (!ctrl) {
@@ -204,14 +200,11 @@
             }
             this.selectBox(box.instance.id);
             this.movedBoxes = [box];
-<<<<<<< HEAD
-            this.movedBoxes[0].onMouseDown(mouseLogical);
+            this.movedBoxes[0].onMouseDown(event);
           } else if (ctrl) {
             var selectedIndex = this.selectedBoxIds.indexOf(box.instance.id);
             this.selectedBoxIds.splice(selectedIndex, selectedIndex);
-=======
             this.movedBoxes[0].onMouseDown(event);
->>>>>>> c54d8a40
           } else {
             this.movedBoxes = selectedBoxes;
             this.movedBoxes.map(function(b) {
@@ -285,14 +278,6 @@
           }
         },
 
-        // boxID should be used for test-purposes only
-<<<<<<< HEAD
-        addBox: function(operationId, pos, boxID) {
-          var box = this.wrapper.addBox(operationId, pos.x, pos.y, boxID);
-          this.saveWorkspace();
-          return box;
-        },
-
         clipboard: [],
 
         copyBoxes: function() {
@@ -301,15 +286,18 @@
 
         pasteBoxes: function(currentPosition) {
           this.wrapper.pasteFromClipboard(this.clipboard, currentPosition);
-=======
+          this.saveWorkspace();
+        },
+
+        // boxID should be used for test-purposes only
         addBox: function(operationId, event, boxID) {
-          this.wrapper.addBox(
+          var box = this.wrapper.addBox(
               operationId,
               event.logicalX,
               event.logicalY,
               boxID);
->>>>>>> c54d8a40
           this.saveWorkspace();
+          return box;
         },
 
         deleteBoxes: function(boxIds) {
