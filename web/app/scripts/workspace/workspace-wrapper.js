'use strict';

// Creates a workspace wrapper object. A workspace is a set of boxes and arrows.
// This object wraps the actual workspace data representation and
// provides methods to interact with the GUI, e.g. mouse events
// and values to bind with Angular to SVG elements. It also manages
// the life-cycle of the workspace state.
//
// Every time the underlying workspace data was changed, the following flow needs to be executed:
// 1. user change happens, which updates the "raw" state in
//    this.state
// 2. this._build() updates this.boxes, this.arrows and this.boxMap based
//   on this.state. (This updates the GUI.)
// 3. this.saveWorkspace() upload this.state to the server
// 4. this.loadWorkspace() downloads the new state (what was sent
//    in the previous point plus what the server has changed).
// 5. this._build() is invoked again

angular.module('biggraph').factory('WorkspaceWrapper', function(BoxWrapper, util, $interval) {
  function WorkspaceWrapper(name, boxCatalog) {
    this._progressUpdater = undefined;
    this.boxCatalog = boxCatalog;  // Updated for the sake of the operation palette.
    this._boxCatalogMap = undefined;
    this.name = name;
    this.top = name;
    this.customBoxStack = [];
    this.state = undefined;
    // The below data structures are generated from rawBoxes
    // by this.build(). These are the ones that interact with
    // the GUI.
    this.boxes = [];
    this.arrows = [];
    this.boxMap = {};
    // Immutable backup of the backend state from last
    // request:
    this.backendRequest = undefined;
    this.backendState = undefined;
    this._updateBoxCatalog();
  }

  WorkspaceWrapper.prototype = {
<<<<<<< HEAD
    ref: function() {  // Returns a WorkspaceReference object.
      return { top: this.top, customBoxStack: this.customBoxStack };
=======
    _updateBoxCatalog: function() {
      var that = this;
      var request = util.nocache('/ajax/boxCatalog');
      angular.merge(that.boxCatalog, request);
      return request.then(function(bc) {
        angular.merge(that.boxCatalog, request);
        that._boxCatalogMap = {};
        for (var i = 0; i < bc.boxes.length; ++i) {
          var boxMeta = bc.boxes[i];
          that._boxCatalogMap[boxMeta.operationId] = boxMeta;
        }
      });
>>>>>>> 3c91d77d
    },

    _buildBoxes: function() {
      this.boxes = [];
      this.boxMap = {};
      var box;
      for (var i = 0; i < this.state.boxes.length; ++i) {
        var rawBox = this.state.boxes[i];
        var operationId = rawBox.operationId;
        var boxId = rawBox.id;
        box = new BoxWrapper(this._boxCatalogMap[operationId], rawBox);
        this.boxes[i] = box;
        this.boxMap[boxId] = box;
      }
    },

    _lookupArrowEndpoint: function(list, id) {
      for (var i = 0; i < list.length; ++i) {
        if (list[i].id === id) {
          return list[i];
        }
      }
      return undefined;
    },

    _createArrow: function(srcPlug, dstPlug) {
      return {
        src: srcPlug,
        dst: dstPlug,
        x1: function() { return srcPlug.cx(); },
        y1: function() { return srcPlug.cy(); },
        x2: function() { return dstPlug.cx(); },
        y2: function() { return dstPlug.cy(); },
      };
    },

    _buildArrows: function() {
      this.arrows = [];
      for (var i = 0; i < this.boxes.length; ++i) {
        var dst = this.boxes[i];
        var inputs = dst.instance.inputs;
        for (var inputName in inputs) {
          if (inputs.hasOwnProperty(inputName)) {
            var input = inputs[inputName];
            var src = this.boxMap[input.boxId];
            if (src) {
              var srcPlug = this._lookupArrowEndpoint(
                src.outputs, input.id);
              var dstPlug = this._lookupArrowEndpoint(
                dst.inputs, inputName);
              this.arrows.push(this._createArrow(
                srcPlug, dstPlug));
            }
          }
        }
      }
    },

    // If state was updated, this needs to run so that the frontend-facing objects
    // are also updated.
    _build: function() {
      this._buildBoxes();
      this._buildArrows();
    },

    _init: function(response) {
      this.backendResponse = response;
      this.name = response.name;
      this.backendState = response.workspace;
      // User edits will be applied to a deep copy of
      // the original backend state. This way watchers
      // of backendState will only be notified once the
      // backend is fully aware of the new state.
      this.state = angular.copy(this.backendState);
      this._build();
      this._assignStateInfoToPlugs(response.outputs);
      this._assignSummaryInfoToBoxes(response.summaries);
    },

    _startProgressUpdate: function() {
      this._stopProgressUpdate();
      var that = this;
      this._progressUpdater = $interval(function() {
        that._getAndUpdateProgress();
      }, 2000);
    },

    _stopProgressUpdate: function() {
      if (this._progressUpdater) {
        $interval.cancel(this._progressUpdater);
        this._progressUpdater = undefined;
      }
    },

    _getAndUpdateProgress: function() {
      if (this.knownStateIds) {
        var that = this;
        var lastProgressRequest = that.lastProgressRequest = util.nocache('/ajax/getProgress', {
          stateIds: that.knownStateIds,
        }).then(
          function success(response) {
            if (lastProgressRequest === that.lastProgressRequest) {
              that.updateProgress(response.progress);
            }
          },
          function onerror(error) {
            /* eslint-disable no-console */
            console.error('Couldn\'t get progress information.', error);
          });
      }
    },

    loadWorkspace: function() {
      var that = this;
<<<<<<< HEAD
      util.nocache('/ajax/getWorkspace', this.ref())
=======
      if (!this._boxCatalogMap) { // Need to load catalog first.
        this._updateBoxCatalog().then(function() { that.loadWorkspace(); });
        return;
      }
      util.nocache(
        '/ajax/getWorkspace',
        {
          name: this.name
        })
>>>>>>> 3c91d77d
        .then(function(response) {
          that._init(response);
        })
        .then(function() {
          that._startProgressUpdate();
        });
    },

    saveWorkspace: function() {
      var that = this;
      util.post(
        '/ajax/setWorkspace',
        {
          name: this.name,
          workspace: that.state,
        }).finally(
          // Reload workspace both in error and success cases.
          function() { that.loadWorkspace(); });
    },

    getUniqueId: function(operationId) {
      var usedIds = this.state.boxes.map(function(box) {
        return box.id;
      });
      var cnt = 1;
      while (usedIds.includes(operationId.replace(/ /g, '-') + '_' + cnt)) {
        cnt += 1;
      }
      return operationId.replace(/ /g, '-') + '_' + cnt;
    },

    // boxId should be used for test-purposes only
    _addBox: function(operationId, x, y, boxId) {
      boxId = boxId || this.getUniqueId(operationId);
      // Create a box backend data structure, an unwrapped box:
      var box = {
        id: boxId,
        operationId: operationId,
        x: x,
        y: y,
        inputs: {},
        parameters: {},
        parametricParameters: {}
      };
      this.state.boxes.push(box);
      // Rebuild box wrappers:
      this._build();
      return box;
    },

    // boxId should be used for test-purposes only
    addBox: function(operationId, event, boxId) {
      var box = this._addBox(
          operationId,
          event.logicalX,
          event.logicalY,
          boxId);
      this.saveWorkspace();
      return box;
    },

    _deleteBox: function(boxId) {
      this.state.boxes = this.state.boxes.filter(function(box) {
        return box.id !== boxId;
      });
      this.state.boxes.map(function(box) {
        var inputs = box.inputs;
        for (var inputName in inputs) {
          if (inputs[inputName].boxId === boxId) {
            delete box.inputs[inputName];
          }
        }
      });
      this._build();
    },

    deleteBoxes: function(boxIds) {
      for (var i = 0; i < boxIds.length; i += 1) {
        if (boxIds[i] !== 'anchor') {
          this._deleteBox(boxIds[i]);
        }
      }
      this.saveWorkspace();
    },

    addArrow: function(plug1, plug2) {
      if (plug1.direction === plug2.direction) {
        return false;
      }
      var plugs = {};
      plugs[plug1.direction] = plug1;
      plugs[plug2.direction] = plug2;
      var src = plugs.outputs;
      var dst = plugs.inputs;

      // Mutate raw workflow:
      dst.boxInstance.inputs[dst.id] = {
        boxId: src.boxId,
        id: src.id
      };
      // Rebuild API objects based on raw workflow:
      this._build();
      this.saveWorkspace();
      return true;
    },

    _assignStateInfoToPlugs: function(stateInfo) {
      this.knownStateIds = [];
      this.stateId2Plug = {};
      for (var i = 0; i < stateInfo.length; i++) {
        var item = stateInfo[i];
        var boxOutput = item.boxOutput;
        var stateId = item.stateId;
        this.knownStateIds.push(stateId);
        var box = this.boxMap[boxOutput.boxId];
        var plug = box.outputMap[boxOutput.id];
        plug.stateId = stateId;
        plug.setHealth(item.success);
        plug.kind = item.kind;
        this.stateId2Plug[stateId] = plug;
      }
    },

    _assignSummaryInfoToBoxes: function(summaries) {
      for (var i = 0; i < this.boxes.length; i++) {
        var box = this.boxes[i];
        box.summary = summaries[box.id];
        if (!box.summary) {
          box.summary = box.metadata.operationId;
        }
      }
    },

    updateProgress: function(progressMap) {
      for (var stateId in progressMap) {
        if (progressMap.hasOwnProperty(stateId)) {
          var progress = progressMap[stateId];
          // failed states has 'undefined' as progress
          if (progress) {
            var plug = this.stateId2Plug[stateId];
            if (plug) {
              plug.updateProgress(progress);
            }
          }
        }
      }
    },

    clearProgress: function() {
      for (var i = 0; i < this.boxes.length; i++) {
        var box = this.boxes[i];
        for (var j = 0; j < box.outputs.length; j++) {
          box.outputs[j].clearProgress();
        }
      }
    },

    _setBoxParams: function(boxId, plainParamValues, parametricParamValues) {
      this.boxMap[boxId].instance.parameters = plainParamValues;
      this.boxMap[boxId].instance.parametricParameters = parametricParamValues;
    },

    updateBox: function(id, plainParamValues, parametricParamValues) {
      var box = this.boxMap[id].instance;
      if (!angular.equals(plainParamValues, box.parameters) ||
          !angular.equals(parametricParamValues, box.parametricParameters)) {
        this._setBoxParams(id, plainParamValues, parametricParamValues);
        this.saveWorkspace();
      }
    },

    pasteFromClipboard: function(clipboard, currentPosition) {
      var mapping = {};
      for (var i = 0; i < clipboard.length; ++i) {
        var box = clipboard[i].instance;
        var diffX = clipboard[i].width;
        var createdBox = this._addBox(
          box.operationId,
          currentPosition.logicalX + box.x + 1.1 * diffX,
          currentPosition.logicalY + box.y + 10);
        createdBox.parameters = box.parameters;
        createdBox.parametricParameters = box.parametricParameters;
        mapping[box.id] = createdBox;
      }
      for (i = 0; i < clipboard.length; ++i) {
        var oldBox = clipboard[i].instance;
        var newBox = mapping[oldBox.id];
        for (var key in oldBox.inputs) {
          if (!oldBox.inputs.hasOwnProperty(key)) {
            break;
          }
          var oldInputId = oldBox.inputs[key].boxId;
          if (mapping.hasOwnProperty(oldInputId)) {
            var newInput = mapping[oldInputId];
            newBox.inputs[key] = { boxId: newInput.id, id: key };
          }
        }
      }
      this.saveWorkspace();
    },

    saveIfBoxesMoved: function() {
      for (var i = 0; i < this.boxes.length; i++) {
        if (this.boxes[i].isMoved) {
          this.saveWorkspace();
          break;
        }
      }
    },

    getBox: function(id) {
      return this.boxMap[id];
    },

    getOutputPlug: function(boxId, plugId) {
      return this.getBox(boxId).outputMap[plugId];
    },

    canUndo: function() { return this.backendResponse && this.backendResponse.canUndo; },
    canRedo: function() { return this.backendResponse && this.backendResponse.canRedo; },

    undo: function() {
      if (!this.canUndo()) { return; }
      var that = this;
      util.post('/ajax/undoWorkspace', { name: this.name })
        .then(function() { that.loadWorkspace(); });
    },

    redo: function() {
      if (!this.canRedo()) { return; }
      var that = this;
      util.post('/ajax/redoWorkspace', { name: this.name })
        .then(function() { that.loadWorkspace(); });
    },

    saveAsCustomBox: function(ids, name, description) {
      var i, j, box;
      var workspaceParameters =
        JSON.parse(this.boxMap['anchor'].instance.parameters.parameters || '[]');
      var boxes = [{
        id: 'anchor',
        operationId: 'Anchor',
        x: 0,
        y: 0,
        inputs: {},
        parameters: {
          description: description,
          // The new workspace simply inherits all the parameters from the current workspace.
          parameters: JSON.stringify(workspaceParameters),
        },
        parametricParameters: {},
      }];
      var inputNameCounts = {};
      var outputNameCounts = {};
      var SEPARATOR = ', ';
      var PADDING = 200;
      var inputBoxX = PADDING;
      var outputBoxX = PADDING;
      var usedOutputs = {};
      // This custom box will replace the selected boxes.
      var customBox = {
        id: this.getUniqueId(name),
        operationId: name,
        x: 0,
        y: 0,
        inputs: {},
        parameters: {},
        parametricParameters: {},
      };
      // Pass all workspace parameters through.
      for (i = 0; i < workspaceParameters; ++i) {
        var param = workspaceParameters[i].id;
        customBox.parametricParameters[param] = '$' + param;
      }
      var minX = Infinity;
      var minY = Infinity;
      var maxY = -Infinity;
      for (i = 0; i < ids.length; ++i) {
        box = this.boxMap[ids[i]];
        // Place the custom box in the average position of the selected boxes.
        customBox.x += box.instance.x / ids.length;
        customBox.y += box.instance.y / ids.length;
        minX = Math.min(minX, box.instance.x);
        minY = Math.min(minY, box.instance.y);
        maxY = Math.max(maxY, box.instance.y);
      }
      for (i = 0; i < ids.length; ++i) {
        box = this.boxMap[ids[i]];
        // "input-" and "output-" IDs will be used for the input and output boxes.
        console.assert(box.instance.id.indexOf('input-') !== 0);
        console.assert(box.instance.id.indexOf('output-') !== 0);
        if (ids[i] === 'anchor') { continue; }  // Ignore anchor.
        // Copy this box to the new workspace.
        var instance = angular.copy(box.instance);
        boxes.push(instance);
        instance.x += 200 - minX;
        instance.y += 200 - minY;
        for (j = 0; j < box.inputs.length; ++j) {
          var inputName = box.metadata.inputs[j];
          var input = box.instance.inputs[inputName];
          // Record used output.
          if (input.boxId) {
            console.assert(!input.boxId.includes(SEPARATOR) && !input.id.includes(SEPARATOR));
            usedOutputs[input.boxId + SEPARATOR + input.id] = true;
          }
          // Create input box if necessary.
          if (!ids.includes(input.boxId)) {
            var inputBoxName = inputName;
            var inputNameCount = inputNameCounts[inputName] || 0;
            if (inputNameCount > 0) {
              inputBoxName += ' ' + (inputNameCount + 1);
            }
            inputNameCounts[inputName] = inputNameCount + 1;
            boxes.push({
              id: 'input-' + inputBoxName,
              operationId: 'Input box',
              x: inputBoxX,
              y: 0,
              inputs: {},
              parameters: { name: inputBoxName },
              parametricParameters: {},
            });
            inputBoxX += PADDING;
            instance.inputs[inputName] = { boxId: 'input-' + inputBoxName, id: 'input' };
            if (input.boxId) { // Connected to a non-selected box.
              customBox.inputs[inputBoxName] = input;
            }
          }
        }
      }
      // Add output boxes as necessary.
      for (i = 0; i < ids.length; ++i) {
        box = this.boxMap[ids[i]];
        for (j = 0; j < box.metadata.outputs.length; ++j) {
          var outputName = box.metadata.outputs[j];
          if (!usedOutputs[box.instance.id + SEPARATOR + outputName]) {
            var outputBoxName = outputName;
            var outputNameCount = outputNameCounts[outputName] || 0;
            if (outputNameCount > 0) {
              outputBoxName += ' ' + (outputNameCount + 1);
            }
            outputNameCounts[outputName] = outputNameCount + 1;
            boxes.push({
              id: 'output-' + outputBoxName,
              operationId: 'Output box',
              x: outputBoxX,
              y: maxY + 200,
              inputs: { output: { boxId: box.instance.id, id: outputName } },
              parameters: { name: outputBoxName },
              parametricParameters: {},
            });
            outputBoxX += PADDING;
            // Update non-selected output connections.
            for (var k = 0; k < this.arrows.length; ++k) {
              var arrow = this.arrows[k];
              if (arrow.src.boxId === box.instance.id && arrow.src.id === outputName) {
                arrow.dst.box.instance.inputs[arrow.dst.id] =
                  { boxId: customBox.id, id: outputBoxName };
              }
            }
          }
        }
      }
      this.state.boxes = this.state.boxes.filter(function(box) {
        return box.id === 'anchor' || !ids.includes(box.id);
      });
      this.state.boxes.push(customBox);
      var that = this;
      return util.post('/ajax/createWorkspace', {
        name: name,
        privacy: 'private',
      }).then(function success() {
        return util.post('/ajax/setWorkspace', {
          name: name,
          workspace: { boxes: boxes },
        });
      }).then(function success() {
        return that._updateBoxCatalog();
      }).then(function success() {
        that.saveWorkspace();
      }, function error() {
        that.loadWorkspace();
      });
    },

  };

  return WorkspaceWrapper;
});<|MERGE_RESOLUTION|>--- conflicted
+++ resolved
@@ -39,10 +39,10 @@
   }
 
   WorkspaceWrapper.prototype = {
-<<<<<<< HEAD
     ref: function() {  // Returns a WorkspaceReference object.
       return { top: this.top, customBoxStack: this.customBoxStack };
-=======
+    },
+
     _updateBoxCatalog: function() {
       var that = this;
       var request = util.nocache('/ajax/boxCatalog');
@@ -55,7 +55,6 @@
           that._boxCatalogMap[boxMeta.operationId] = boxMeta;
         }
       });
->>>>>>> 3c91d77d
     },
 
     _buildBoxes: function() {
@@ -170,19 +169,11 @@
 
     loadWorkspace: function() {
       var that = this;
-<<<<<<< HEAD
-      util.nocache('/ajax/getWorkspace', this.ref())
-=======
       if (!this._boxCatalogMap) { // Need to load catalog first.
         this._updateBoxCatalog().then(function() { that.loadWorkspace(); });
         return;
       }
-      util.nocache(
-        '/ajax/getWorkspace',
-        {
-          name: this.name
-        })
->>>>>>> 3c91d77d
+      util.nocache('/ajax/getWorkspace', this.ref())
         .then(function(response) {
           that._init(response);
         })
