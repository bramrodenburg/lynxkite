'use strict';

// Creates a workspace object. A workspace is a set of boxes and arrows.
// This object wraps the actual workspace data representation and
// provides methods to interact with the GUI, e.g. mouse events
// and values to bind with Angular to SVG elements.
//
// Every time the underlying workspace data was significantly changed, the
// _build() method is invoked to rebuild the frontend-facing data.
// The flow of changes here is always one-way:
// 1. user change or new workspace state loaded
// 2. "raw" state is updated
// 3. _build() updates the frontend-facing objects

angular.module('biggraph').factory('workspaceWrapper', function(boxWrapper) {
  return function(backendResponse, boxCatalogMap) {
    var backendState = backendResponse.workspace;
    // User edits will be applied to a deep copy of
    // the original backend state. This way watchers
    // of backendState will only be notified once the
    // backend is fully aware of the new state.
    var state = angular.copy(backendState);
    var wrapper = {
      state: state,
      // The below data structures are generated from rawBoxes
      // by this.build(). These are the ones that interact with
      // the GUI.
      boxes: [],
      arrows: [],
      boxMap: {},
      // Immutable backup of the backend state from last
      // request:
      backendState: backendState,

      _buildBoxes: function() {
        this.boxes = [];
        this.boxMap = {};
        var box;
        for (var i = 0; i < this.state.boxes.length; ++i) {
          var rawBox = this.state.boxes[i];
          var operationId = rawBox.operationID;
          var boxId = rawBox.id;
          box = boxWrapper(boxCatalogMap[operationId], rawBox);
          this.boxes[i] = box;
          this.boxMap[boxId] = box;
        }
      },

      _lookupArrowEndpoint: function(list, id) {
        for (var i = 0; i < list.length; ++i) {
          if (list[i].id === id) {
            return list[i];
          }
        }
        return undefined;
      },

      _createArrow: function(srcPlug, dstPlug) {
        return {
<<<<<<< HEAD
          src: srcPlug,
          dst: dstPlug,
          x1: srcPlug.x,
          y1: srcPlug.y,
          x2: dstPlug.x,
          y2: dstPlug.y,
=======
          x1: function() { return srcPlug.cx(); },
          y1: function() { return srcPlug.cy(); },
          x2: function() { return dstPlug.cx(); },
          y2: function() { return dstPlug.cy(); },
>>>>>>> e8c8777d
        };
      },

      _buildArrows: function() {
        this.arrows = [];
        for (var i = 0; i < this.boxes.length; ++i) {
          var dst = this.boxes[i];
          var inputs = dst.instance.inputs;
          for (var inputName in inputs) {
            if (inputs.hasOwnProperty(inputName)) {
              var input = inputs[inputName];
              var src = this.boxMap[input.boxID];
              if (src) {
                var srcPlug = this._lookupArrowEndpoint(
                  src.outputs, input.id);
                var dstPlug = this._lookupArrowEndpoint(
                  dst.inputs, inputName);
                this.arrows.push(this._createArrow(
                  srcPlug, dstPlug));
              }
            }
          }
        }
      },

      // If state was updated, this needs to run so that the frontend-facing objects
      // are also updated.
      _build: function() {
        this._buildBoxes();
        this._buildArrows();
      },

      getUniqueId: function(operationId) {
        var usedIds = this.state.boxes.map(function(box) {
          return box.id;
        });
        var cnt = 1;
        while (usedIds.includes(operationId.replace(/ /g, '-') + '_' + cnt)) {
          cnt += 1;
        }
        return operationId.replace(/ /g, '-') + '_' + cnt;
      },

      // boxID should be used for test-purposes only
      addBox: function(operationId, x, y, boxId) {
        boxId = boxId || this.getUniqueId(operationId);
        // Create a box backend data structure, an unwrapped box:
        var box = {
          id: boxId,
          operationID: operationId,
          x: x,
          y: y,
          inputs: {},
          parameters: {},
          parametricParameters: {}
        };
        this.state.boxes.push(box);
        // Rebuild box wrappers:
        this._build();
        return box;
      },

      deleteBox: function(boxId) {
        this.state.boxes = this.state.boxes.filter(function(box) {
          return box.id !== boxId;
        });
        this.state.boxes.map(function(box) {
          var inputs = box.inputs;
          for (var inputName in inputs) {
            if (inputs[inputName].boxID === boxId) {
              delete box.inputs[inputName];
            }
          }
        });
        this._build();
      },

      addArrow: function(plug1, plug2) {
        if (plug1.direction === plug2.direction) {
          return false;
        }
        var plugs = {};
        plugs[plug1.direction] = plug1;
        plugs[plug2.direction] = plug2;
        var src = plugs.outputs;
        var dst = plugs.inputs;

        // Mutate raw workflow:
        dst.boxInstance.inputs[dst.id] = {
          boxID: src.boxId,
          id: src.id
        };
        // Rebuild API objects based on raw workflow:
        this._build();
        return true;
      },

      assignStateInfoToPlugs: function(stateInfo) {
        this.knownStateIDs = [];
        this.stateID2Plug = {};
        for (var i = 0; i < stateInfo.length; i++) {
          var item = stateInfo[i];
          var boxOutput = item.boxOutput;
          var stateID = item.stateID;
          this.knownStateIDs.push(stateID);
          var box = this.boxMap[boxOutput.boxID];
          var plug = box.outputMap[boxOutput.id];
          plug.stateID = stateID;
          plug.setHealth(item.success);
          plug.kind = item.kind;
          this.stateID2Plug[stateID] = plug;
        }
      },

      assignSummaryInfoToBoxes: function(summaries) {
        for (var i = 0; i < this.boxes.length; i++) {
          var box = this.boxes[i];
          box.summary = summaries[box.id];
          if (!box.summary) {
            box.summary = box.metadata.operationID;
          }
        }
      },

      updateProgress: function(progressMap) {
        for (var stateID in progressMap) {
          if (progressMap.hasOwnProperty(stateID)) {
            var progress = progressMap[stateID];
            // failed states has 'undefined' as progress
            if (progress) {
              var plug = this.stateID2Plug[stateID];
              if (plug) {
                plug.updateProgress(progress);
              }
            }
          }
        }
      },

      clearProgress: function() {
        for (var i = 0; i < this.boxes.length; i++) {
          var box = this.boxes[i];
          for (var j = 0; j < box.outputs.length; j++) {
            box.outputs[j].clearProgress();
          }
        }
      },

      setBoxParams: function(boxId, plainParamValues, parametricParamValues) {
        this.boxMap[boxId].instance.parameters = plainParamValues;
        this.boxMap[boxId].instance.parametricParameters = parametricParamValues;
      },

      pasteFromClipboard: function(clipboard, currentPosition) {
        var mapping = {};
        for (var i = 0; i < clipboard.length; ++i) {
          var box = clipboard[i].instance;
          var diffX = clipboard[i].width;
          var createdBox = this.addBox(
            box.operationID,
            currentPosition.logicalX + box.x + 1.1 * diffX,
            currentPosition.logicalY + box.y + 10);
          createdBox.parameters = box.parameters;
          createdBox.parametricParameters = box.parametricParameters;
          mapping[box.id] = createdBox;
        }
        for (i = 0; i < clipboard.length; ++i) {
          var oldBox = clipboard[i].instance;
          var newBox = mapping[oldBox.id];
          for (var key in oldBox.inputs) {
            if (!oldBox.inputs.hasOwnProperty(key)) {
              break;
            }
            var oldInputId = oldBox.inputs[key].boxID;
            if (mapping.hasOwnProperty(oldInputId)) {
              var newInput = mapping[oldInputId];
              newBox.inputs[key] = { boxID: newInput.id, id: key };
            }
          }
        }
      }

    };

    wrapper._build();
    wrapper.assignStateInfoToPlugs(backendResponse.outputs);
    wrapper.assignSummaryInfoToBoxes(backendResponse.summaries);
    return wrapper;
  };
});<|MERGE_RESOLUTION|>--- conflicted
+++ resolved
@@ -57,19 +57,12 @@
 
       _createArrow: function(srcPlug, dstPlug) {
         return {
-<<<<<<< HEAD
           src: srcPlug,
           dst: dstPlug,
-          x1: srcPlug.x,
-          y1: srcPlug.y,
-          x2: dstPlug.x,
-          y2: dstPlug.y,
-=======
           x1: function() { return srcPlug.cx(); },
           y1: function() { return srcPlug.cy(); },
           x2: function() { return dstPlug.cx(); },
           y2: function() { return dstPlug.cy(); },
->>>>>>> e8c8777d
         };
       },
 
