--- conflicted
+++ resolved
@@ -84,6 +84,7 @@
         this._buildBoxes();
         this._buildArrows();
       },
+
       getUniqueId: function(operationId) {
         var usedIds = this.state.boxes.map(function(box) {
           return box.id;
@@ -92,7 +93,6 @@
         while (usedIds.includes(operationId.replace(/ /g, '-') + '_' + cnt)) {
           cnt += 1;
         }
-<<<<<<< HEAD
         return operationId.replace(/ /g, '-') + '_' + cnt;
       },
 
@@ -100,17 +100,6 @@
       addBox: function(operationId, x, y, boxId) {
         boxId = boxId || this.getUniqueId(operationId);
         var box = {
-             id: boxId,
-             operationID: operationId,
-             x: x,
-             y: y,
-             inputs: {},
-             parameters: {},
-             parametricParameters: {} };
-        this.state.boxes.push(box);
-=======
-        boxId = boxId || operationId.replace(/ /g, '-') + '_' + cnt;
-        this.state.boxes.push({
           id: boxId,
           operationID: operationId,
           x: x,
@@ -118,8 +107,8 @@
           inputs: {},
           parameters: {},
           parametricParameters: {}
-        });
->>>>>>> 2351925c
+        };
+        this.state.boxes.push(box);
         this._build();
         return box;
       },
@@ -210,8 +199,7 @@
         for (var i = 0; i < clipboard.length; ++i) {
           var box = clipboard[i].instance;
           var diffX = clipboard[i].width;
-          console.log(currentPosition);
-          var createdBox =  this.addBox(
+          var createdBox = this.addBox(
             box.operationID,
             currentPosition.logicalX + box.x + 1.1 * diffX,
             currentPosition.logicalY + box.y + 10);
