--- conflicted
+++ resolved
@@ -6,26 +6,6 @@
 // and values to bind with Angular to SVG elements. It also manages
 // the life-cycle of the workspace state.
 //
-<<<<<<< HEAD
-// Every time the underlying workspace data was significantly changed, the
-// _build() method is invoked to rebuild the frontend-facing data.
-// The flow of changes here is always one-way:
-// 1. user change or new workspace state loaded
-// 2. "raw" state is updated
-// 3. _build() updates the frontend-facing objects
-
-angular.module('biggraph').factory('workspaceWrapper', function(boxWrapper) {
-  return function(backendResponse, boxCatalogMap) {
-    var backendState = backendResponse.workspace;
-    // User edits will be applied to a deep copy of
-    // the original backend state. This way watchers
-    // of backendState will only be notified once the
-    // backend is fully aware of the new state.
-    var state = angular.copy(backendState);
-    var wrapper = {
-      backendResponse: backendResponse,
-      state: state,
-=======
 // Every time the underlying workspace data was changed, the following flow needs to be executed:
 // 1. user change happens, which updates the "raw" state in
 //    this.state
@@ -49,7 +29,6 @@
       name: name,
 
       state: undefined,
->>>>>>> 1822360e
       // The below data structures are generated from rawBoxes
       // by this.build(). These are the ones that interact with
       // the GUI.
@@ -58,6 +37,7 @@
       boxMap: {},
       // Immutable backup of the backend state from last
       // request:
+      backendRequest: undefined,
       backendState: undefined,
 
       _buildBoxes: function() {
@@ -122,6 +102,7 @@
       },
 
       _init: function(response) {
+        this.backendResponse = response;
         this.backendState = response.workspace;
         // User edits will be applied to a deep copy of
         // the original backend state. This way watchers
@@ -390,6 +371,24 @@
       getOutputPlug: function(boxId, plugId) {
         return this.getBox(boxId).outputMap[plugId];
       },
+
+      canUndo: function() { return this.backendResponse && this.backendResponse.canUndo; },
+      canRedo: function() { return this.backendResponse && this.backendResponse.canRedo; },
+
+      undo: function() {
+        if (!this.canUndo()) { return; }
+        var that = this;
+        util.post('/ajax/undoWorkspace', { name: this.name })
+          .then(function() { that.loadWorkspace(); });
+      },
+
+      redo: function() {
+        if (!this.canRedo()) { return; }
+        var that = this;
+        util.post('/ajax/redoWorkspace', { name: this.name })
+          .then(function() { that.loadWorkspace(); });
+      },
+
     };
   };
 });