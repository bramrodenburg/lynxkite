'use strict';

// Creates a workspace wrapper object. A workspace is a set of boxes and arrows.
// This object wraps the actual workspace data representation and
// provides methods to interact with the GUI, e.g. mouse events
// and values to bind with Angular to SVG elements. It also manages
// the life-cycle of the workspace state.
//
// Every time the underlying workspace data was changed, the following flow needs to be executed:
// 1. user change happens, which updates the "raw" state in
//    this.state
// 2. this._build() updates this.boxes, this.arrows and this.boxMap based
//   on this.state. (This updates the GUI.)
// 3. this.saveWorkspace() upload this.state to the server
// 4. this.loadWorkspace() downloads the new state (what was sent
//    in the previous point plus what the server has changed).
// 5. this._build() is invoked again

angular.module('biggraph').factory('WorkspaceWrapper', function(BoxWrapper, util, $interval) {
  function WorkspaceWrapper(name, boxCatalog) {
    this._progressUpdater = undefined;
<<<<<<< HEAD
    this.boxCatalog = boxCatalog;  // Updated for the sake of the operation palette.
    this._boxCatalogMap = undefined;
=======
    this._boxCatalogMap = {};
    for (var i = 0; i < boxCatalog.boxes.length; ++i) {
      var boxMeta = boxCatalog.boxes[i];
      this._boxCatalogMap[boxMeta.operationId] = boxMeta;
    }

>>>>>>> afcd4ad6
    this.name = name;
    this.state = undefined;
    // The below data structures are generated from rawBoxes
    // by this.build(). These are the ones that interact with
    // the GUI.
    this.boxes = [];
    this.arrows = [];
    this.boxMap = {};
    // Immutable backup of the backend state from last
    // request:
    this.backendRequest = undefined;
    this.backendState = undefined;
    this._updateBoxCatalog();
  }

  WorkspaceWrapper.prototype = {
    _updateBoxCatalog: function() {
      var that = this;
      var request = util.nocache('/ajax/boxCatalog');
      angular.merge(that.boxCatalog, request);
      return request.then(function(bc) {
        angular.merge(that.boxCatalog, request);
        that._boxCatalogMap = {};
        for (var i = 0; i < bc.boxes.length; ++i) {
          var boxMeta = bc.boxes[i];
          that._boxCatalogMap[boxMeta.operationID] = boxMeta;
        }
      });
    },

    _buildBoxes: function() {
      this.boxes = [];
      this.boxMap = {};
      var box;
      for (var i = 0; i < this.state.boxes.length; ++i) {
        var rawBox = this.state.boxes[i];
        var operationId = rawBox.operationId;
        var boxId = rawBox.id;
        box = new BoxWrapper(this._boxCatalogMap[operationId], rawBox);
        this.boxes[i] = box;
        this.boxMap[boxId] = box;
      }
    },

    _lookupArrowEndpoint: function(list, id) {
      for (var i = 0; i < list.length; ++i) {
        if (list[i].id === id) {
          return list[i];
        }
      }
      return undefined;
    },

    _createArrow: function(srcPlug, dstPlug) {
      return {
        src: srcPlug,
        dst: dstPlug,
        x1: function() { return srcPlug.cx(); },
        y1: function() { return srcPlug.cy(); },
        x2: function() { return dstPlug.cx(); },
        y2: function() { return dstPlug.cy(); },
      };
    },

    _buildArrows: function() {
      this.arrows = [];
      for (var i = 0; i < this.boxes.length; ++i) {
        var dst = this.boxes[i];
        var inputs = dst.instance.inputs;
        for (var inputName in inputs) {
          if (inputs.hasOwnProperty(inputName)) {
            var input = inputs[inputName];
            var src = this.boxMap[input.boxId];
            if (src) {
              var srcPlug = this._lookupArrowEndpoint(
                src.outputs, input.id);
              var dstPlug = this._lookupArrowEndpoint(
                dst.inputs, inputName);
              this.arrows.push(this._createArrow(
                srcPlug, dstPlug));
            }
          }
        }
      }
    },

    // If state was updated, this needs to run so that the frontend-facing objects
    // are also updated.
    _build: function() {
      this._buildBoxes();
      this._buildArrows();
    },

    _init: function(response) {
      this.backendResponse = response;
      this.backendState = response.workspace;
      // User edits will be applied to a deep copy of
      // the original backend state. This way watchers
      // of backendState will only be notified once the
      // backend is fully aware of the new state.
      this.state = angular.copy(this.backendState);
      this._build();
      this._assignStateInfoToPlugs(response.outputs);
      this._assignSummaryInfoToBoxes(response.summaries);
    },

    _startProgressUpdate: function() {
      this._stopProgressUpdate();
      var that = this;
      this._progressUpdater = $interval(function() {
        that._getAndUpdateProgress();
      }, 2000);
    },

    _stopProgressUpdate: function() {
      if (this._progressUpdater) {
        $interval.cancel(this._progressUpdater);
        this._progressUpdater = undefined;
      }
    },

    _getAndUpdateProgress: function() {
      if (this.knownStateIds) {
        var that = this;
        var lastProgressRequest = that.lastProgressRequest = util.nocache('/ajax/getProgress', {
          stateIds: that.knownStateIds,
        }).then(
          function success(response) {
            if (lastProgressRequest === that.lastProgressRequest) {
              that.updateProgress(response.progress);
            }
          },
          function onerror(error) {
            /* eslint-disable no-console */
            console.error('Couldn\'t get progress information.', error);
          });
      }
    },

    loadWorkspace: function() {
      var that = this;
      if (!this._boxCatalogMap) { // Need to load catalog first.
        this._updateBoxCatalog().then(function() { that.loadWorkspace(); });
        return;
      }
      util.nocache(
        '/ajax/getWorkspace',
        {
          name: this.name
        })
        .then(function(response) {
          that._init(response);
        })
        .then(function() {
          that._startProgressUpdate();
        });
    },

    saveWorkspace: function() {
      var that = this;
      util.post(
        '/ajax/setWorkspace',
        {
          name: this.name,
          workspace: that.state,
        }).finally(
          // Reload workspace both in error and success cases.
          function() { that.loadWorkspace(); });
    },

    getUniqueId: function(operationId) {
      var usedIds = this.state.boxes.map(function(box) {
        return box.id;
      });
      var cnt = 1;
      while (usedIds.includes(operationId.replace(/ /g, '-') + '_' + cnt)) {
        cnt += 1;
      }
      return operationId.replace(/ /g, '-') + '_' + cnt;
    },

    // boxId should be used for test-purposes only
    _addBox: function(operationId, x, y, boxId) {
      boxId = boxId || this.getUniqueId(operationId);
      // Create a box backend data structure, an unwrapped box:
      var box = {
        id: boxId,
        operationId: operationId,
        x: x,
        y: y,
        inputs: {},
        parameters: {},
        parametricParameters: {}
      };
      this.state.boxes.push(box);
      // Rebuild box wrappers:
      this._build();
      return box;
    },

    // boxId should be used for test-purposes only
    addBox: function(operationId, event, boxId) {
      var box = this._addBox(
          operationId,
          event.logicalX,
          event.logicalY,
          boxId);
      this.saveWorkspace();
      return box;
    },

    _deleteBox: function(boxId) {
      this.state.boxes = this.state.boxes.filter(function(box) {
        return box.id !== boxId;
      });
      this.state.boxes.map(function(box) {
        var inputs = box.inputs;
        for (var inputName in inputs) {
          if (inputs[inputName].boxId === boxId) {
            delete box.inputs[inputName];
          }
        }
      });
      this._build();
    },

    deleteBoxes: function(boxIds) {
      for (var i = 0; i < boxIds.length; i += 1) {
        if (boxIds[i] !== 'anchor') {
          this._deleteBox(boxIds[i]);
        }
      }
      this.saveWorkspace();
    },

    addArrow: function(plug1, plug2) {
      if (plug1.direction === plug2.direction) {
        return false;
      }
      var plugs = {};
      plugs[plug1.direction] = plug1;
      plugs[plug2.direction] = plug2;
      var src = plugs.outputs;
      var dst = plugs.inputs;

      // Mutate raw workflow:
      dst.boxInstance.inputs[dst.id] = {
        boxId: src.boxId,
        id: src.id
      };
      // Rebuild API objects based on raw workflow:
      this._build();
      this.saveWorkspace();
      return true;
    },

    _assignStateInfoToPlugs: function(stateInfo) {
      this.knownStateIds = [];
      this.stateId2Plug = {};
      for (var i = 0; i < stateInfo.length; i++) {
        var item = stateInfo[i];
        var boxOutput = item.boxOutput;
        var stateId = item.stateId;
        this.knownStateIds.push(stateId);
        var box = this.boxMap[boxOutput.boxId];
        var plug = box.outputMap[boxOutput.id];
        plug.stateId = stateId;
        plug.setHealth(item.success);
        plug.kind = item.kind;
        this.stateId2Plug[stateId] = plug;
      }
    },

    _assignSummaryInfoToBoxes: function(summaries) {
      for (var i = 0; i < this.boxes.length; i++) {
        var box = this.boxes[i];
        box.summary = summaries[box.id];
        if (!box.summary) {
          box.summary = box.metadata.operationId;
        }
      }
    },

    updateProgress: function(progressMap) {
      for (var stateId in progressMap) {
        if (progressMap.hasOwnProperty(stateId)) {
          var progress = progressMap[stateId];
          // failed states has 'undefined' as progress
          if (progress) {
            var plug = this.stateId2Plug[stateId];
            if (plug) {
              plug.updateProgress(progress);
            }
          }
        }
      }
    },

    clearProgress: function() {
      for (var i = 0; i < this.boxes.length; i++) {
        var box = this.boxes[i];
        for (var j = 0; j < box.outputs.length; j++) {
          box.outputs[j].clearProgress();
        }
      }
    },

    _setBoxParams: function(boxId, plainParamValues, parametricParamValues) {
      this.boxMap[boxId].instance.parameters = plainParamValues;
      this.boxMap[boxId].instance.parametricParameters = parametricParamValues;
    },

    updateBox: function(id, plainParamValues, parametricParamValues) {
      var box = this.boxMap[id].instance;
      if (!angular.equals(plainParamValues, box.parameters) ||
          !angular.equals(parametricParamValues, box.parametricParameters)) {
        this._setBoxParams(id, plainParamValues, parametricParamValues);
        this.saveWorkspace();
      }
    },

    pasteFromClipboard: function(clipboard, currentPosition) {
      var mapping = {};
      for (var i = 0; i < clipboard.length; ++i) {
        var box = clipboard[i].instance;
        var diffX = clipboard[i].width;
        var createdBox = this._addBox(
          box.operationId,
          currentPosition.logicalX + box.x + 1.1 * diffX,
          currentPosition.logicalY + box.y + 10);
        createdBox.parameters = box.parameters;
        createdBox.parametricParameters = box.parametricParameters;
        mapping[box.id] = createdBox;
      }
      for (i = 0; i < clipboard.length; ++i) {
        var oldBox = clipboard[i].instance;
        var newBox = mapping[oldBox.id];
        for (var key in oldBox.inputs) {
          if (!oldBox.inputs.hasOwnProperty(key)) {
            break;
          }
          var oldInputId = oldBox.inputs[key].boxId;
          if (mapping.hasOwnProperty(oldInputId)) {
            var newInput = mapping[oldInputId];
            newBox.inputs[key] = { boxId: newInput.id, id: key };
          }
        }
      }
      this.saveWorkspace();
    },

    saveIfBoxesMoved: function() {
      for (var i = 0; i < this.boxes.length; i++) {
        if (this.boxes[i].isMoved) {
          this.saveWorkspace();
          break;
        }
      }
    },

    getBox: function(id) {
      return this.boxMap[id];
    },

    getOutputPlug: function(boxId, plugId) {
      return this.getBox(boxId).outputMap[plugId];
    },

    canUndo: function() { return this.backendResponse && this.backendResponse.canUndo; },
    canRedo: function() { return this.backendResponse && this.backendResponse.canRedo; },

    undo: function() {
      if (!this.canUndo()) { return; }
      var that = this;
      util.post('/ajax/undoWorkspace', { name: this.name })
        .then(function() { that.loadWorkspace(); });
    },

    redo: function() {
      if (!this.canRedo()) { return; }
      var that = this;
      util.post('/ajax/redoWorkspace', { name: this.name })
        .then(function() { that.loadWorkspace(); });
    },

    saveAsCustomBox: function(ids, name, description) {
      var i, j, box;
      var workspaceParameters =
        JSON.parse(this.boxMap['anchor'].instance.parameters.parameters || '[]');
      var boxes = [{
        id: 'anchor',
        operationID: 'Anchor',
        x: 0,
        y: 0,
        inputs: {},
        parameters: {
          description: description,
          parameters: JSON.stringify(workspaceParameters),
        },
        parametricParameters: {},
      }];
      var inputNameCounts = {};
      var outputNameCounts = {};
      var inputBoxX = 100;
      var outputBoxX = 100;
      var usedOutputs = {};
      var SEPARATOR = ', ';
      // This custom box will replace the selected boxes.
      var customBox = {
        id: this.getUniqueId(name),
        operationID: name,
        x: 0,
        y: 0,
        inputs: {},
        parameters: {},
        parametricParameters: {},
      };
      // Pass all workspace parameters through.
      for (i = 0; i < workspaceParameters; ++i) {
        var param = workspaceParameters[i].id;
        customBox.parametricParameters[param] = '$' + param;
      }
      for (i = 0; i < ids.length; ++i) {
        box = this.boxMap[ids[i]];
        console.assert(box.instance.id.indexOf('input-') !== 0);
        console.assert(box.instance.id.indexOf('output-') !== 0);
        // Place the custom box in the average position of the selected boxes.
        customBox.x += box.instance.x / ids.length;
        customBox.y += box.instance.y / ids.length;
        if (ids[i] === 'anchor') { continue; }  // Ignore anchor.
        var instance = angular.copy(box.instance);
        boxes.push(instance);
        for (j = 0; j < box.inputs.length; ++j) {
          var inputName = box.metadata.inputs[j];
          var input = box.instance.inputs[inputName];
          // Record used output.
          if (input.boxID) {
            console.assert(!input.boxID.includes(SEPARATOR) && !input.id.includes(SEPARATOR));
            usedOutputs[input.boxID + SEPARATOR + input.id] = true;
          }
          // Create input box if necessary.
          if (!ids.includes(input.boxID)) {
            var inputBoxName = inputName;
            var inputNameCount = inputNameCounts[inputName] || 0;
            if (inputNameCount > 0) {
              inputBoxName += ' ' + (inputNameCount + 1);
              inputNameCounts[inputName] = inputNameCount + 1;
            }
            boxes.push({
              id: 'input-' + inputBoxName,
              operationID: 'Input box',
              x: inputBoxX,
              y: -100,
              inputs: {},
              parameters: { name: inputBoxName },
              parametricParameters: {},
            });
            inputBoxX += 100;
            instance.inputs[inputName] = { boxID: 'input-' + inputBoxName, id: 'input' };
            if (input.boxID) { // Connected to a non-selected box.
              customBox.inputs[inputBoxName] = input;
            }
          }
        }
      }
      // Add output boxes as necessary.
      for (i = 0; i < ids.length; ++i) {
        box = this.boxMap[ids[i]];
        for (j = 0; j < box.metadata.outputs.length; ++j) {
          var outputName = box.metadata.outputs[j];
          if (!usedOutputs[box.instance.id + SEPARATOR + outputName]) {
            var outputBoxName = outputName;
            var outputNameCount = outputNameCounts[outputName] || 0;
            if (outputNameCount > 0) {
              outputBoxName += ' ' + (outputNameCount + 1);
              outputNameCounts[outputName] = outputNameCount + 1;
            }
            boxes.push({
              id: 'output-' + outputBoxName,
              operationID: 'Output box',
              x: outputBoxX,
              y: 400,
              inputs: { output: { boxID: box.instance.id, id: outputName } },
              parameters: { name: outputBoxName },
              parametricParameters: {},
            });
            outputBoxX += 100;
            // Update non-selected output connections.
            for (var k = 0; k < this.arrows.length; ++k) {
              var arrow = this.arrows[k];
              if (arrow.src.boxId === box.instance.id && arrow.src.id === outputName) {
                arrow.dst.box.instance.inputs[arrow.dst.id] =
                  { boxID: customBox.id, id: outputBoxName };
              }
            }
          }
        }
      }
      this.state.boxes = this.state.boxes.filter(function(box) {
        return box.id === 'anchor' || !ids.includes(box.id);
      });
      this.state.boxes.push(customBox);
      var that = this;
      util.post('/ajax/createWorkspace', {
        name: name,
        privacy: 'private',
      }).then(function success() {
        return util.post('/ajax/setWorkspace', {
          name: name,
          workspace: { boxes: boxes },
        });
      }).then(function success() {
        return that._updateBoxCatalog();
      }).then(function success() {
        that.saveWorkspace();
      }, function error() {
        that.loadWorkspace();
      });
    },

  };

  return WorkspaceWrapper;
});<|MERGE_RESOLUTION|>--- conflicted
+++ resolved
@@ -19,17 +19,8 @@
 angular.module('biggraph').factory('WorkspaceWrapper', function(BoxWrapper, util, $interval) {
   function WorkspaceWrapper(name, boxCatalog) {
     this._progressUpdater = undefined;
-<<<<<<< HEAD
     this.boxCatalog = boxCatalog;  // Updated for the sake of the operation palette.
     this._boxCatalogMap = undefined;
-=======
-    this._boxCatalogMap = {};
-    for (var i = 0; i < boxCatalog.boxes.length; ++i) {
-      var boxMeta = boxCatalog.boxes[i];
-      this._boxCatalogMap[boxMeta.operationId] = boxMeta;
-    }
-
->>>>>>> afcd4ad6
     this.name = name;
     this.state = undefined;
     // The below data structures are generated from rawBoxes
@@ -55,7 +46,7 @@
         that._boxCatalogMap = {};
         for (var i = 0; i < bc.boxes.length; ++i) {
           var boxMeta = bc.boxes[i];
-          that._boxCatalogMap[boxMeta.operationID] = boxMeta;
+          that._boxCatalogMap[boxMeta.operationId] = boxMeta;
         }
       });
     },
@@ -421,7 +412,7 @@
         JSON.parse(this.boxMap['anchor'].instance.parameters.parameters || '[]');
       var boxes = [{
         id: 'anchor',
-        operationID: 'Anchor',
+        operationId: 'Anchor',
         x: 0,
         y: 0,
         inputs: {},
@@ -440,7 +431,7 @@
       // This custom box will replace the selected boxes.
       var customBox = {
         id: this.getUniqueId(name),
-        operationID: name,
+        operationId: name,
         x: 0,
         y: 0,
         inputs: {},
@@ -466,12 +457,12 @@
           var inputName = box.metadata.inputs[j];
           var input = box.instance.inputs[inputName];
           // Record used output.
-          if (input.boxID) {
-            console.assert(!input.boxID.includes(SEPARATOR) && !input.id.includes(SEPARATOR));
-            usedOutputs[input.boxID + SEPARATOR + input.id] = true;
+          if (input.boxId) {
+            console.assert(!input.boxId.includes(SEPARATOR) && !input.id.includes(SEPARATOR));
+            usedOutputs[input.boxId + SEPARATOR + input.id] = true;
           }
           // Create input box if necessary.
-          if (!ids.includes(input.boxID)) {
+          if (!ids.includes(input.boxId)) {
             var inputBoxName = inputName;
             var inputNameCount = inputNameCounts[inputName] || 0;
             if (inputNameCount > 0) {
@@ -480,7 +471,7 @@
             }
             boxes.push({
               id: 'input-' + inputBoxName,
-              operationID: 'Input box',
+              operationId: 'Input box',
               x: inputBoxX,
               y: -100,
               inputs: {},
@@ -488,8 +479,8 @@
               parametricParameters: {},
             });
             inputBoxX += 100;
-            instance.inputs[inputName] = { boxID: 'input-' + inputBoxName, id: 'input' };
-            if (input.boxID) { // Connected to a non-selected box.
+            instance.inputs[inputName] = { boxId: 'input-' + inputBoxName, id: 'input' };
+            if (input.boxId) { // Connected to a non-selected box.
               customBox.inputs[inputBoxName] = input;
             }
           }
@@ -509,10 +500,10 @@
             }
             boxes.push({
               id: 'output-' + outputBoxName,
-              operationID: 'Output box',
+              operationId: 'Output box',
               x: outputBoxX,
               y: 400,
-              inputs: { output: { boxID: box.instance.id, id: outputName } },
+              inputs: { output: { boxId: box.instance.id, id: outputName } },
               parameters: { name: outputBoxName },
               parametricParameters: {},
             });
@@ -522,7 +513,7 @@
               var arrow = this.arrows[k];
               if (arrow.src.boxId === box.instance.id && arrow.src.id === outputName) {
                 arrow.dst.box.instance.inputs[arrow.dst.id] =
-                  { boxID: customBox.id, id: outputBoxName };
+                  { boxId: customBox.id, id: outputBoxName };
               }
             }
           }
