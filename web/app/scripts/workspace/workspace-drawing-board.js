'use strict';

// The drawing board where the user can create and modify a boxes and
// arrows diagram.

angular.module('biggraph')
  .directive('workspaceDrawingBoard', function() {
    return {
      restrict: 'E',
      templateUrl: 'scripts/workspace/workspace-drawing-board.html',
      templateNamespace: 'svg',
      scope: {
<<<<<<< HEAD
        workspaceName: '=',
        selectedBox: '=',
        selectedState: '=',
        selectedStateId: '=',
        boxCatalog: '=',
      },
      link: function(scope, element) {

        scope.$watchGroup(
          ['boxCatalog.$resolved', 'workspaceName'],
          function() {
            if (scope.boxCatalog.$resolved && scope.workspaceName) {
              scope.boxCatalogMap = {};
              for (var i = 0; i < scope.boxCatalog.boxes.length; ++i) {
                var boxMeta = scope.boxCatalog.boxes[i];
                scope.boxCatalogMap[boxMeta.operationID] = boxMeta;
              }

              scope.loadWorkspace();
            }
        });

        scope.loadWorkspace = function() {
          util.nocache(
              '/ajax/getWorkspace',
              {
                name: scope.workspaceName
              })
              .then(function(rawWorkspace) {
                scope.workspace = createWorkspace(
                    rawWorkspace, scope.boxCatalogMap);
                scope.selectBox(scope.selectedBoxId);
              });
        };

        scope.saveWorkspace = function() {
          util.post(
            '/ajax/setWorkspace',
            {
              name: scope.workspaceName,
              workspace: scope.workspace.rawWorkspace(),
            }).then(
              // Reload workspace both in error and success cases.
              scope.loadWorkspace,
              scope.loadWorkspace);
        };

        scope.selectBox = function(boxId) {
          scope.selectedBox = undefined;
          scope.selectedBoxId = undefined;
          if (!boxId) {
            return;
          }
          scope.selectedBox = scope.workspace.boxMap[boxId];
          scope.selectedBoxId = boxId;
        };

        scope.selectState = function(boxID, outputID) {
          util.nocache(
            '/ajax/getOutputID',
            {
              workspace: scope.workspaceName,
              output: {
                boxID: boxID,
                id: outputID
              }
            }
          ).then(function(stateID) {
            scope.selectedStateId = stateID.id;
            scope.selectedState = util.nocache(
              '/ajax/getOutput',
              stateID
            );
          });
        };

        scope.selectPlug = function(plug) {
          scope.selectedPlug = plug;
          if (plug.direction === 'outputs') {
            scope.selectState(plug.boxId, plug.data.id);
          } else {
            scope.selectedState = undefined;
          }
        };

=======
        workspace: '=',
      },
      link: function(scope, element) {
>>>>>>> 8390ca3a
        var workspaceDrag = false;
        var workspaceX = 0;
        var workspaceY = 0;
        var workspaceZoom = 0;
        var mouseX = 0;
        var mouseY = 0;
        function zoomToScale(z) { return Math.exp(z * 0.001); }
        function getLogicalPosition(event) {
          return {
            x: (event.offsetX - workspaceX) / zoomToScale(workspaceZoom),
            y: (event.offsetY - workspaceY) / zoomToScale(workspaceZoom) };
        }
        scope.onMouseMove = function(event) {
          event.preventDefault();
          if (workspaceDrag) {
            workspaceX += event.offsetX - mouseX;
            workspaceY += event.offsetY - mouseY;
          }
          mouseX = event.offsetX;
          mouseY = event.offsetY;
          scope.workspace.onMouseMove(getLogicalPosition(event));
        };

        scope.onMouseDownOnBox = function(box, event) {
          event.stopPropagation();
          scope.workspace.onMouseDownOnBox(box, getLogicalPosition(event));
        };

        scope.onMouseUp = function(event) {
          workspaceDrag = false;
          element[0].style.cursor = '';
          scope.workspace.onMouseUp(event);
        };

        scope.onMouseDown = function(event) {
          event.preventDefault();
          workspaceDrag = true;
          setGrabCursor(element[0]);
          mouseX = event.offsetX;
          mouseY = event.offsetY;
        };
        
        scope.workspaceTransform = function() {
          var z = zoomToScale(workspaceZoom);
          return 'translate(' + workspaceX + ', ' + workspaceY + ') scale(' + z + ')';
        };

        function setGrabCursor(e) {
          // Trying to assign an invalid cursor will silently fail. Try to find a supported value.
          e.style.cursor = '';
          e.style.cursor = 'grabbing';
          if (!e.style.cursor) {
            e.style.cursor = '-webkit-grabbing';
          }
          if (!e.style.cursor) {
            e.style.cursor = '-moz-grabbing';
          }
        }

        element.on('wheel', function(event) {
          event.preventDefault();
          var delta = event.originalEvent.deltaY;
          if (/Firefox/.test(window.navigator.userAgent)) {
            // Every browser sets different deltas for the same amount of scrolling.
            // It is tiny on Firefox. We need to boost it.
            delta *= 20;
          }
          scope.$apply(function() {
            var z1 = zoomToScale(workspaceZoom);
            workspaceZoom -= delta;
            var z2 = zoomToScale(workspaceZoom);
            // Maintain screen-coordinates of logical point under the mouse.
            workspaceX = mouseX - (mouseX - workspaceX) * z2 / z1;
            workspaceY = mouseY - (mouseY - workspaceY) * z2 / z1;
          });
        });
        element.bind('dragover', function(event) {
          event.preventDefault();
        });
        element.bind('drop', function(event) {
          event.preventDefault();
          var origEvent = event.originalEvent;
          var operationID = event.originalEvent.dataTransfer.getData('text');
          // This is received from operation-selector-entry.js
          scope.$apply(function() {
            scope.workspace.addBox(operationID, getLogicalPosition(origEvent));
          });
        });

        scope.$on('$destroy', function() {
          scope.workspace.stopProgressUpdate();
        });
      }
    };
  });<|MERGE_RESOLUTION|>--- conflicted
+++ resolved
@@ -10,97 +10,9 @@
       templateUrl: 'scripts/workspace/workspace-drawing-board.html',
       templateNamespace: 'svg',
       scope: {
-<<<<<<< HEAD
-        workspaceName: '=',
-        selectedBox: '=',
-        selectedState: '=',
-        selectedStateId: '=',
-        boxCatalog: '=',
-      },
-      link: function(scope, element) {
-
-        scope.$watchGroup(
-          ['boxCatalog.$resolved', 'workspaceName'],
-          function() {
-            if (scope.boxCatalog.$resolved && scope.workspaceName) {
-              scope.boxCatalogMap = {};
-              for (var i = 0; i < scope.boxCatalog.boxes.length; ++i) {
-                var boxMeta = scope.boxCatalog.boxes[i];
-                scope.boxCatalogMap[boxMeta.operationID] = boxMeta;
-              }
-
-              scope.loadWorkspace();
-            }
-        });
-
-        scope.loadWorkspace = function() {
-          util.nocache(
-              '/ajax/getWorkspace',
-              {
-                name: scope.workspaceName
-              })
-              .then(function(rawWorkspace) {
-                scope.workspace = createWorkspace(
-                    rawWorkspace, scope.boxCatalogMap);
-                scope.selectBox(scope.selectedBoxId);
-              });
-        };
-
-        scope.saveWorkspace = function() {
-          util.post(
-            '/ajax/setWorkspace',
-            {
-              name: scope.workspaceName,
-              workspace: scope.workspace.rawWorkspace(),
-            }).then(
-              // Reload workspace both in error and success cases.
-              scope.loadWorkspace,
-              scope.loadWorkspace);
-        };
-
-        scope.selectBox = function(boxId) {
-          scope.selectedBox = undefined;
-          scope.selectedBoxId = undefined;
-          if (!boxId) {
-            return;
-          }
-          scope.selectedBox = scope.workspace.boxMap[boxId];
-          scope.selectedBoxId = boxId;
-        };
-
-        scope.selectState = function(boxID, outputID) {
-          util.nocache(
-            '/ajax/getOutputID',
-            {
-              workspace: scope.workspaceName,
-              output: {
-                boxID: boxID,
-                id: outputID
-              }
-            }
-          ).then(function(stateID) {
-            scope.selectedStateId = stateID.id;
-            scope.selectedState = util.nocache(
-              '/ajax/getOutput',
-              stateID
-            );
-          });
-        };
-
-        scope.selectPlug = function(plug) {
-          scope.selectedPlug = plug;
-          if (plug.direction === 'outputs') {
-            scope.selectState(plug.boxId, plug.data.id);
-          } else {
-            scope.selectedState = undefined;
-          }
-        };
-
-=======
         workspace: '=',
       },
       link: function(scope, element) {
->>>>>>> 8390ca3a
         var workspaceDrag = false;
         var workspaceX = 0;
         var workspaceY = 0;
