--- conflicted
+++ resolved
@@ -216,8 +216,6 @@
             scope.addBox(operationID, getLogicalPosition(origEvent));
           });
         });
-<<<<<<< HEAD
-=======
 
         scope.workspaceTransform = function() {
           var z = zoomToScale(workspaceZoom);
@@ -228,9 +226,6 @@
           scope.workspace.setBoxParams(data.boxId, data.paramValues);
           scope.saveWorkspace();
         });
-
-      }
->>>>>>> 76d83dc7
 
         scope.getAndUpdateProgress = function() {
           var workspaceBefore = scope.workspace;
