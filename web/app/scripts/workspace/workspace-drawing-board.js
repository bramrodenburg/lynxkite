'use strict';

// The drawing board where the user can create and modify a boxes and
// arrows diagram.

angular.module('biggraph')
<<<<<<< HEAD
  .directive('workspaceDrawingBoard', function(hotkeys, SelectionModel, environment, PopupModel, workspaceWrapper) {
=======
  .directive('workspaceDrawingBoard', function(hotkeys, $rootScope) {
>>>>>>> e582ac25
    return {
      restrict: 'E',
      templateUrl: 'scripts/workspace/workspace-drawing-board.html',
      scope: {
        boxCatalog: '=',
        workspaceName: '=',
      },
      link: function(scope, element) {
        scope.workspace = undefined;
        scope.selection = new SelectionModel();
        scope.clipboard = [];
        scope.dragMode = window.localStorage.getItem('drag_mode') || 'pan';
        scope.selectedBoxIds = [];
        scope.movedBoxes = undefined;
        // If the user is connecting plugs by drawing a line with the
        // mouse, then this points to the plug where the line was
        // started.
        scope.pulledPlug = undefined;
        // The last known position of the mouse, expressed in logical
        // workspace coordinates.
        scope.mouseLogical = undefined;
        scope.popups = [];
        scope.movedPopup = undefined;

        scope.$watchGroup(
          ['boxCatalog.$resolved', 'workspaceName'],

          function() {
            if (scope.boxCatalog.$resolved && scope.workspaceName) {
              scope.workspace = workspaceWrapper(
                scope.workspaceName,
                scope.boxCatalog);
              scope.workspace.loadWorkspace();
            }
          });
        scope.$watch(
          'dragMode',
          function(dragMode) {
            window.localStorage.setItem('drag_mode', dragMode);
          });

        var workspaceDrag = false;
        var selectBoxes = false;
        var workspaceX = 0;
        var workspaceY = 0;
        var workspaceZoom = 0;
        var mouseX = 0;
        var mouseY = 0;
        function zoomToScale(z) { return Math.exp(z * 0.001); }
        function addLogicalMousePosition(event) {
          /* eslint-disable no-console */
          console.assert(!('logicalX' in event) && !('logicalY' in event));
          console.assert(!('workspaceX' in event) && !('workspaceY' in event));
          var board = element.find('#workspace-drawing-board');
          // event.offsetX/Y are distorted when the mouse is
          // over a popup window (even if over an invisible
          // overflow part of it), hence we compute our own:
          event.workspaceX = event.pageX - board.offset().left;
          event.workspaceY = event.pageY - board.offset().top;
          // Add location according to pan and zoom:
          var logical = scope.pageToLogical({ x: event.pageX, y: event.pageY });
          event.logicalX = logical.x;
          event.logicalY = logical.y;
          return event;
        }

        scope.pageToLogical = function(pos) {
          var z = zoomToScale(workspaceZoom);
          var off = element.offset();
          return {
            x: (pos.x - off.left - workspaceX) / z,
            y: (pos.y - off.top - workspaceY) / z,
          };
        };

        scope.logicalToPage = function(pos) {
          var z = zoomToScale(workspaceZoom);
          var off = element.offset();
          return {
            x: pos.x * z + workspaceX + off.left,
            y: pos.y * z + workspaceY + off.top,
          };
        };

        function actualDragMode(event) {
          var dragMode = (window.localStorage.getItem('drag_mode') || 'pan');
          // Shift chooses the opposite mode.
          if (dragMode === 'select') {
            return event.shiftKey ? 'pan' : 'select';
          } else {
            return event.shiftKey ? 'select' : 'pan';
          }
        }

        scope.onMouseMove = function(event) {
          event.preventDefault();
          addLogicalMousePosition(event);
          if (workspaceDrag) {
            workspaceX += event.workspaceX - mouseX;
            workspaceY += event.workspaceY - mouseY;
          } else if (selectBoxes) {
            scope.selection.onMouseMove(event);
            scope.selectBoxesInSelection();
          }
          mouseX = event.workspaceX;
          mouseY = event.workspaceY;

          var leftButton = event.buttons & 1;
          // Protractor omits button data from simulated mouse events.
          if (!leftButton && !environment.protractor) {
            // Button is no longer pressed. (It was released outside of the window, for example.)
            scope.onMouseUp();
          } else {
            scope.mouseLogical = {
              x: event.logicalX,
              y: event.logicalY,
            };
            if (scope.movedBoxes) {
              for (var i = 0; i < scope.movedBoxes.length; i++) {
                scope.movedBoxes[i].onMouseMove(event);
              }
            } else if (scope.movedPopup) {
              scope.movedPopup.onMouseMove(event);
            }
          }
        };

        scope.onMouseDownOnBox = function(box, event) {
          event.stopPropagation();
          addLogicalMousePosition(event);
          scope.selection.remove();
          if (scope.selectedBoxIds.indexOf(box.instance.id) === -1) {
            if (!event.ctrlKey) {
              scope.selectedBoxIds = [];
            }
            scope.selectBox(box.instance.id);
            scope.movedBoxes = [box];
            scope.movedBoxes[0].onMouseDown(event);
          } else if (event.ctrlKey) {
            var selectedIndex = scope.selectedBoxIds.indexOf(box.instance.id);
            scope.selectedBoxIds.splice(selectedIndex, selectedIndex);
            scope.movedBoxes[0].onMouseDown(event);
          } else {
            scope.movedBoxes = this.selectedBoxes();
            scope.movedBoxes.map(function(b) {
              b.onMouseDown(event);
            });
          }
        };

        scope.onMouseUpOnBox = function(box, event) {
          if (box.isMoved || scope.pulledPlug) {
            return;
          }
          var leftButton = event.button === 0;
          if (!leftButton || event.ctrlKey || event.shiftKey) {
            return;
          }
          var model = new PopupModel(
            box.instance.id,
            box.instance.operationID,
            {
              type: 'box',
              boxId: box.instance.id,
            },
            event.pageX - 200,
            event.pageY + 60,
            500,
            500,
            scope);
          model.toggle();
        };

        scope.closePopup = function(id) {
          for (var i = 0; i < scope.popups.length; ++i) {
            if (scope.popups[i].id === id) {
              scope.popups.splice(i, 1);
              return true;
            }
          }
          return false;
        };

        scope.onClickOnPlug = function(plug, event) {
          var leftButton = event.button === 0;
          if (!leftButton || event.ctrlKey || event.shiftKey) {
            return;
          }
          event.stopPropagation();
          if (plug.direction === 'outputs') {
            var model = new PopupModel(
              plug.boxId + '_' + plug.id,
              plug.boxInstance.operationID + ' ➡ ' + plug.id,
              {
                type: 'plug',
                boxId: plug.boxId,
                plugId: plug.id,
              },
              event.pageX - 300,
              event.pageY + 15,
              500,
              500,
              scope);
            model.toggle();
          }
        };

        scope.onMouseDownOnPlug = function(plug, event) {
          event.stopPropagation();
          scope.pulledPlug = plug;
          scope.mouseLogical = undefined;
        };

        scope.onMouseUpOnPlug = function(plug, event) {
          event.stopPropagation();
          if (scope.pulledPlug) {
            var otherPlug = scope.pulledPlug;
            scope.pulledPlug = undefined;
            scope.workspace.addArrow(otherPlug, plug);
          }
        };

        scope.onMouseUp = function() {
          element[0].style.cursor = '';
          workspaceDrag = false;
          selectBoxes = false;
          scope.selection.remove();
          if (scope.movedBoxes) {
            scope.workspace.saveIfBoxesMoved();
          }
          scope.movedBoxes = undefined;
          scope.pulledPlug = undefined;
          scope.movedPopup = undefined;
        };

        scope.onMouseDown = function(event) {
          var dragMode = actualDragMode(event);
          event.preventDefault();
          addLogicalMousePosition(event);
          if (dragMode === 'pan') {
            workspaceDrag = true;
            setGrabCursor(element[0]);
            mouseX = event.workspaceX;
            mouseY = event.workspaceY;
          } else if (dragMode === 'select') {
            selectBoxes = true;
            scope.selectedBoxIds = [];
            scope.selection.onMouseDown(event);
          }
        };

        scope.workspaceTransform = function() {
          var z = zoomToScale(workspaceZoom);
          return 'translate(' + workspaceX + ', ' + workspaceY + ') scale(' + z + ')';
        };

        scope.boxes = function() {
          return scope.workspace ? scope.workspace.boxes : [];
        };

        scope.arrows = function() {
          return scope.workspace ? scope.workspace.arrows : [];
        };

        scope.selectBoxesInSelection = function() {
          var boxes = this.boxes();
          this.selectedBoxIds = [];
          for (var i = 0; i < boxes.length; i++) {
            var box = boxes[i];
            if (this.selection.inSelection(box)) {
              this.selectedBoxIds.push(box.instance.id);
            }
          }
        };

        scope.selectBox = function(boxId) {
          scope.selectedBoxIds.push(boxId);
        };

        scope.selectedBoxes = function() {
          if (scope.selectedBoxIds) {
            return scope.selectedBoxIds.map(function(id) {
              return scope.workspace.boxMap[id];
            });
          } else {
            return undefined;
          }
        };

        scope.copyBoxes = function() {
          scope.clipboard = angular.copy(scope.selectedBoxes());
        };

        scope.pasteBoxes = function(currentPosition) {
          scope.workspace.pasteFromClipboard(
              scope.clipboard, currentPosition);
        };

        scope.deleteBoxes = function(boxIds) {
          var popups = scope.popups.slice();
          popups.forEach(function(popup) {
            var boxId = popup.content.boxId;
            if (boxIds.includes(boxId) && boxId !== 'anchor') {
              scope.closePopup(popup.id);
            }
          });
          scope.workspace.deleteBoxes(boxIds);
        };

        scope.deleteSelectedBoxes = function() {
          this.deleteBoxes(this.selectedBoxIds);
          this.selectedBoxIds = [];
        };


        var hk = hotkeys.bindTo(scope);
        hk.add({
          combo: 'ctrl+c', description: 'Copy boxes',
          callback: function() { scope.copyBoxes(); } });
        hk.add({
          combo: 'ctrl+v', description: 'Paste boxes',
          callback: function() {
            scope.pasteBoxes(addLogicalMousePosition({ pageX: 0, pageY: 0}));
          } });
        hk.add({
          combo: 'del', description: 'Paste boxes',
<<<<<<< HEAD
          callback: function() { scope.deleteSelectedBoxes(); } });
=======
          callback: function() { scope.guiMaster.deleteSelectedBoxes(); } });
        hk.add({
          combo: '/', description: 'Find operation',
          callback: function(e) {
            e.preventDefault();  // Do not type "/".
            $rootScope.$broadcast('open operation search');
          }});
>>>>>>> e582ac25

        function setGrabCursor(e) {
          // Trying to assign an invalid cursor will silently fail. Try to find a supported value.
          e.style.cursor = '';
          e.style.cursor = 'grabbing';
          if (!e.style.cursor) {
            e.style.cursor = '-webkit-grabbing';
          }
          if (!e.style.cursor) {
            e.style.cursor = '-moz-grabbing';
          }
        }

        element.find('svg').on('wheel', function(event) {
          event.preventDefault();
          var delta = event.originalEvent.deltaY;
          if (/Firefox/.test(window.navigator.userAgent)) {
            // Every browser sets different deltas for the same amount of scrolling.
            // It is tiny on Firefox. We need to boost it.
            delta *= 20;
          }
          scope.$apply(function() {
            var z1 = zoomToScale(workspaceZoom);
            workspaceZoom -= delta;
            var z2 = zoomToScale(workspaceZoom);
            // Maintain screen-coordinates of logical point under the mouse.
            workspaceX = mouseX - (mouseX - workspaceX) * z2 / z1;
            workspaceY = mouseY - (mouseY - workspaceY) * z2 / z1;
          });
        });
        element.bind('dragover', function(event) {
          event.preventDefault();
        });
        element.bind('drop', function(event) {
          event.preventDefault();
          var origEvent = event.originalEvent;
          var operationID = event.originalEvent.dataTransfer.getData('text');
          // This isn't undefined iff testing
          var boxID = event.originalEvent.dataTransfer.getData('id');
          // This is received from operation-selector-entry.js
          scope.$apply(function() {
            addLogicalMousePosition(origEvent);
            scope.workspace.addBox(operationID, origEvent, boxID);
          });
        });

        scope.$on('$destroy', function() {
          scope.workspace.stopProgressUpdate();
        });
      }
    };
  });<|MERGE_RESOLUTION|>--- conflicted
+++ resolved
@@ -4,11 +4,9 @@
 // arrows diagram.
 
 angular.module('biggraph')
-<<<<<<< HEAD
-  .directive('workspaceDrawingBoard', function(hotkeys, SelectionModel, environment, PopupModel, workspaceWrapper) {
-=======
-  .directive('workspaceDrawingBoard', function(hotkeys, $rootScope) {
->>>>>>> e582ac25
+  .directive(
+  'workspaceDrawingBoard',
+  function(environment, hotkeys, PopupModel, SelectionModel, workspaceWrapper, $rootScope) {
     return {
       restrict: 'E',
       templateUrl: 'scripts/workspace/workspace-drawing-board.html',
@@ -335,17 +333,13 @@
           } });
         hk.add({
           combo: 'del', description: 'Paste boxes',
-<<<<<<< HEAD
           callback: function() { scope.deleteSelectedBoxes(); } });
-=======
-          callback: function() { scope.guiMaster.deleteSelectedBoxes(); } });
         hk.add({
           combo: '/', description: 'Find operation',
           callback: function(e) {
             e.preventDefault();  // Do not type "/".
             $rootScope.$broadcast('open operation search');
           }});
->>>>>>> e582ac25
 
         function setGrabCursor(e) {
           // Trying to assign an invalid cursor will silently fail. Try to find a supported value.
