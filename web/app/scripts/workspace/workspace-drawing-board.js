--- conflicted
+++ resolved
@@ -891,7 +891,6 @@
           }
         }
 
-<<<<<<< HEAD
         function tutorialBoxPlaced(box) {
           if (!scope.tutorial) {
             return;
@@ -941,7 +940,7 @@
                 and look at their outputs.
 
                 <p>A good box to start with is the <i>Create example graph</i> box in the
-                <i>Build graph</i> <i class="fa fa-gavel"></i> category.
+                <i>Build graph</i> <i class="fas fa-gavel"></i> category.
 
                 <p>If you want to learn more, be sure to follow the
                 <i class="glyphicon glyphicon-question-sign"></i> signs, skim the
@@ -949,70 +948,6 @@
                 some of our <a href="https://lynxkite.com/docs/latest">tutorials</a>.
                 `,
                 animation: false,
-=======
-          function tutorialBoxPlaced(box) {
-            if (!scope.tutorial) {
-              return;
-            }
-            const element = '#' + box.instance.id.toLowerCase();
-            scope.tutorial = new Tour({
-              autoscroll: false,
-              framework: 'bootstrap3',
-              storage: null,
-              backdrop: true,
-              showProgressBar: false,
-              steps: [
-                {
-                  placement: 'auto',
-                  element,
-                  content: `
-                  <p>Now the box is in the workspace.
-
-                  <p>A box can have inputs (circles on its left side) and outputs (circles on its
-                  right side).
-
-                  <p>You can connect one box to another by holding and dragging the mouse from an
-                  output to an input. Or if you move the boxes so that the circles touch, a connection
-                  will be added between them.
-
-                  <p>This makes it easy to build up your pipeline!
-                  `,
-                  animation: false,
-                }, {
-                  placement: 'auto',
-                  element,
-                  content: `
-                  <p>You can click on a box to change its parameters.
-
-                  <p>Or you can click on an output circle to see the output state.
-
-                  <p>The inputs and outputs of boxes can be various states. A "graph" state
-                  is a rich collection of graphs and their attributes. A "table" state
-                  is a traditional SQL table. There are a few other states, such as visualizations.
-                  `,
-                  animation: false,
-                }, {
-                  placement: 'auto',
-                  element,
-                  content: `
-                  <p>That's it! Drag boxes from the catalog, wire them together, set their parameters,
-                  and look at their outputs.
-
-                  <p>A good box to start with is the <i>Create example graph</i> box in the
-                  <i>Build graph</i> <i class="fas fa-gavel"></i> category.
-
-                  <p>If you want to learn more, be sure to follow the
-                  <i class="glyphicon glyphicon-question-sign"></i> signs, skim the
-                  <a href="/#/help" target="_blank">LynxKite User Guide</a>, or look up
-                  some of our <a href="https://lynxkite.com/docs/latest">tutorials</a>.
-                  `,
-                  animation: false,
-                },
-              ],
-              onEnd: function() {
-                localStorage.setItem('workspace-drawing-board tutorial done', 'true');
-                delete scope.tutorial;
->>>>>>> 8d96d7e2
               },
             ],
             onEnd: function() {
