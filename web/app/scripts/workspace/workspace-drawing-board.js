--- conflicted
+++ resolved
@@ -32,7 +32,9 @@
           // Add location according to pan and zoom:
           event.logicalX = (event.workspaceX - workspaceX) / zoomToScale(workspaceZoom);
           event.logicalY = (event.workspaceY - workspaceY) / zoomToScale(workspaceZoom);
+          return event;
         }
+
         function actualDragMode(event) {
           var dragMode = (window.localStorage.getItem('drag_mode') || 'pan');
           // Shift chooses the opposite mode.
@@ -64,11 +66,7 @@
           event.stopPropagation();
           addLogicalMousePosition(event);
           scope.workspace.removeSelection();
-<<<<<<< HEAD
-          scope.workspace.onMouseDownOnBox(box, getLogicalPosition(event), event.ctrlKey);
-=======
-          scope.workspace.onMouseDownOnBox(box, event);
->>>>>>> a796001d
+          scope.workspace.onMouseDownOnBox(box, event, event.ctrlKey);
         };
 
         scope.onMouseUp = function(event) {
@@ -112,7 +110,7 @@
         hk.add({
           combo: 'ctrl+v', description: 'Paste boxes',
           callback: function() {
-            scope.workspace.pasteBoxes(getLogicalPosition({ offsetX: 0, offsetY: 0})); } });
+            scope.workspace.pasteBoxes(addLogicalMousePosition({ pageX: 0, pageY: 0})); } });
         hk.add({
           combo: 'del', description: 'Paste boxes',
           callback: function() { scope.workspace.deleteSelectedBoxes(); } });
