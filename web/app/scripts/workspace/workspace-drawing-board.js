'use strict';

// The drawing board where the user can create and modify a boxes and
// arrows diagram.

angular.module('biggraph')
  .directive('workspaceDrawingBoard', function() {
    return {
      restrict: 'E',
      templateUrl: 'scripts/workspace/workspace-drawing-board.html',
      templateNamespace: 'svg',
      scope: {
        workspace: '=',
      },
      link: function(scope, element) {

<<<<<<< HEAD
        scope.$watchGroup(
          ['boxCatalog.$resolved', 'workspaceName'],
          function() {
            if (scope.boxCatalog.$resolved && scope.workspaceName) {
              scope.boxCatalogMap = {};
              for (var i = 0; i < scope.boxCatalog.boxes.length; ++i) {
                var boxMeta = scope.boxCatalog.boxes[i];
                scope.boxCatalogMap[boxMeta.operationID] = boxMeta;
              }

              scope.loadWorkspace();
            }
        });

        scope.loadWorkspace = function() {
          util.nocache(
              '/ajax/getWorkspace',
              {
                name: scope.workspaceName
              })
              .then(function(rawWorkspace) {
                scope.workspace = createWorkspace(
                    rawWorkspace, scope.boxCatalogMap);
                scope.selectBox(scope.selectedBoxId);
              });
        };

        scope.saveWorkspace = function() {
          util.post(
            '/ajax/setWorkspace',
            {
              name: scope.workspaceName,
              workspace: scope.workspace.rawWorkspace(),
            }).then(
              // Reload workspace both in error and success cases.
              scope.loadWorkspace,
              scope.loadWorkspace);
        };

        scope.selectBox = function(boxId) {
          scope.selectedBox = undefined;
          scope.selectedBoxId = undefined;
          if (!boxId) {
            return;
          }
          scope.selectedBox = scope.workspace.boxMap[boxId];
          scope.selectedBoxId = boxId;
        };

        scope.selectState = function(boxID, outputID, kind) {
          if (kind === 'project') {
            scope.selectedState = {
              workspaceName: scope.workspaceName,
              boxID: boxID,
              outputID: outputID,
              path: '',
              kind: 'project',
            };
          } else {
            scope.selectedState = {};
          }
        };

        scope.selectPlug = function(plug) {
          scope.selectedPlug = plug;
          if (plug.direction === 'outputs') {
            scope.selectState(plug.boxId, plug.data.id, plug.data.kind);
          } else {
            scope.selectedState = undefined;
          }
        };

=======
>>>>>>> 98343cfa
        var workspaceDrag = false;
        var workspaceX = 0;
        var workspaceY = 0;
        var workspaceZoom = 0;
        var mouseX = 0;
        var mouseY = 0;
        function zoomToScale(z) { return Math.exp(z * 0.001); }
        function getLogicalPosition(event) {
          return {
            x: (event.offsetX - workspaceX) / zoomToScale(workspaceZoom),
            y: (event.offsetY - workspaceY) / zoomToScale(workspaceZoom) };
        }
        scope.onMouseMove = function(event) {
          event.preventDefault();
          if (workspaceDrag) {
            workspaceX += event.offsetX - mouseX;
            workspaceY += event.offsetY - mouseY;
          }
          mouseX = event.offsetX;
          mouseY = event.offsetY;
          scope.workspace.onMouseMove(getLogicalPosition(event));
        };

        scope.onMouseDownOnBox = function(box, event) {
          event.stopPropagation();
          scope.workspace.onMouseDownOnBox(box, getLogicalPosition(event));
        };

        scope.onMouseUp = function(event) {
          workspaceDrag = false;
          element[0].style.cursor = '';
          scope.workspace.onMouseUp(event);
        };

        scope.onMouseDown = function(event) {
          event.preventDefault();
          workspaceDrag = true;
          setGrabCursor(element[0]);
          mouseX = event.offsetX;
          mouseY = event.offsetY;
        };
        
        scope.workspaceTransform = function() {
          var z = zoomToScale(workspaceZoom);
          return 'translate(' + workspaceX + ', ' + workspaceY + ') scale(' + z + ')';
        };

        function setGrabCursor(e) {
          // Trying to assign an invalid cursor will silently fail. Try to find a supported value.
          e.style.cursor = '';
          e.style.cursor = 'grabbing';
          if (!e.style.cursor) {
            e.style.cursor = '-webkit-grabbing';
          }
          if (!e.style.cursor) {
            e.style.cursor = '-moz-grabbing';
          }
        }

        element.on('wheel', function(event) {
          event.preventDefault();
          var delta = event.originalEvent.deltaY;
          if (/Firefox/.test(window.navigator.userAgent)) {
            // Every browser sets different deltas for the same amount of scrolling.
            // It is tiny on Firefox. We need to boost it.
            delta *= 20;
          }
          scope.$apply(function() {
            var z1 = zoomToScale(workspaceZoom);
            workspaceZoom -= delta;
            var z2 = zoomToScale(workspaceZoom);
            // Maintain screen-coordinates of logical point under the mouse.
            workspaceX = mouseX - (mouseX - workspaceX) * z2 / z1;
            workspaceY = mouseY - (mouseY - workspaceY) * z2 / z1;
          });
        });
        element.bind('dragover', function(event) {
          event.preventDefault();
        });
        element.bind('drop', function(event) {
          event.preventDefault();
          var origEvent = event.originalEvent;
          var operationID = event.originalEvent.dataTransfer.getData('text');
          // This is received from operation-selector-entry.js
          scope.$apply(function() {
            scope.workspace.addBox(operationID, getLogicalPosition(origEvent));
          });
        });

        scope.$on('$destroy', function() {
          scope.workspace.stopProgressUpdate();
        });
      }
    };
  });<|MERGE_RESOLUTION|>--- conflicted
+++ resolved
@@ -13,82 +13,6 @@
         workspace: '=',
       },
       link: function(scope, element) {
-
-<<<<<<< HEAD
-        scope.$watchGroup(
-          ['boxCatalog.$resolved', 'workspaceName'],
-          function() {
-            if (scope.boxCatalog.$resolved && scope.workspaceName) {
-              scope.boxCatalogMap = {};
-              for (var i = 0; i < scope.boxCatalog.boxes.length; ++i) {
-                var boxMeta = scope.boxCatalog.boxes[i];
-                scope.boxCatalogMap[boxMeta.operationID] = boxMeta;
-              }
-
-              scope.loadWorkspace();
-            }
-        });
-
-        scope.loadWorkspace = function() {
-          util.nocache(
-              '/ajax/getWorkspace',
-              {
-                name: scope.workspaceName
-              })
-              .then(function(rawWorkspace) {
-                scope.workspace = createWorkspace(
-                    rawWorkspace, scope.boxCatalogMap);
-                scope.selectBox(scope.selectedBoxId);
-              });
-        };
-
-        scope.saveWorkspace = function() {
-          util.post(
-            '/ajax/setWorkspace',
-            {
-              name: scope.workspaceName,
-              workspace: scope.workspace.rawWorkspace(),
-            }).then(
-              // Reload workspace both in error and success cases.
-              scope.loadWorkspace,
-              scope.loadWorkspace);
-        };
-
-        scope.selectBox = function(boxId) {
-          scope.selectedBox = undefined;
-          scope.selectedBoxId = undefined;
-          if (!boxId) {
-            return;
-          }
-          scope.selectedBox = scope.workspace.boxMap[boxId];
-          scope.selectedBoxId = boxId;
-        };
-
-        scope.selectState = function(boxID, outputID, kind) {
-          if (kind === 'project') {
-            scope.selectedState = {
-              workspaceName: scope.workspaceName,
-              boxID: boxID,
-              outputID: outputID,
-              path: '',
-              kind: 'project',
-            };
-          } else {
-            scope.selectedState = {};
-          }
-        };
-
-        scope.selectPlug = function(plug) {
-          scope.selectedPlug = plug;
-          if (plug.direction === 'outputs') {
-            scope.selectState(plug.boxId, plug.data.id, plug.data.kind);
-          } else {
-            scope.selectedState = undefined;
-          }
-        };
-
-=======
->>>>>>> 98343cfa
         var workspaceDrag = false;
         var workspaceX = 0;
         var workspaceY = 0;
