--- conflicted
+++ resolved
@@ -13,85 +13,6 @@
         workspace: '=',
       },
       link: function(scope, element) {
-<<<<<<< HEAD
-        var progressUpdater;
-
-        scope.$watchGroup(
-          ['boxCatalog.$resolved', 'workspaceName'],
-          function() {
-            if (scope.boxCatalog.$resolved && scope.workspaceName) {
-              scope.boxCatalogMap = {};
-              for (var i = 0; i < scope.boxCatalog.boxes.length; ++i) {
-                var boxMeta = scope.boxCatalog.boxes[i];
-                scope.boxCatalogMap[boxMeta.operationID] = boxMeta;
-              }
-
-              scope.loadWorkspace();
-            }
-        });
-
-        scope.loadWorkspace = function() {
-          util.nocache(
-            '/ajax/getWorkspace',
-            {
-              name: scope.workspaceName
-            })
-            .then(function(response) {
-              var rawWorkspace = response.workspace;
-              scope.workspace = createWorkspace(
-                rawWorkspace, scope.boxCatalogMap);
-              var outputs = response.outputs;
-              scope.workspace.assignStateInfoToPlugs(outputs);
-              scope.selectBox(scope.selectedBoxId);
-            })
-            .then(function() {
-              scope.startProgressUpdate();
-            });
-        };
-
-        scope.saveWorkspace = function() {
-          util.post(
-            '/ajax/setWorkspace',
-            {
-              name: scope.workspaceName,
-              workspace: scope.workspace.rawWorkspace(),
-            }).then(
-              // Reload workspace both in error and success cases.
-              scope.loadWorkspace,
-              scope.loadWorkspace);
-        };
-
-        scope.selectBox = function(boxId) {
-          scope.selectedBox = undefined;
-          scope.selectedBoxId = undefined;
-          if (!boxId) {
-            return;
-          }
-          scope.selectedBox = scope.workspace.boxMap[boxId];
-          scope.selectedBoxId = boxId;
-        };
-
-        scope.selectState = function(boxID, outputID) {
-          var stateID = scope.workspace.boxMap[boxID].outputMap[outputID].stateID;
-          scope.selectedState = util.nocache(
-            '/ajax/getOutput',
-            {
-              id: stateID,
-            }
-          );
-        };
-
-        scope.selectPlug = function(plug) {
-          scope.selectedPlug = plug;
-          if (plug.direction === 'outputs') {
-            scope.selectState(plug.boxId, plug.data.id);
-          } else {
-            scope.selectedState = undefined;
-          }
-        };
-
-=======
->>>>>>> 9181c4e4
         var workspaceDrag = false;
         var workspaceX = 0;
         var workspaceY = 0;
@@ -183,53 +104,6 @@
           });
         });
 
-<<<<<<< HEAD
-        scope.workspaceTransform = function() {
-          var z = zoomToScale(workspaceZoom);
-          return 'translate(' + workspaceX + ', ' + workspaceY + ') scale(' + z + ')';
-        };
-
-        scope.$on('box parameters updated', function(event, data) {
-          scope.workspace.setBoxParams(data.boxId, data.paramValues);
-          scope.saveWorkspace();
-        });
-
-        scope.getAndUpdateProgress = function(errorHandler) {
-          var workspaceBefore = scope.workspace;
-          if (workspaceBefore) {
-            util.nocache('/ajax/getProgress', {
-              stateIDs: workspaceBefore.knownStateIDs,
-            }).then(
-              function success(progressMap) {
-                if (scope.workspace && scope.workspace === workspaceBefore) {
-                  scope.workspace.updateProgress(progressMap);
-                }
-              },
-              errorHandler);
-          }
-        };
-
-        scope.startProgressUpdate = function() {
-          scope.stopProgressUpdate();
-          progressUpdater = $interval(function() {
-            function errorHandler(error) {
-              util.error('Couldn\'t get status information.', error);
-              scope.stopProgressUpdate();
-              scope.workspace.clearProgress();
-            }
-            scope.getAndUpdateProgress(errorHandler);
-          }, 2000);
-        };
-
-        scope.stopProgressUpdate = function() {
-          if (progressUpdater) {
-            $interval.cancel(progressUpdater);
-            progressUpdater = undefined;
-          }
-        };
-
-=======
->>>>>>> 9181c4e4
         scope.$on('$destroy', function() {
           scope.workspace.stopProgressUpdate();
         });
