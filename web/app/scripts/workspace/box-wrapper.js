'use strict';

// Creates a box object for a workspace.
// This object wraps the actual box data representation and
// provides methods to interact with the GUI, e.g. mouse events
// and values to bind with Angular to SVG elements.
// The wrapped box date representation has two parts:
// - metadata describes the type of operation of the box.
// - instance describes the operation parameter values,
//   coordinates on the workspace and everything related to this
//   box instance that have to be saved.

angular.module('biggraph').factory('boxWrapper', function(plugWrapper) {
  return function(metadata, instance) {
    function getCommentLines() {
      var comment;
      if (metadata.operationID === 'Add comment') {
        comment = instance.parameters.comment;
      } else if (metadata.operationID === 'Anchor') {
        comment = instance.parameters.description;
      }
      return comment ? comment.split('\n') : [];
    }

    var box = {
      metadata: metadata,
      instance: instance,
<<<<<<< HEAD
      inputs: inputs,
      outputs: outputs,
      outputMap: outputMap,
      width: width,
      height: height,
      x: function() { return instance.x + width / 2; },
      y: function() { return instance.y + height / 2; },
=======
      inputs: [],
      outputs: [],
      outputMap: {},
      width: 200,
      height: 40,
>>>>>>> c7b87d9d
      commentLines: getCommentLines(),
      isMoved: false,
      mainPosTransform: function() {
        return 'translate(' + this.instance.x + ', ' + this.instance.y + ')';
      },
      onMouseMove: function(event) {
        this.isMoved = true;
        this.instance.x = event.logicalX + this.xOffset;
        this.instance.y = event.logicalY + this.yOffset;
      },
      onMouseDown: function(event) {
        this.xOffset = this.instance.x - event.logicalX;
        this.yOffset = this.instance.y - event.logicalY;
      },
    };

    var i;
    for (i = 0; i < box.metadata.inputs.length; ++i) {
      box.inputs.push(plugWrapper(box.metadata.inputs[i], i, 'inputs', box));
    }
    for (i = 0; i < box.metadata.outputs.length; ++i) {
      var plug = plugWrapper(box.metadata.outputs[i], i, 'outputs', box);
      box.outputs.push(plug);
      box.outputMap[plug.id] = plug;
    }

    return box;
  };
});<|MERGE_RESOLUTION|>--- conflicted
+++ resolved
@@ -25,21 +25,13 @@
     var box = {
       metadata: metadata,
       instance: instance,
-<<<<<<< HEAD
-      inputs: inputs,
-      outputs: outputs,
-      outputMap: outputMap,
-      width: width,
-      height: height,
-      x: function() { return instance.x + width / 2; },
-      y: function() { return instance.y + height / 2; },
-=======
       inputs: [],
       outputs: [],
       outputMap: {},
       width: 200,
       height: 40,
->>>>>>> c7b87d9d
+      x: function() { return instance.x + this.width / 2; },
+      y: function() { return instance.y + this.height / 2; },
       commentLines: getCommentLines(),
       isMoved: false,
       mainPosTransform: function() {
