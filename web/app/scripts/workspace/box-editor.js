--- conflicted
+++ resolved
@@ -14,14 +14,7 @@
         scope.$watch(
             'workspace.selectedBoxIds[0]',
             function(boxId) {
-<<<<<<< HEAD
-              // Temporary hack (until popups are implemented) to force refresh operation help.
-              if (scope.boxMeta) { scope.boxMeta.htmlId = undefined; }
-              scope.loadBoxMeta(boxId);
-            });
-=======
               scope.loadBoxMeta(boxId);});
->>>>>>> e95e8b9a
         // The metadata (param definition list) of the current box
         // depends on the whole workspace. (Attributes added by
         // previous operations, state of apply_to_ parameters of
@@ -51,6 +44,9 @@
             scope.boxMeta = undefined;
             return;
           }
+          // Temporary hack (until popups are implemented) to force-refresh operation help.
+          if (scope.boxMeta) { scope.boxMeta.htmlId = undefined; }
+          
           var box = scope.workspace.getBox(boxId);
           // Checking currentRequest makes sure that the response
           // to the result of the latest getOperationMetaRequest
