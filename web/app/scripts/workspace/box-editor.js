'use strict';

// Viewer and editor of a box instance.

angular.module('biggraph')
 .directive('boxEditor', function($timeout, util) {
    return {
      restrict: 'E',
      templateUrl: 'scripts/workspace/box-editor.html',
      scope: {
        workspace: '=',
      },
      link: function(scope) {
        scope.$watch(
            'workspace.selectedBoxIds[0]',
            function(boxId) {
              scope.loadBoxMeta(boxId);
            });
        // The metadata (param definition list) of the current box
        // depends on the whole workspace. (Attributes added by
        // previous operations, state of apply_to_ parameters of
        // current box.) If this deepwatch is a performance problem,
        // then we can put a timestamp in workspace and watch that,
        // or only deepwatch the current selected box (and assume
        // box selection has to change to edit other boxes).
        util.deepWatch(
            scope,
            'workspace.backendState',
            function() {
              if (!scope.workspace) {
                return;
              }
              scope.loadBoxMeta(scope.workspace.selectedBoxIds[0]);
            });

        scope.paramValues = {};
        scope.parametricParams = {};

        scope.loadBoxMeta = function(boxId) {
          if (!scope.workspace || !boxId) {
            return;
          }
          var box = scope.workspace.getBox(boxId);
          // Checking currentRequest makes sure that the response
          // to the result of the latest getOperationMetaRequest
          // will be passed to scope.newOpSelected().
          var currentRequest;
          scope.lastRequest = currentRequest = util
            .nocache(
              '/ajax/getOperationMeta',
              {
                  workspace: scope.workspace.name,
                  box: boxId,
              })
            .then(
              function success(boxMeta) {
                if (scope.lastRequest === currentRequest) {
                  scope.newOpSelected(box, boxMeta);
                }
              },
              function error() {
                if (scope.lastRequest === currentRequest) {
                  scope.newOpSelected(undefined);
                }
              });
        };

        // Invoked when the user selects a new operation and its
        // metadata is successfully downloaded.
        scope.newOpSelected = function(box, boxMeta) {
            // We avoid replacing the objects if the data has not changed.
            // This is to avoid recreating the DOM for the parameters. (Which would lose the focus.)
            if (!angular.equals(box, scope.box)) {
              onBlurNow(); // Switching to a different box is also "blur".
              scope.box = box;
            }
            if (!angular.equals(boxMeta, scope.boxMeta)) {
              scope.boxMeta = boxMeta;
            }
            if (!box) {
              return;
            }

            // Make a copy of the parameter values.
            var paramValues = Object.assign({}, box.instance.parameters);
            // Copy defaults for unset parameters.
            for (var i = 0; i < boxMeta.parameters.length; ++i) {
              var p = boxMeta.parameters[i];
              if (paramValues[p.id] !== undefined) {
                // Parameter is not unset.
              } else if (p.options.length === 0) {
                paramValues[p.id] = p.defaultValue;
              } else if (p.multipleChoice) {
                paramValues[p.id] = '';
              } else {
                paramValues[p.id] = p.options[0].id;
              }
            }
            if (!angular.equals(paramValues, scope.paramValues)) {
              scope.paramValues = paramValues;
            }
        };

<<<<<<< HEAD
        scope.apply = function() {
          scope.workspace.updateSelectedBox(scope.paramValues, scope.parametricParams);
=======
        function onBlurNow() {
          if (scope.box) {
            scope.workspace.updateBox(scope.box.instance.id, scope.paramValues);
          }
        }

        // Updates the workspace with the parameter changes after allowing for a digest loop to
        // bubble them up from the directives.
        scope.onBlur = function() {
          $timeout(onBlurNow);
>>>>>>> 0e3e7417
        };
      },
    };
});<|MERGE_RESOLUTION|>--- conflicted
+++ resolved
@@ -101,13 +101,10 @@
             }
         };
 
-<<<<<<< HEAD
-        scope.apply = function() {
-          scope.workspace.updateSelectedBox(scope.paramValues, scope.parametricParams);
-=======
         function onBlurNow() {
           if (scope.box) {
-            scope.workspace.updateBox(scope.box.instance.id, scope.paramValues);
+            scope.workspace.updateBox(scope.box.instance.id, scope.paramValues,
+                        scope.parametricParams);
           }
         }
 
@@ -115,7 +112,6 @@
         // bubble them up from the directives.
         scope.onBlur = function() {
           $timeout(onBlurNow);
->>>>>>> 0e3e7417
         };
       },
     };
