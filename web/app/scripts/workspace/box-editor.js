--- conflicted
+++ resolved
@@ -12,23 +12,11 @@
       },
       link: function(scope) {
         scope.$watch(
-<<<<<<< HEAD
-            'workspace.selectedBoxId',
-            function() {
-              if (!scope.workspace) {
-                return;
-              }
-              // Make a copy of the parameter values.
-              scope.paramValues = Object.assign(
-                  {}, scope.workspace.selectedBox().instance.parameters);
+            'workspace.selectedBoxIds[0]',
+            function(boxId) {
               // Temporary hack (until popups are implemented) to force refresh operation help.
               if (scope.boxMeta) { scope.boxMeta.htmlId = undefined; }
-              scope.loadBoxMeta();
-=======
-            'workspace.selectedBoxIds[0]',
-            function(boxId) {
               scope.loadBoxMeta(boxId);
->>>>>>> 8df13677
             });
         // The metadata (param definition list) of the current box
         // depends on the whole workspace. (Attributes added by
