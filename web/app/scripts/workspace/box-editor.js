'use strict';

// Viewer and editor of a box instance.

angular.module('biggraph')
 .directive('boxEditor', function($timeout, util) {
    return {
      restrict: 'E',
      templateUrl: 'scripts/workspace/box-editor.html',
      scope: {
        workspace: '=',
      },
      link: function(scope) {
        scope.$watch(
<<<<<<< HEAD
            'workspace.selectedBoxIds',
            function() {
              if (!scope.workspace || !scope.workspace.selectedBoxes()[0]) {
                return;
              }
              // Make a copy of the parameter values.
              scope.paramValues = Object.assign(
                  {}, scope.workspace.selectedBoxes()[0].instance.parameters);
              scope.loadBoxMeta();
=======
            'workspace.selectedBoxId',
            function(boxId) {
              scope.loadBoxMeta(boxId);
>>>>>>> 82462352
            });
        // The metadata (param definition list) of the current box
        // depends on the whole workspace. (Attributes added by
        // previous operations, state of apply_to_ parameters of
        // current box.) If this deepwatch is a performance problem,
        // then we can put a timestamp in workspace and watch that,
        // or only deepwatch the current selected box (and assume
        // box selection has to change to edit other boxes).
        util.deepWatch(
            scope,
            'workspace.backendState',
            function() {
              if (!scope.workspace) {
                return;
              }
              scope.loadBoxMeta(scope.workspace.selectedBoxId);
            });

        scope.paramValues = {};

<<<<<<< HEAD
        scope.loadBoxMeta = function() {
          if (!scope.workspace || !scope.workspace.selectedBoxIds[0]) {
            return;
          }
          var box = scope.workspace.selectedBoxes()[0];
=======
        scope.loadBoxMeta = function(boxId) {
          if (!scope.workspace || !boxId) {
            return;
          }
          var box = scope.workspace.getBox(boxId);
>>>>>>> 82462352
          // Checking currentRequest makes sure that the response
          // to the result of the latest getOperationMetaRequest
          // will be passed to scope.newOpSelected().
          var currentRequest;
          scope.lastRequest = currentRequest = util
            .nocache(
              '/ajax/getOperationMeta',
              {
                  workspace: scope.workspace.name,
<<<<<<< HEAD
                  box: scope.workspace.selectedBoxIds[0],
=======
                  box: boxId,
>>>>>>> 82462352
              })
            .then(
              function success(boxMeta) {
                if (scope.lastRequest === currentRequest) {
                  scope.newOpSelected(box, boxMeta);
                }
              },
              function error() {
                if (scope.lastRequest === currentRequest) {
                  scope.newOpSelected(undefined);
                }
              });
        };

        // Invoked when the user selects a new operation and its
        // metadata is successfully downloaded.
        scope.newOpSelected = function(box, boxMeta) {
            // We avoid replacing the objects if the data has not changed.
            // This is to avoid recreating the DOM for the parameters. (Which would lose the focus.)
            if (!angular.equals(box, scope.box)) {
              onBlurNow(); // Switching to a different box is also "blur".
              scope.box = box;
            }
            if (!angular.equals(boxMeta, scope.boxMeta)) {
              scope.boxMeta = boxMeta;
            }
            if (!box) {
              return;
            }

            // Make a copy of the parameter values.
            var paramValues = Object.assign({}, box.instance.parameters);
            // Copy defaults for unset parameters.
            for (var i = 0; i < boxMeta.parameters.length; ++i) {
              var p = boxMeta.parameters[i];
              if (paramValues[p.id] !== undefined) {
                // Parameter is not unset.
              } else if (p.options.length === 0) {
                paramValues[p.id] = p.defaultValue;
              } else if (p.multipleChoice) {
                paramValues[p.id] = '';
              } else {
                paramValues[p.id] = p.options[0].id;
              }
            }
            if (!angular.equals(paramValues, scope.paramValues)) {
              scope.paramValues = paramValues;
            }
        };

        function onBlurNow() {
          if (scope.box) {
            scope.workspace.updateBox(scope.box.instance.id, scope.paramValues);
          }
        }

        // Updates the workspace with the parameter changes after allowing for a digest loop to
        // bubble them up from the directives.
        scope.onBlur = function() {
          $timeout(onBlurNow);
        };
      },
    };
});<|MERGE_RESOLUTION|>--- conflicted
+++ resolved
@@ -12,21 +12,9 @@
       },
       link: function(scope) {
         scope.$watch(
-<<<<<<< HEAD
-            'workspace.selectedBoxIds',
-            function() {
-              if (!scope.workspace || !scope.workspace.selectedBoxes()[0]) {
-                return;
-              }
-              // Make a copy of the parameter values.
-              scope.paramValues = Object.assign(
-                  {}, scope.workspace.selectedBoxes()[0].instance.parameters);
-              scope.loadBoxMeta();
-=======
-            'workspace.selectedBoxId',
+            'workspace.selectedBoxIds[0]',
             function(boxId) {
               scope.loadBoxMeta(boxId);
->>>>>>> 82462352
             });
         // The metadata (param definition list) of the current box
         // depends on the whole workspace. (Attributes added by
@@ -47,19 +35,11 @@
 
         scope.paramValues = {};
 
-<<<<<<< HEAD
-        scope.loadBoxMeta = function() {
-          if (!scope.workspace || !scope.workspace.selectedBoxIds[0]) {
-            return;
-          }
-          var box = scope.workspace.selectedBoxes()[0];
-=======
         scope.loadBoxMeta = function(boxId) {
           if (!scope.workspace || !boxId) {
             return;
           }
           var box = scope.workspace.getBox(boxId);
->>>>>>> 82462352
           // Checking currentRequest makes sure that the response
           // to the result of the latest getOperationMetaRequest
           // will be passed to scope.newOpSelected().
@@ -69,11 +49,7 @@
               '/ajax/getOperationMeta',
               {
                   workspace: scope.workspace.name,
-<<<<<<< HEAD
-                  box: scope.workspace.selectedBoxIds[0],
-=======
                   box: boxId,
->>>>>>> 82462352
               })
             .then(
               function success(boxMeta) {
