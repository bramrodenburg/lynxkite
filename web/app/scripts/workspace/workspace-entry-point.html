<<<<<<< HEAD
<div id="workspace-main">

  <div id="workspace-header">
    <span id="workspace-name">{{guiMaster.name}}</span>
    <div class="btn-group pull-right">
      <button class="btn btn-default"
           id="delete-selected-boxes"
           ng-click="guiMaster.deleteSelectedBoxes()"
           drop-tooltip="Delete&nbsp;selected&nbsp;boxes"
           drop-tooltip-placement="bottom">
        <i class="fa fa-trash-o"></i>
      </button>
      <button class="btn btn-default"
           id="select-mode-on"
           ng-click="dragMode = 'select'"
           ng-class="{ active: dragMode === 'select' }"
           drop-tooltip="Select&nbsp;boxes&nbsp;on&nbsp;drag"
           drop-tooltip-placement="bottom">
        <i class="fa fa-mouse-pointer"></i>
      </button>
      <button class="btn btn-default"
           id="pan-mode-on"
           ng-click="dragMode = 'pan'"
           ng-class="{ active: dragMode === 'pan' }"
           drop-tooltip="Pan&nbsp;workspace&nbsp;on&nbsp;drag"
           drop-tooltip-placement="bottom">
        <i class="fa fa-hand-paper-o"></i>
      </button>
      <button class="btn btn-default"
           id="undo"
           ng-click="guiMaster.undo()"
           ng-disabled="!guiMaster.canUndo()"
           drop-tooltip="Undo"
           drop-tooltip-placement="bottom">
        <i class="glyphicon glyphicon-backward"></i>
      </button>
      <button class="btn btn-default"
           id="redo"
           ng-click="guiMaster.redo()"
           ng-disabled="!guiMaster.canRedo()"
           drop-tooltip="Redo"
           drop-tooltip-placement="bottom">
        <i class="glyphicon glyphicon-forward"></i>
      </button>
      <a class="btn btn-default"
           href="#/"
           id="close-workspace"
           drop-tooltip="Close&nbsp;workspace"
           drop-tooltip-placement="bottom">
        <i class="glyphicon glyphicon-remove"></i>
      </a>
    </div>
  </div>

  <div id="workspace-main-layout">
    <workspace-drawing-board gui-master="guiMaster">
=======
<div id="workspace-entry-point">
    <workspace-drawing-board
        box-catalog="boxCatalog"
        workspace-name="routeParams.workspaceName">
>>>>>>> 1822360e
    </workspace-drawing-board>
    <operation-selector box-catalog="boxCatalog" editable="true">
    </operation-selector>
</div><|MERGE_RESOLUTION|>--- conflicted
+++ resolved
@@ -1,66 +1,7 @@
-<<<<<<< HEAD
-<div id="workspace-main">
-
-  <div id="workspace-header">
-    <span id="workspace-name">{{guiMaster.name}}</span>
-    <div class="btn-group pull-right">
-      <button class="btn btn-default"
-           id="delete-selected-boxes"
-           ng-click="guiMaster.deleteSelectedBoxes()"
-           drop-tooltip="Delete&nbsp;selected&nbsp;boxes"
-           drop-tooltip-placement="bottom">
-        <i class="fa fa-trash-o"></i>
-      </button>
-      <button class="btn btn-default"
-           id="select-mode-on"
-           ng-click="dragMode = 'select'"
-           ng-class="{ active: dragMode === 'select' }"
-           drop-tooltip="Select&nbsp;boxes&nbsp;on&nbsp;drag"
-           drop-tooltip-placement="bottom">
-        <i class="fa fa-mouse-pointer"></i>
-      </button>
-      <button class="btn btn-default"
-           id="pan-mode-on"
-           ng-click="dragMode = 'pan'"
-           ng-class="{ active: dragMode === 'pan' }"
-           drop-tooltip="Pan&nbsp;workspace&nbsp;on&nbsp;drag"
-           drop-tooltip-placement="bottom">
-        <i class="fa fa-hand-paper-o"></i>
-      </button>
-      <button class="btn btn-default"
-           id="undo"
-           ng-click="guiMaster.undo()"
-           ng-disabled="!guiMaster.canUndo()"
-           drop-tooltip="Undo"
-           drop-tooltip-placement="bottom">
-        <i class="glyphicon glyphicon-backward"></i>
-      </button>
-      <button class="btn btn-default"
-           id="redo"
-           ng-click="guiMaster.redo()"
-           ng-disabled="!guiMaster.canRedo()"
-           drop-tooltip="Redo"
-           drop-tooltip-placement="bottom">
-        <i class="glyphicon glyphicon-forward"></i>
-      </button>
-      <a class="btn btn-default"
-           href="#/"
-           id="close-workspace"
-           drop-tooltip="Close&nbsp;workspace"
-           drop-tooltip-placement="bottom">
-        <i class="glyphicon glyphicon-remove"></i>
-      </a>
-    </div>
-  </div>
-
-  <div id="workspace-main-layout">
-    <workspace-drawing-board gui-master="guiMaster">
-=======
 <div id="workspace-entry-point">
     <workspace-drawing-board
         box-catalog="boxCatalog"
         workspace-name="routeParams.workspaceName">
->>>>>>> 1822360e
     </workspace-drawing-board>
     <operation-selector box-catalog="boxCatalog" editable="true">
     </operation-selector>
