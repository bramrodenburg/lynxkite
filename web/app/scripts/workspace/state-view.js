--- conflicted
+++ resolved
@@ -3,18 +3,12 @@
 // Viewer of a state at an output of a box.
 
 angular.module('biggraph')
-<<<<<<< HEAD
  .directive('stateView', function(side, util) {
-=======
- .directive('stateView', function() {
->>>>>>> 8390ca3a
     return {
       restrict: 'E',
       templateUrl: 'scripts/workspace/state-view.html',
       scope: {
-<<<<<<< HEAD
-        state: '=',
-        stateId: '='
+        workspace: '='
       },
       link: function(scope) {
         scope.$watch('state.$resolved', function() {
@@ -38,10 +32,6 @@
             scope.side = undefined;
           }
         });
-      }
-=======
-        workspace: '='
       },
->>>>>>> 8390ca3a
     };
 });