'use strict';

// Viewer of a state at an output of a box.

angular.module('biggraph')
 .directive('stateView', function() {
    return {
      restrict: 'E',
      templateUrl: 'scripts/workspace/state-view.html',
      scope: {
        workspace: '='
      },
<<<<<<< HEAD
      link: function(scope) {
        scope.$watch('state.$resolved', function() {
          if (scope.state && scope.state.$resolved &&
              scope.state.kind === 'project' && scope.state.success.enabled) {
            scope.side = new side.Side([], '');
            scope.side.project = scope.state.project;
            scope.side.project.$resolved = true;
            scope.side.onProjectLoaded();
          } else {
            scope.side = undefined;
          }
        });
      }
=======
>>>>>>> 9181c4e4
    };
});<|MERGE_RESOLUTION|>--- conflicted
+++ resolved
@@ -10,21 +10,5 @@
       scope: {
         workspace: '='
       },
-<<<<<<< HEAD
-      link: function(scope) {
-        scope.$watch('state.$resolved', function() {
-          if (scope.state && scope.state.$resolved &&
-              scope.state.kind === 'project' && scope.state.success.enabled) {
-            scope.side = new side.Side([], '');
-            scope.side.project = scope.state.project;
-            scope.side.project.$resolved = true;
-            scope.side.onProjectLoaded();
-          } else {
-            scope.side = undefined;
-          }
-        });
-      }
-=======
->>>>>>> 9181c4e4
     };
 });