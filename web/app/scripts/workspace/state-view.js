'use strict';

// Viewer of a state at an output of a box.

angular.module('biggraph')
<<<<<<< HEAD
 .directive('stateView', function() {
=======
 .directive('stateView', function(side, util) {
>>>>>>> 98343cfa
    return {
      restrict: 'E',
      templateUrl: 'scripts/workspace/state-view.html',
      scope: {
<<<<<<< HEAD
        state: '='
=======
        stateId: '='
      },
      link: function(scope) {
        scope.$watch('stateId', function() {
          if (scope.stateId) {
            scope.state = util.nocache(
              '/ajax/getOutput',
              { id: scope.stateId }
            );
          }
        });
        scope.$watch('state.$resolved', function() {
          if (scope.state && scope.state.$resolved &&
              scope.state.kind === 'project') {
            scope.side = new side.Side([], '');
            scope.side.project = scope.state.project;
            scope.side.project.$resolved = true;
            scope.side.onProjectLoaded();
          } else {
            scope.side = undefined;
          }
        });
>>>>>>> 98343cfa
      }
    };
});<|MERGE_RESOLUTION|>--- conflicted
+++ resolved
@@ -3,41 +3,12 @@
 // Viewer of a state at an output of a box.
 
 angular.module('biggraph')
-<<<<<<< HEAD
  .directive('stateView', function() {
-=======
- .directive('stateView', function(side, util) {
->>>>>>> 98343cfa
     return {
       restrict: 'E',
       templateUrl: 'scripts/workspace/state-view.html',
       scope: {
-<<<<<<< HEAD
-        state: '='
-=======
-        stateId: '='
+        workspace: '='
       },
-      link: function(scope) {
-        scope.$watch('stateId', function() {
-          if (scope.stateId) {
-            scope.state = util.nocache(
-              '/ajax/getOutput',
-              { id: scope.stateId }
-            );
-          }
-        });
-        scope.$watch('state.$resolved', function() {
-          if (scope.state && scope.state.$resolved &&
-              scope.state.kind === 'project') {
-            scope.side = new side.Side([], '');
-            scope.side.project = scope.state.project;
-            scope.side.project.$resolved = true;
-            scope.side.onProjectLoaded();
-          } else {
-            scope.side = undefined;
-          }
-        });
->>>>>>> 98343cfa
-      }
     };
 });