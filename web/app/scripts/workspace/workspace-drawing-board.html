<svg
  ng-mousemove="onMouseMove($event)"
<<<<<<< HEAD
  ng-mouseup="onMouseUp($event)">


  <!-- start box -->
  <g ng-repeat="box in workspace.boxes"
      ng-mousedown="onMouseDownOnBox(box, $event)"
      ng-attr-transform="{{ box.mainPosTransform() }}"
      class="box"
      id="{{ box.instance.id }}">

    <!-- start list of I/O plugs -->
    <g ng-repeat="direction in ['inputs', 'outputs']"
      id="{{ direction }}">
      <g ng-repeat="plug in box[direction]"
          ng-attr-transform="{{ plug.posTransform }}"
          ng-class="{ 'selected-plug': plug == selectedPlug }"
          id="{{ plug.data.id }}">
        <text x="10">{{ plug.data.id }}</text>
        <circle ng-attr-r="{{ plug.radius }}"
              class="io-circle"
              ng-mousedown="onMouseDownOnPlug(plug, $event)"
              ng-mouseup="onMouseUpOnPlug(plug, $event)">
        </circle>
=======
  ng-mouseup="onMouseUp($event)"
  ng-mousedown="onMouseDown($event)">
  <g id="drawing-board"
     ng-attr-transform="{{ workspaceTransform() }}">

    <!-- start box -->
    <g ng-repeat="box in workspace.boxes"
        ng-mousedown="onMouseDownOnBox(box, $event)"
        ng-attr-transform="{{ box.mainPosTransform() }}">

      <!-- start list of I/O plugs -->
      <g ng-repeat="direction in ['inputs', 'outputs']">
        <g ng-repeat="plug in box[direction]"
            ng-attr-transform="{{ plug.posTransform }}"
            ng-class="{ 'selected-plug': plug == selectedPlug }"
            id="{{ box.instance.id + '-' + direction + '-' + plug.data.id }}">
          <text x="10">{{ plug.data.id }}</text>
          <circle ng-attr-r="{{ plug.radius }}"
                class="io-circle"
                ng-mousedown="onMouseDownOnPlug(plug, $event)"
                ng-mouseup="onMouseUpOnPlug(plug, $event)">
          </circle>
        </g>
>>>>>>> 644ca24c
      </g>
      <!-- end list of I/O plugs -->

      <rect
          class="box-main"
          ng-class="{ 'selected-box': box.instance.id == selectedBoxId }"
          ng-attr-width="{{box.width}}"
          ng-attr-height="{{box.height}}">
      </rect>
      <text x="5" y="15">
        {{box.metadata.operationID}}
      </text>

    </g>
    <!-- end box -->

    <!-- start arrow -->
    <g ng-repeat="arrow in workspace.arrows">
      <line class="arrow"
          ng-attr-x1="{{arrow.x1()}}"
          ng-attr-y1="{{arrow.y1()}}"
          ng-attr-x2="{{arrow.x2()}}"
          ng-attr-y2="{{arrow.y2()}}"></line>
    </g>
    <!-- end arrow -->

    <!-- start pulled arrow -->
    <g ng-if="pulledPlug">
      <line class="arrow pulled-arrow"
          ng-attr-x1="{{pulledPlug.x()}}"
          ng-attr-y1="{{pulledPlug.y()}}"
          ng-attr-x2="{{mouseX}}"
          ng-attr-y2="{{mouseY}}">
      </line>
    </g>

  </g>
</svg><|MERGE_RESOLUTION|>--- conflicted
+++ resolved
@@ -1,30 +1,5 @@
 <svg
   ng-mousemove="onMouseMove($event)"
-<<<<<<< HEAD
-  ng-mouseup="onMouseUp($event)">
-
-
-  <!-- start box -->
-  <g ng-repeat="box in workspace.boxes"
-      ng-mousedown="onMouseDownOnBox(box, $event)"
-      ng-attr-transform="{{ box.mainPosTransform() }}"
-      class="box"
-      id="{{ box.instance.id }}">
-
-    <!-- start list of I/O plugs -->
-    <g ng-repeat="direction in ['inputs', 'outputs']"
-      id="{{ direction }}">
-      <g ng-repeat="plug in box[direction]"
-          ng-attr-transform="{{ plug.posTransform }}"
-          ng-class="{ 'selected-plug': plug == selectedPlug }"
-          id="{{ plug.data.id }}">
-        <text x="10">{{ plug.data.id }}</text>
-        <circle ng-attr-r="{{ plug.radius }}"
-              class="io-circle"
-              ng-mousedown="onMouseDownOnPlug(plug, $event)"
-              ng-mouseup="onMouseUpOnPlug(plug, $event)">
-        </circle>
-=======
   ng-mouseup="onMouseUp($event)"
   ng-mousedown="onMouseDown($event)">
   <g id="drawing-board"
@@ -33,14 +8,17 @@
     <!-- start box -->
     <g ng-repeat="box in workspace.boxes"
         ng-mousedown="onMouseDownOnBox(box, $event)"
-        ng-attr-transform="{{ box.mainPosTransform() }}">
+        ng-attr-transform="{{ box.mainPosTransform() }}"
+        class="box"
+        id="{{ box.instance.id }}">
 
       <!-- start list of I/O plugs -->
-      <g ng-repeat="direction in ['inputs', 'outputs']">
+      <g ng-repeat="direction in ['inputs', 'outputs']"
+        id="{{ direction }}">
         <g ng-repeat="plug in box[direction]"
             ng-attr-transform="{{ plug.posTransform }}"
             ng-class="{ 'selected-plug': plug == selectedPlug }"
-            id="{{ box.instance.id + '-' + direction + '-' + plug.data.id }}">
+            id="{{ plug.data.id }}">
           <text x="10">{{ plug.data.id }}</text>
           <circle ng-attr-r="{{ plug.radius }}"
                 class="io-circle"
@@ -48,7 +26,6 @@
                 ng-mouseup="onMouseUpOnPlug(plug, $event)">
           </circle>
         </g>
->>>>>>> 644ca24c
       </g>
       <!-- end list of I/O plugs -->
 
