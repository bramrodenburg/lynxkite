<div id="workspace-header">
<<<<<<< HEAD
  <span id="workspace-name">
    {{ workspace.top }}
    <span ng-repeat="s in workspace.customBoxStack">&raquo; {{ s }}</span>
    <span ng-if="workspace.name !== workspace.top">({{ workspace.name }})</span>
  </span>
=======
  <span id="workspace-name">{{workspace.name}}</span>
  <user-menu info="list" direction="dropdown" class="pull-right user-menu-in-toolbar"></user-menu>
>>>>>>> 745e7b93
  <div class="btn-group pull-right">
    <button class="btn btn-default"
         id="save-selection-as-custom-box"
         ng-click="saveSelectionAsCustomBoxInputOpen = true"
         ng-disabled="selectedBoxIds.length === 0"
         drop-tooltip="Save&nbsp;selection as&nbsp;custom&nbsp;box"
         drop-tooltip-placement="bottom">
      <i class="fa fa-superpowers"></i>
    </button>
    <div class="pull-left">
      <inline-input
        placeholder="Save as..."
        open="saveSelectionAsCustomBoxInputOpen"
        onsubmit="saveSelectionAsCustomBox(input, success, error)"></inline-input>
    </div>
    <button class="btn btn-default"
         id="copy-boxes"
         ng-click="copyBoxes()"
         ng-disabled="selectedBoxIds.length === 0"
         drop-tooltip="Copy&nbsp;boxes (Ctrl-C)"
         drop-tooltip-placement="bottom">
      <i class="fa fa-copy"></i>
    </button>
    <button class="btn btn-default"
         id="paste-boxes"
         ng-click="pasteBoxes()"
         drop-tooltip="Paste&nbsp;boxes (Ctrl-V)"
         drop-tooltip-placement="bottom">
      <i class="fa fa-paste"></i>
    </button>
    <button class="btn btn-default"
         id="delete-selected-boxes"
         ng-click="deleteSelectedBoxes()"
         ng-disabled="selectedBoxIds.length === 0"
         drop-tooltip="Delete&nbsp;selected&nbsp;boxes (Delete)"
         drop-tooltip-placement="bottom">
      <i class="fa fa-trash-o"></i>
    </button>
    <button class="btn btn-default"
         id="dive-up"
         ng-click="diveUp()"
         ng-disabled="workspace.customBoxStack.length === 0"
         drop-tooltip="Leave custom box {{ workspace.customBoxStack[workspace.customBoxStack.length - 1] }}"
         drop-tooltip-placement="bottom">
      <i class="fa fa-level-up"></i>
    </button>
    <button class="btn btn-default"
         id="dive-down"
         ng-click="diveDown()"
         ng-disabled="!(
         selectedBoxIds.length === 1 &&
         workspace.getBox(selectedBoxIds[0]).metadata.categoryId === 'Custom boxes')"
         drop-tooltip="Dive into custom box {{ selectedBoxIds[0] }}"
         drop-tooltip-placement="bottom">
      <i class="fa fa-level-down"></i>
    </button>
    <button class="btn btn-default"
         id="select-mode-on"
         ng-click="dragMode = 'select'"
         ng-class="{ active: dragMode === 'select' }"
         drop-tooltip="Select&nbsp;boxes&nbsp;on&nbsp;drag"
         drop-tooltip-placement="bottom">
      <i class="fa fa-mouse-pointer"></i>
    </button>
    <button class="btn btn-default"
         id="pan-mode-on"
         ng-click="dragMode = 'pan'"
         ng-class="{ active: dragMode === 'pan' }"
         drop-tooltip="Pan&nbsp;workspace&nbsp;on&nbsp;drag"
         drop-tooltip-placement="bottom">
      <i class="fa fa-hand-paper-o"></i>
    </button>
    <button class="btn btn-default"
         id="undo"
         ng-click="workspace.undo()"
         ng-disabled="!workspace.canUndo()"
         drop-tooltip="Undo (Ctrl-Z)"
         drop-tooltip-placement="bottom">
      <i class="glyphicon glyphicon-backward"></i>
    </button>
    <button class="btn btn-default"
         id="redo"
         ng-click="workspace.redo()"
         ng-disabled="!workspace.canRedo()"
         drop-tooltip="Redo (Ctrl-Y)"
         drop-tooltip-placement="bottom">
      <i class="glyphicon glyphicon-forward"></i>
    </button>
    <a class="btn btn-default"
         href="#/"
         id="close-workspace"
         drop-tooltip="Close&nbsp;workspace"
         drop-tooltip-placement="bottom">
      <i class="glyphicon glyphicon-remove"></i>
    </a>
  </div>
</div>

<div
    id="workspace-drawing-board"
    ng-mousemove="onMouseMove($event)"
    ng-mouseup="onMouseUp($event)"
    ng-mousedown="onMouseDown($event)">
  <svg>
    <g id="drawing-board"
       ng-attr-transform="{{ workspaceTransform() }}">

      <!-- start box -->
      <g ng-repeat="box in boxes()"
          ng-mousedown="onMouseDownOnBox(box, $event)"
          ng-mouseup="onMouseUpOnBox(box, $event)"
          ng-attr-transform="{{ box.mainPosTransform() }}"
          class="box"
          id="{{ box.instance.id }}"
          ng-class="{ 'selected': selectedBoxIds.includes(box.instance.id) }">

        <!-- start list of I/O plugs -->
        <g ng-repeat="direction in ['inputs', 'outputs']"
          id="{{ direction }}">
          <g ng-repeat="plug in box[direction]"
              ng-attr-transform="{{ plug.posTransform }}"
              id="{{ plug.id }}">
            <text x="10">{{ plug.id }}</text>
            <circle ng-attr-r="{{ plug.radius }}"
                  class="io-circle"
                  ng-class="{'in-progress': plug.inProgress,
                            'colored-output': plug.progressColor || plug.error }"
                  ng-attr-fill="{{ plug.error ? 'red' : plug.progressColor }}"
                  ng-attr-drop-tooltip="{{ plug.error }}"
                  ng-mousedown="onMouseDownOnPlug(plug, $event)"
                  ng-mouseup="onMouseUpOnPlug(plug, $event)"
                  ng-click="onClickOnPlug(plug, $event)">
            </circle>
          </g>
        </g>
        <!-- end list of I/O plugs -->

        <rect
            class="box-main"
            ng-attr-width="{{box.width}}"
            ng-attr-height="{{box.height}}">
        </rect>

        <text x="5" y="15">
          {{box.summary}}
        </text>
        <text x="5" y="50" ng-show="box.commentLines">
          <tspan xml:space="preserve" font-family="monospace" x="5" dy="15"
                 ng-repeat="line in box.commentLines track by $index">{{line}}
          </tspan>
        </text>
      </g>
      <!-- end box -->
      <g>
      <rect
        class="selection-box"
        ng-attr-x="{{selection.leftX}}"
        ng-attr-y="{{selection.upperY}}"
        ng-attr-width="{{selection.width}}"
        ng-attr-height="{{selection.height}}">
      </rect>
    </g>
      <!-- start arrow -->
      <g ng-repeat="arrow in arrows()">
        <line class="arrow"
            id="{{ arrow.src.boxId }}-{{ arrow.src.id }}-{{ arrow.dst.boxId }}-{{ arrow.dst.id }}"
            ng-attr-x1="{{arrow.x1()}}"
            ng-attr-y1="{{arrow.y1()}}"
            ng-attr-x2="{{arrow.x2()}}"
            ng-attr-y2="{{arrow.y2()}}"></line>
      </g>
      <!-- end arrow -->

      <!-- start pulled arrow -->
      <g ng-if="pulledPlug && mouseLogical">
        <line class="arrow pulled-arrow"
            ng-attr-x1="{{pulledPlug.cx()}}"
            ng-attr-y1="{{pulledPlug.cy()}}"
            ng-attr-x2="{{mouseLogical.x}}"
            ng-attr-y2="{{mouseLogical.y}}">
        </line>
      </g>

      <polygon
        class="popup-trail"
        ng-repeat="popup in popups"
        ng-attr-points="{{ popup.trail(pageToLogical, logicalToPage, workspace) }}">
      </polygon>

    </g>
  </svg>

  <popup popup-model="popup"
      workspace="workspace"
      ng-repeat="popup in popups">
  </popup>

</div><|MERGE_RESOLUTION|>--- conflicted
+++ resolved
@@ -1,14 +1,10 @@
 <div id="workspace-header">
-<<<<<<< HEAD
   <span id="workspace-name">
     {{ workspace.top }}
     <span ng-repeat="s in workspace.customBoxStack">&raquo; {{ s }}</span>
     <span ng-if="workspace.name !== workspace.top">({{ workspace.name }})</span>
   </span>
-=======
-  <span id="workspace-name">{{workspace.name}}</span>
   <user-menu info="list" direction="dropdown" class="pull-right user-menu-in-toolbar"></user-menu>
->>>>>>> 745e7b93
   <div class="btn-group pull-right">
     <button class="btn btn-default"
          id="save-selection-as-custom-box"
