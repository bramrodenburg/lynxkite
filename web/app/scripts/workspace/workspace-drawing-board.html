<svg
  ng-mousemove="onMouseMove($event)"
  ng-mouseup="onMouseUp($event)"
  ng-mousedown="onMouseDown($event)">
  <g id="drawing-board"
     ng-attr-transform="{{ workspaceTransform() }}">

    <!-- start box -->
    <g ng-repeat="box in workspace.boxes()"
        ng-mousedown="onMouseDownOnBox(box, $event)"
        ng-attr-transform="{{ box.mainPosTransform() }}"
        class="box"
        id="{{ box.instance.id }}">

      <!-- start list of I/O plugs -->
      <g ng-repeat="direction in ['inputs', 'outputs']"
        id="{{ direction }}">
        <g ng-repeat="plug in box[direction]"
            ng-attr-transform="{{ plug.posTransform }}"
            ng-class="{ 'selected-plug': plug == workspace.selectedPlug }"
            id="{{ plug.data.id }}">
          <text x="10">{{ plug.data.id }}</text>
          <circle ng-attr-r="{{ plug.radius }}"
                class="io-circle"
<<<<<<< HEAD
                ng-class="{'in-progress': plug.inProgress,
                          'colored-output': plug.progressColor || plug.error }"
                ng-mousedown="onMouseDownOnPlug(plug, $event)"
                ng-mouseup="onMouseUpOnPlug(plug, $event)"
                ng-attr-fill="{{ plug.error ? 'red' : plug.progressColor }}"
                ng-attr-drop-tooltip="{{ plug.error }}">
=======
                ng-class="{'in-progress': plug.inProgress, 'colored-output': plug.color}"
                ng-mousedown="workspace.onMouseDownOnPlug(plug, $event)"
                ng-mouseup="workspace.onMouseUpOnPlug(plug, $event)"
                ng-attr-fill="{{ plug.color }}" >
>>>>>>> f633fd64
          </circle>
        </g>
      </g>
      <!-- end list of I/O plugs -->

      <rect
          class="box-main"
          ng-class="{ 'selected-box': box.instance.id == workspace.selectedBoxId }"
          ng-attr-width="{{box.width}}"
          ng-attr-height="{{box.height}}">
      </rect>
      <text x="5" y="15">
        {{box.metadata.operationID}}
      </text>

    </g>
    <!-- end box -->

    <!-- start arrow -->
    <g ng-repeat="arrow in workspace.arrows()">
      <line class="arrow"
          ng-attr-x1="{{arrow.x1()}}"
          ng-attr-y1="{{arrow.y1()}}"
          ng-attr-x2="{{arrow.x2()}}"
          ng-attr-y2="{{arrow.y2()}}"></line>
    </g>
    <!-- end arrow -->

    <!-- start pulled arrow -->
    <g ng-if="workspace.pulledPlug">
      <line class="arrow pulled-arrow"
          ng-attr-x1="{{workspace.pulledPlug.x()}}"
          ng-attr-y1="{{workspace.pulledPlug.y()}}"
          ng-attr-x2="{{workspace.mouseLogical.x}}"
          ng-attr-y2="{{workspace.mouseLogical.y}}">
      </line>
    </g>

  </g>
</svg><|MERGE_RESOLUTION|>--- conflicted
+++ resolved
@@ -22,19 +22,12 @@
           <text x="10">{{ plug.data.id }}</text>
           <circle ng-attr-r="{{ plug.radius }}"
                 class="io-circle"
-<<<<<<< HEAD
                 ng-class="{'in-progress': plug.inProgress,
                           'colored-output': plug.progressColor || plug.error }"
-                ng-mousedown="onMouseDownOnPlug(plug, $event)"
-                ng-mouseup="onMouseUpOnPlug(plug, $event)"
                 ng-attr-fill="{{ plug.error ? 'red' : plug.progressColor }}"
-                ng-attr-drop-tooltip="{{ plug.error }}">
-=======
-                ng-class="{'in-progress': plug.inProgress, 'colored-output': plug.color}"
+                ng-attr-drop-tooltip="{{ plug.error }}"
                 ng-mousedown="workspace.onMouseDownOnPlug(plug, $event)"
-                ng-mouseup="workspace.onMouseUpOnPlug(plug, $event)"
-                ng-attr-fill="{{ plug.color }}" >
->>>>>>> f633fd64
+                ng-mouseup="workspace.onMouseUpOnPlug(plug, $event)">
           </circle>
         </g>
       </g>
