<!-- This has to be inside a <form class="form-horizontal">. -->
<div class="form-group" ng-repeat="param in meta.parameters">
  <label for="{{param.id}}" class="col-sm-4 control-label"
      ng-if="!isVisualizationParam(param) && param.kind !== 'dummy'">
    {{param.title}}
    <help-popup href="{{meta.htmlId + '-' + param.id}}"></help-popup>
  </label>
  <dummy-parameter
    ng-if="param.kind === 'dummy'"
    param="param"
    html-id="meta.htmlId">
  </dummy-parameter>
  <div ng-class="{
        'col-sm-8': !isVisualizationParam(param),
        'operation-parameter-input': true,
      }"
      id="{{param.id}}">
    <div
      ui-ace="{
        mode: 'plain_text',
        showGutter: false,
        rendererOptions: {
          fontSize: '16px'
        },
        advanced: {
          behavioursEnabled: false,
          useWorker: false
        },
        onLoad: onLoad,
      }"
      class="form-control operation-attribute-entry"
      ng-if="pflags[param.id] === true"
      ng-model="parametric[param.id]"
      ng-disabled="!editable"></div>
    <input ng-if="param.kind === 'default' && pflags[param.id] !== true"
        class="form-control operation-attribute-entry"
        ng-model="output[param.id]"
        ng-submit="onBlur()"
        ng-disabled="!editable">
    <div
      ui-ace="{
        mode: '{{ param.payload.language }}',
        showGutter: false,
        rendererOptions: {
          fontSize: '16px'
        },
        advanced: {
          behavioursEnabled: false,
          useWorker: false
        },
        onLoad: onLoad,
      }"
      class="form-control operation-attribute-entry"
      ng-if="param.kind === 'code'  && pflags[param.id] !== true"
      ng-model="output[param.id]"
      ng-disabled="!editable"></div>
    <file-parameter ng-if="param.kind === 'file' && pflags[param.id] !== true"
        editable="editable"
        model="output[param.id]"
        on-blur="onBlur()"
        file-uploads="fileUploads.count"
        class="operation-attribute-entry">
    </file-parameter>
    <model-parameter ng-if="param.kind === 'model' && pflags[param.id] !== true"
        param="param"
        editable="editable"
        model-json="output[param.id]"
        class="operation-attribute-entry">
    </model-parameter>
    <table-kind
      ng-if="param.kind === 'imported-table' && pflags[param.id] !== true"
      box="box"
      params="output"
      guid="output[param.id]"
      on-blur="onBlur()"
      file-uploads="fileUploads.count"
      class="operation-attribute-entry">
    </table-kind>
    <select
      ng-disabled="!editable"
      ng-if="((param.kind === 'choice' && !param.multipleChoice) || (param.kind === 'segmentation'))
        && pflags[param.id] !== true"
      class="form-control operation-attribute-entry"
      ng-model="output[param.id]"
      ng-change="onBlur()"
      ng-options="option.id as option.title for option in param.options"></select>
    <select
      ng-disabled="!editable"
      ng-if="param.kind === 'choice' && param.multipleChoice && pflags[param.id] !== true"
      multiple
      ng-attr-size="{{ param.options.length }}"
      class="form-control operation-attribute-entry"
      ng-model="multiOutput[param.id]"
      ng-change="onBlur()"
      ng-options="option.id as option.title for option in param.options"></select>
    <tag-list
      editable="editable"
      ng-if="param.kind === 'tag-list' && pflags[param.id] !== true"
      model="multiOutput[param.id]"
      on-blur="onBlur()"
      options="param.options"
      class="operation-attribute-entry"></tag-list>
    <parameters-parameter
      ng-if="param.kind === 'parameters'"
      model="output[param.id]"
      class="operation-attribute-entry"></parameters-parameter>
    <visualization-parameter
      ng-if="param.kind === 'visualization' && pflags[param.id] !== true"
      ui-state="output[param.id]"
      on-ui-state-changed="onBlur()"
      project-state-id="box.outputs[0].stateId">
    </visualization-parameter>
    <staleness-check
      ng-if="param.kind === 'staleness-check' && pflags[param.id] !== true"
      box="box"
      param="param"
      on-blur="onBlur()">
    </staleness-check>
    <i class="fa fa-dollar parametric-switch"
      drop-tooltip="Parametric: {{ pflags[param.id] ? 'yes' : 'no' }}"
      drop-tooltip-position="top center"
      ng-class="{ active: pflags[param.id] === true }"
<<<<<<< HEAD
      ng-click="pflags[param.id] = !pflags[param.id]">
=======
      ng-click="pflags[param.id] = !pflags[param.id]"
      ng-if="param.kind !== 'dummy'">
>>>>>>> d18d75f7
    </i>
  </div>
</div><|MERGE_RESOLUTION|>--- conflicted
+++ resolved
@@ -120,12 +120,8 @@
       drop-tooltip="Parametric: {{ pflags[param.id] ? 'yes' : 'no' }}"
       drop-tooltip-position="top center"
       ng-class="{ active: pflags[param.id] === true }"
-<<<<<<< HEAD
-      ng-click="pflags[param.id] = !pflags[param.id]">
-=======
       ng-click="pflags[param.id] = !pflags[param.id]"
       ng-if="param.kind !== 'dummy'">
->>>>>>> d18d75f7
     </i>
   </div>
 </div>