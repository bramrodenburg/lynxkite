--- conflicted
+++ resolved
@@ -1,12 +1,7 @@
 <div>
-<<<<<<< HEAD
   <span class="tag-list-tag" ng-repeat="tag in tags"
-    ng-click="removeTag(tag.id)" tooltip="{{ editable ? 'Click to remove' : '' }}"
+    ng-click="removeTag(tag.id)" tooltip="Click to remove"
     ng-class="{ 'unknown-tag': tag.unknown }">
-=======
-  <span class="tag-list-tag" ng-repeat="tag in getTags() as tags"
-    ng-click="removeTag(tag.id)" tooltip="Click to remove">
->>>>>>> 59ce0fd1
     {{tag.title}}
   </span>
   <!-- Placeholder when no tags are set. -->
