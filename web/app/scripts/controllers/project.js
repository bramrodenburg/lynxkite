--- conflicted
+++ resolved
@@ -148,7 +148,6 @@
         });
     };
 
-<<<<<<< HEAD
     Side.prototype.saveNotes = function() {
       var that = this;
       var params = { notes: this.project.notes };
@@ -162,11 +161,11 @@
           that.unsavedNotes = false;
           that.savingNotes = false;
         });
-=======
+    };
+
     Side.prototype.rename = function(kind, oldName, newName) {
       if (oldName === newName) { return; }
       this.applyOp('Rename-' + kind, { from: oldName, to: newName });
->>>>>>> f3fe0649
     };
 
     Side.prototype.nonEmptyFilters = function() {
