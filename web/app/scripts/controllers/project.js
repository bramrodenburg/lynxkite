--- conflicted
+++ resolved
@@ -67,7 +67,6 @@
 
       vd.bucketCount = this.state.bucketCount;
 
-<<<<<<< HEAD
       // "state" uses attribute names, while "viewData" uses attribute UUIDs.
       vd.xAttribute = this.resolveVertexAttribute(this.state.xAttributeTitle);
       vd.yAttribute = this.resolveVertexAttribute(this.state.yAttributeTitle);
@@ -75,13 +74,6 @@
       vd.attrs.size = this.resolveVertexAttribute(this.state.sizeAttributeTitle);
       vd.attrs.label = this.resolveVertexAttribute(this.state.labelAttributeTitle);
       vd.attrs.color = this.resolveVertexAttribute(this.state.colorAttributeTitle);
-=======
-      // "state" uses attribute names, while "viewData" needs attribute UUIDs.
-      vd.xAttribute = this.resolveVertexAttribute(this.state.xAttributeTitle);
-      vd.yAttribute = this.resolveVertexAttribute(this.state.yAttributeTitle);
-      vd.sizeAttribute = this.resolveVertexAttribute(this.state.sizeAttributeTitle);
-      vd.labelAttribute = this.resolveVertexAttribute(this.state.labelAttributeTitle);
->>>>>>> b934b5bc
 
       vd.filters = {};
       for(var name in this.state.filters) {
@@ -317,14 +309,10 @@
       for (var attrIdx = 0; attrIdx < this.project.vertexAttributes.length; attrIdx++) {
         var attr = this.project.vertexAttributes[attrIdx];
         if (attr.title === title) {
-<<<<<<< HEAD
           return attr;
-=======
-          return { id: attr.id, title: title };
->>>>>>> b934b5bc
-        }
-      }
-      return { title: title };
+        }
+      }
+      return undefined;
     };
 
     Side.prototype.openSegmentation = function(seg) {
