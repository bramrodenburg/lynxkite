--- conflicted
+++ resolved
@@ -91,7 +91,7 @@
       vd.yAttribute = this.resolveVertexAttribute(this.state.attributeTitles.y);
       vd.xAxisOptions = this.axisOptions('vertex', this.state.attributeTitles.x);
       vd.yAxisOptions = this.axisOptions('vertex', this.state.attributeTitles.y);
-<<<<<<< HEAD
+
       vd.vertexAttrs = {};
       vd.vertexAttrs.size = this.resolveVertexAttribute(this.state.attributeTitles.size);
       vd.vertexAttrs.color = this.resolveVertexAttribute(this.state.attributeTitles.color);
@@ -104,6 +104,7 @@
       vd.vertexAttrs.slider = this.resolveVertexAttribute(this.state.attributeTitles.slider);
       vd.vertexAttrs.icon = this.resolveVertexAttribute(this.state.attributeTitles.icon);
       vd.vertexAttrs.image = this.resolveVertexAttribute(this.state.attributeTitles.image);
+      vd.vertexAttrs.position = this.resolveVertexAttribute(this.state.attributeTitles.position);
 
       vd.edgeAttrs = {};
       var aggregated = function(attr, aggregator) {
@@ -123,19 +124,6 @@
       vd.edgeAttrs.edgeColor = aggregated(
         this.resolveEdgeAttribute(this.state.attributeTitles['edge color']),
         'sum');
-=======
-      vd.attrs = {};
-      vd.attrs.size = this.resolveVertexAttribute(this.state.attributeTitles.size);
-      vd.attrs.color = this.resolveVertexAttribute(this.state.attributeTitles.color);
-      vd.attrs.opacity = this.resolveVertexAttribute(this.state.attributeTitles.opacity);
-      vd.attrs.label = this.resolveVertexAttribute(this.state.attributeTitles.label);
-      vd.attrs.labelSize = this.resolveVertexAttribute(this.state.attributeTitles['label size']);
-      vd.attrs.labelColor = this.resolveVertexAttribute(this.state.attributeTitles['label color']);
-      vd.attrs.slider = this.resolveVertexAttribute(this.state.attributeTitles.slider);
-      vd.attrs.icon = this.resolveVertexAttribute(this.state.attributeTitles.icon);
-      vd.attrs.image = this.resolveVertexAttribute(this.state.attributeTitles.image);
-      vd.attrs.position = this.resolveVertexAttribute(this.state.attributeTitles.position);
->>>>>>> b92a2301
 
       vd.edgeWidth = this.resolveEdgeAttribute(this.state.attributeTitles.width);
 
