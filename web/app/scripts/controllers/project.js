--- conflicted
+++ resolved
@@ -312,17 +312,13 @@
           return attr;
         }
       }
-<<<<<<< HEAD
       for (var segIdx = 0; segIdx < this.project.segmentations.length; segIdx++) {
         var sattr = this.project.segmentations[segIdx].equivalentAttribute;
         if (sattr.title === title) {
           return { id: sattr.id, title: title };
         }
       }
-      return { title: title };
-=======
       return undefined;
->>>>>>> 8f9593fb
     };
 
     Side.prototype.openSegmentation = function(seg) {
