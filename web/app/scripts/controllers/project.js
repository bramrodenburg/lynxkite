'use strict';

angular.module('biggraph')
  .controller('ProjectViewCtrl', function ($scope, $routeParams, $resource, $location, util) {
    $scope.util = util;
    function defaultSideState() {
      return {
        projectName: undefined,
        filters: {},
        graphMode: undefined,
        bucketCount: 4,
        sampleRadius: 1,
        center: undefined,
      };
    }

    function getState() {
      return {
        leftToRightPath: $scope.leftToRightPath,
        left: $scope.left.state,
        right: $scope.right.state,
      };
    }

    function Side() {
      // The state of controls. E.g. bucket count.
      this.state = defaultSideState();
      // The /ajax/project Ajax response.
      this.project = undefined;
      // Side.graphState is for compatibility with the metaGraph.js-related code in graph-view.js
      // and could be removed later.
      this.graphState = undefined;
    }

    Side.prototype.shortName = function() {
      var name = this.state.projectName;
      if (!name) { return undefined; }
      var parts = name.split('/');
      if (parts[parts.length - 1] === 'project') {
        parts.pop();
      }
      return util.spaced(parts[parts.length - 1]);
    };
    Side.prototype.parentProjects = function() {
      var name = this.state.projectName;
      if (!name) { return []; }
      var parts = name.split('/');
      var parents = [];
      while (parts.length > 0) {
        if (parts[0] === 'segmentations') {
          parts.shift();  // "segmentations"
          parents.push(util.spaced(parts.shift()));  // segmentation name
          parts.shift();  // "project"
        } else {
          parents.push(util.spaced(parts.shift()));
        }
      }
      parents.pop();  // The last one is the project name.
      return parents;
    };

    // Side.reload makes an unconditional, uncached Ajax request.
    // This is called when the project name changes, or when the project
    // itself is expected to change. (Such as after an operation.)
    Side.prototype.reload = function() {
      if (this.state.projectName) {
        this.project = util.nocache('/ajax/project', { name: this.state.projectName });
        // If this project is open on the other side, update that instance too.
        for (var i = 0; i < $scope.sides.length; ++i) {
          if ($scope.sides[i].state.projectName === this.state.projectName) {
            $scope.sides[i].project = this.project;
          }
        }
      } else {
        this.project = undefined;
      }
    };
    Side.prototype.set = function(setting, value) {
      if (this.state[setting] === value) {
        // Clicking the same attribute setting again turns it off.
        delete this.state[setting];
      } else {
        this.state[setting] = value;
      }
    };

    Side.prototype.close = function() {
      this.state.projectName = undefined;
      for (var i = 0; i < $scope.sides.length; ++i) {
        if ($scope.sides[i].state.projectName !== undefined) {
          return;
        }
      }
      $location.url('/');
    };

    Side.prototype.saveAs = function(newName) {
      var that = this;
      $resource('/ajax/forkProject').save(
        {
          from: this.state.projectName,
          to: newName,
        },
        function() {
          that.state.projectName = newName;
        });
    };

<<<<<<< HEAD
    Side.prototype.undo = function() {
      var that = this;
      $resource('/ajax/undoProject').save(
        {
          project: this.state.projectName,
        },
        function() {
          that.reload();
        });
    };
    Side.prototype.redo = function() {
      var that = this;
      $resource('/ajax/redoProject').save(
        {
          project: this.state.projectName,
=======
    Side.prototype.rename = function(kind, oldName, newName) {
      if (oldName === newName) { return; }
      var that = this;
      var params = { from: oldName, to: newName };
      $resource('/ajax/projectOp').save(
        {
          project: this.state.projectName,
          op: { id: 'Rename-' + kind, parameters: params },
>>>>>>> d13548d2
        },
        function() {
          that.reload();
        });
    };

    Side.prototype.nonEmptyFilters = function() {
      var res = [];
      for (var attr in this.state.filters) {
        if (this.state.filters[attr] !== '') {
          res.push({ attributeId: attr, valueSpec: this.state.filters[attr] });
        }
      }
      return res;
    };
    Side.prototype.hasFilters = function() {
      return this.nonEmptyFilters().length !== 0;
    };
    Side.prototype.applyFilters = function() {
      var that = this;
      $resource('/ajax/filterProject').save(
        {
          project: this.state.projectName,
          filters: this.nonEmptyFilters()
        },
        function(result) {
          if (result.success) {
            that.state.filters = {};
            that.reload();
          } else {
            console.error(result.failureReason);
          }
        },
        function(response) {
          console.error(response);
        });
    };
    Side.prototype.resolveVertexAttribute = function(title) {
      for (var attrIdx = 0; attrIdx < this.project.vertexAttributes.length; attrIdx++) {
        var attr = this.project.vertexAttributes[attrIdx];
        if (attr.title === title) {
          return attr.id;
        }
      }
      return undefined;
    };

    Side.prototype.openSegmentation = function(seg) {
      // For now segmentations always open on the right.
      $scope.right.state.projectName = seg.fullName;
    };
    function getLeftToRightPath() {
      var left = $scope.left.project;
      var right = $scope.right.project;
      if (!left || !left.$resolved) { return undefined; }
      if (!right || !right.$resolved) { return undefined; }
      // If it is a segmentation, use "belongsTo" as the connecting path.
      for (var i = 0; i < left.segmentations.length; ++i) {
        var seg = left.segmentations[i];
        if (right.name === seg.fullName) {
          return [{ bundle: seg.belongsTo, pointsLeft: false }];
        }
      }
      // If it is the same project on both sides, use its internal edges.
      if (left.name === right.name) {
        return [{ bundle: { id: left.edgeBundle }, pointsLeft: false }];
      }
      return undefined;
    }
    $scope.$watch('left.project.$resolved', function() { $scope.leftToRightPath = getLeftToRightPath(); });
    $scope.$watch('right.project.$resolved', function() { $scope.leftToRightPath = getLeftToRightPath(); });

    $scope.left = new Side();
    $scope.right = new Side();
    $scope.sides = [$scope.left, $scope.right];
    $scope.$watch('left.state.projectName', function() { $scope.left.reload(); });
    $scope.$watch('right.state.projectName', function() { $scope.right.reload(); });

    $scope.$watch('left.project.$resolved', function() { $scope.left.updateGraphState(); });
    util.deepWatch($scope, 'left.state', function() { $scope.left.updateGraphState(); });
    $scope.$watch('right.project.$resolved', function() { $scope.right.updateGraphState(); });
    util.deepWatch($scope, 'right.state', function() { $scope.right.updateGraphState(); });
    Side.prototype.updateGraphState = function() {
      this.graphState = angular.copy(this.state);
      if (this.project === undefined || !this.project.$resolved) {
        return;
      }

      this.graphState.vertexSet = { id: this.project.vertexSet };

      this.graphState.xAttribute = this.resolveVertexAttribute(this.state.xAttributeTitle);
      this.graphState.yAttribute = this.resolveVertexAttribute(this.state.yAttributeTitle);
      this.graphState.sizeAttribute = this.resolveVertexAttribute(this.state.sizeAttributeTitle);
      this.graphState.labelAttribute = this.resolveVertexAttribute(this.state.labelAttributeTitle);

      if (this.project.edgeBundle !== '') {
        this.graphState.edgeBundle = { id: this.project.edgeBundle };
      } else {
        this.graphState.edgeBundle = undefined;
      }
    };

    // This watcher copies the state from the URL into $scope.
    // It is an important part of initialization. Less importantly it makes
    // it possible to edit the state manually in the URL, or use the "back"
    // button to undo state changes.
    util.deepWatch(
      $scope,
      function() { return $location.search(); },
      function(search) {
        if (!search.q) {
          $scope.leftToRightPath = undefined;
          $scope.left.state = defaultSideState();
          $scope.right.state = defaultSideState();
          // In the absence of query parameters, take the left-side project
          // name from the URL. This makes for friendlier project links.
          $scope.left.state.projectName = $routeParams.project;
        } else {
          var state = JSON.parse(search.q);
          // The parts of the template that depend on 'state' get re-rendered
          // when we replace it. So we only do this if there is an actual
          // difference.
          if (!angular.equals(state, getState())) {
            $scope.leftToRightPath = state.leftToRightPath;
            $scope.left.state = state.left;
            $scope.right.state = state.right;
          }
        }
      });

    util.deepWatch(
      $scope,
      getState,
      function(after, before) {
        if (after === before) {
          return;  // Do not modify URL on initialization.
        }
        if ($location.path().indexOf('/project/') === -1) {
          return;  // Navigating away. Leave the URL alone.
        }
        $location.search({ q: JSON.stringify(after) });
      });
  });<|MERGE_RESOLUTION|>--- conflicted
+++ resolved
@@ -106,7 +106,6 @@
         });
     };
 
-<<<<<<< HEAD
     Side.prototype.undo = function() {
       var that = this;
       $resource('/ajax/undoProject').save(
@@ -122,7 +121,12 @@
       $resource('/ajax/redoProject').save(
         {
           project: this.state.projectName,
-=======
+        },
+        function() {
+          that.reload();
+        });
+    };
+
     Side.prototype.rename = function(kind, oldName, newName) {
       if (oldName === newName) { return; }
       var that = this;
@@ -131,7 +135,6 @@
         {
           project: this.state.projectName,
           op: { id: 'Rename-' + kind, parameters: params },
->>>>>>> d13548d2
         },
         function() {
           that.reload();
