--- conflicted
+++ resolved
@@ -66,7 +66,6 @@
 
       vd.bucketCount = this.state.bucketCount;
 
-<<<<<<< HEAD
       // "state" uses attribute names, while "viewData" uses attribute UUIDs.
       vd.xAttribute = this.resolveVertexAttribute(this.state.xAttributeTitle);
       vd.yAttribute = this.resolveVertexAttribute(this.state.yAttributeTitle);
@@ -74,19 +73,6 @@
       vd.attrs.size = this.resolveVertexAttribute(this.state.sizeAttributeTitle);
       vd.attrs.label = this.resolveVertexAttribute(this.state.labelAttributeTitle);
       vd.attrs.color = this.resolveVertexAttribute(this.state.colorAttributeTitle);
-=======
-      // "state" uses attribute names, while "viewData" needs attribute UUIDs.
-      vd.xAttribute = {
-        title: this.state.xAttributeTitle,
-        id: this.resolveVertexAttribute(this.state.xAttributeTitle),
-      };
-      vd.yAttribute = {
-        title: this.state.yAttributeTitle,
-        id: this.resolveVertexAttribute(this.state.yAttributeTitle),
-      };
-      vd.sizeAttribute = this.resolveVertexAttribute(this.state.sizeAttributeTitle);
-      vd.labelAttribute = this.resolveVertexAttribute(this.state.labelAttributeTitle);
->>>>>>> 3f95468a
 
       vd.filters = {};
       for(var name in this.state.filters) {
