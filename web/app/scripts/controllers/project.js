'use strict';

angular.module('biggraph')
  .controller('ProjectViewCtrl', function ($scope, $routeParams, $location, util, hotkeys) {
    var hk = hotkeys.bindTo($scope);
    hk.add({
      combo: 'ctrl+z', description: 'Undo',
      callback: function() { $scope.left.undo(); } });
    hk.add({
      combo: 'ctrl+y', description: 'Redo',
      callback: function() { $scope.left.redo(); } });
    hk.add({
      combo: 'l b', description: 'Bucketed view (left)',
      callback: function() { $scope.left.state.graphMode = 'bucketed'; } });
    hk.add({
      combo: 'l s', description: 'Sampled view (left)',
      callback: function() { $scope.left.state.graphMode = 'sampled'; } });
    hk.add({
      combo: 'l x', description: 'Close graph (left)',
      callback: function() { $scope.left.state.graphMode = undefined; } });
    hk.add({
      combo: 'r b', description: 'Bucketed view (right)',
      callback: function() { $scope.right.state.graphMode = 'bucketed'; } });
    hk.add({
      combo: 'r s', description: 'Sampled view (right)',
      callback: function() { $scope.right.state.graphMode = 'sampled'; } });
    hk.add({
      combo: 'r x', description: 'Close graph (right)',
      callback: function() { $scope.right.state.graphMode = undefined; } });
    $scope.util = util;

    $scope.convertToIntList = function(stringList) {
      return stringList.map(function(item) { return parseInt(item); } );
    };

    function defaultSideState() {
      return {
        projectName: undefined,
        filters: {},
        graphMode: undefined,
        bucketCount: 4,
        sampleRadius: 1,
      };
    }

    function getState() {
      return {
        leftToRightPath: $scope.leftToRightPath,
        left: $scope.left.state,
        right: $scope.right.state,
      };
    }

    function Side(options) {
      var that = this;
      angular.forEach(options, function(value, key) {
        that[key] = value;
      });
      // The state of controls. E.g. bucket count.
      this.state = defaultSideState();
      // Everything needed for a view (state included), use this for rendering graph view instead of using state directly.
      this.viewData = {};
      // The /ajax/project Ajax response.
      this.project = undefined;
    }

    Side.prototype.updateViewData = function() {
      var vd = this.viewData || {};
<<<<<<< HEAD
      if (this.project === undefined || !this.project.$resolved &&
        (this.state.graphMode === 'sampled' && !this.state.center)) {
=======
      if (!this.loaded()) {
>>>>>>> eade1581
        this.viewData = {};
        return;
      }

      vd.vertexSet = { id: this.project.vertexSet };
      if (this.project.edgeBundle) { vd.edgeBundle = { id: this.project.edgeBundle }; }
      vd.graphMode = this.state.graphMode;
      vd.bucketCount = this.state.bucketCount;
      vd.sampleRadius = this.state.sampleRadius;
      vd.animate = this.state.animate;
      vd.center = this.state.center;
      var that = this;
      vd.setCenter = function(id) { that.state.center = [id]; };

      if (this.state.graphMode === 'bucketed') {
        // we don't just copy state to viewData as we need to transform some state variables
        vd.xAttribute = this.resolveVertexAttribute(this.state.xAttributeTitle);
        vd.yAttribute = this.resolveVertexAttribute(this.state.yAttributeTitle);
        vd.sizeAttribute = this.resolveVertexAttribute(this.state.sizeAttributeTitle);
        vd.labelAttribute = this.resolveVertexAttribute(this.state.labelAttributeTitle);
      }

<<<<<<< HEAD
=======
      // "state" uses attribute names, while "viewData" uses attribute UUIDs.
      vd.xAttribute = this.resolveVertexAttribute(this.state.xAttributeTitle);
      vd.yAttribute = this.resolveVertexAttribute(this.state.yAttributeTitle);
      vd.sizeAttribute = this.resolveVertexAttribute(this.state.sizeAttributeTitle);
      vd.labelAttribute = this.resolveVertexAttribute(this.state.labelAttributeTitle);
      vd.filters = [];
      for(var name in this.state.filters) {
        vd.filters[this.resolveVertexAttribute(name)] = this.state.filters[name];
      }

>>>>>>> eade1581
      this.viewData = vd;
    };

    Side.prototype.requestNewCenter = function(force) {
      if (force || !this.state.center) {
        var params = {
          vertexSetId: this.project.vertexSet,
          filters: this.nonEmptyFilters() || '',
        };
        var that = this;
        util.get('/ajax/center', params).$promise.then(
          function(result) { that.state.center = result.center; },
          function(response) { util.ajaxError(response); }
        );
      }
    };

    Side.prototype.shortName = function() {
      var name = this.state.projectName;
      if (!name) { return undefined; }
      var parts = name.split('/');
      if (parts[parts.length - 1] === 'project') {
        parts.pop();
      }
      return util.spaced(parts[parts.length - 1]);
    };
    Side.prototype.parentProjects = function() {
      var name = this.state.projectName;
      if (!name) { return []; }
      var parts = name.split('/');
      var parents = [];
      while (parts.length > 0) {
        if (parts[0] === 'segmentations') {
          parts.shift();  // "segmentations"
          parents.push(util.spaced(parts.shift()));  // segmentation name
          parts.shift();  // "project"
        } else {
          parents.push(util.spaced(parts.shift()));
        }
      }
      parents.pop();  // The last one is the project name.
      return parents;
    };

    // Side.reload makes an unconditional, uncached Ajax request.
    // This is called when the project name changes, or when the project
    // itself is expected to change. (Such as after an operation.)
    Side.prototype.reload = function() {
      if (this.state.projectName) {
        var newProject = this.load();  // The old project is used to look for segmentations.
        for (var i = 0; i < $scope.sides.length; ++i) {
          var side = $scope.sides[i];
          if (side === this) { continue; }
          // If this project is open on the other side, update that instance too.
          if (side.state.projectName === this.state.projectName) {
            side.project = newProject;
          }
          // If a segmentation or parent is open, reload it as well.
          if (side.isSegmentationOf(this) || this.isSegmentationOf(side)) {
            side.project = side.load();
          }
        }
        this.project = newProject;
      } else {
        this.project = undefined;
      }
    };

    Side.prototype.load = function() {
      return util.nocache('/ajax/project', { name: this.state.projectName });
    };

    Side.prototype.loaded = function() {
      return this.project && this.project.$resolved && !this.project.error;
    };

    Side.prototype.set = function(setting, value) {
      if (this.state[setting] === value) {
        // Clicking the same attribute setting again turns it off.
        delete this.state[setting];
      } else {
        this.state[setting] = value;
      }
    };

    Side.prototype.close = function() {
      this.state.projectName = undefined;
      for (var i = 0; i < $scope.sides.length; ++i) {
        if ($scope.sides[i].state.projectName !== undefined) {
          return;
        }
      }
      $location.url('/');
    };

    Side.prototype.saveAs = function(newName) {
      var that = this;
      util.post('/ajax/forkProject',
        {
          from: this.state.projectName,
          to: newName,
        },
        function() {
          that.state.projectName = newName;
        });
    };

    Side.prototype.undo = function() {
      var that = this;
      util.post('/ajax/undoProject',
        {
          project: this.state.projectName,
        },
        function() {
          that.reload();
        });
    };
    Side.prototype.redo = function() {
      var that = this;
      util.post('/ajax/redoProject',
        {
          project: this.state.projectName,
        },
        function() {
          that.reload();
        });
    };

    // Returns a promise.
    Side.prototype.applyOp = function(op, params) {
      var that = this;
      return util.post('/ajax/projectOp',
        {
          project: this.state.projectName,
          op: { id: op, parameters: params },
        },
        function() {
          that.reload();
        });
    };

    Side.prototype.saveNotes = function() {
      var that = this;
      this.savingNotes = true;
      this.applyOp('Change-project-notes', { notes: this.project.notes })
        .then(function(success) {
        if (success) {
          that.unsavedNotes = false;
          that.savingNotes = false;
        }
      });
    };

    Side.prototype.rename = function(kind, oldName, newName) {
      if (oldName === newName) { return; }
      this.applyOp('Rename-' + kind, { from: oldName, to: newName });
    };

    Side.prototype.discard = function(kind, name) {
      // if the other side is the segmentation to be discarded, close it
      if (kind === 'segmentation') {
        for (var i = 0; i < $scope.sides.length; ++i) {
          var side = $scope.sides[i];
          if (side === this) { continue; }
          for (var j = 0; j < this.project.segmentations.length; ++j) {
            var seg = this.project.segmentations[j];
            if (seg.name === name) {
              if (side.project && seg.fullName === side.project.name) { side.close(); } else { break; }
            }
          }
        }
      }
      this.applyOp('Discard-' + kind, { name: name });
    };

    // Returns resolved filters (i.e. keyed by UUID).
    Side.prototype.nonEmptyFilters = function() {
      var res = [];
      for (var attr in this.state.filters) {
        if (this.state.filters[attr] !== '') {
          res.push({
            attributeId: this.resolveVertexAttribute(attr),
            valueSpec: this.state.filters[attr] });
        }
      }
      return res;
    };
    Side.prototype.hasFilters = function() {
      return this.nonEmptyFilters().length !== 0;
    };
    Side.prototype.applyFilters = function() {
      var that = this;
      util.post('/ajax/filterProject',
        {
          project: this.state.projectName,
          filters: this.nonEmptyFilters()
        },
        function() {
          that.state.filters = {};
          that.reload();
        });
    };
    Side.prototype.resolveVertexAttribute = function(title) {
      for (var attrIdx = 0; attrIdx < this.project.vertexAttributes.length; attrIdx++) {
        var attr = this.project.vertexAttributes[attrIdx];
        if (attr.title === title) {
          return attr.id;
        }
      }
      return undefined;
    };

    Side.prototype.openSegmentation = function(seg) {
      // For now segmentations always open on the right.
      $scope.right.state.projectName = seg.fullName;
    };

    Side.prototype.loadScalars = function() {
      if (!this.loaded()) { return; }
      var scalars = this.project.scalars;
      this.scalars = {};
      for (var i = 0; i < scalars.length; ++i) {
        var s = scalars[i];
        this.scalars[s.title] = util.get('/ajax/scalarValue', { scalarId: s.id });
      }
    };

    Side.prototype.isSegmentationOf = function(parent) {
      return parent.getBelongsTo(this) !== undefined;
    };
    Side.prototype.getBelongsTo = function(segmentation) {
      if (!this.loaded()) { return undefined; }
      if (!segmentation.project || !segmentation.project.$resolved) { return undefined; }
      for (var i = 0; i < this.project.segmentations.length; ++i) {
        var seg = this.project.segmentations[i];
        if (segmentation.project.name === seg.fullName) {
          return seg.belongsTo;
        }
      }
      return undefined;
    };

    // "vertex_count" and "edge_count" are displayed separately at the top.
    $scope.commonScalar = function(s) {
      return s.title !== 'vertex_count' && s.title !== 'edge_count';
    };

    function getLeftToRightPath() {
      var left = $scope.left;
      var right = $scope.right;
      if (!left.loaded() || !right.loaded()) { return undefined; }
      // If it is a segmentation, use "belongsTo" as the connecting path.
      if (right.isSegmentationOf(left)) {
        return [{ bundle: left.getBelongsTo(right), pointsLeft: false }];
      }
      // If it is the same project on both sides, use its internal edges.
      if (left.project.name === right.project.name) {
        return [{ bundle: { id: left.project.edgeBundle }, pointsLeft: false }];
      }
      return undefined;
    }
    $scope.$watch('left.project.$resolved', function() { $scope.leftToRightPath = getLeftToRightPath(); });
    $scope.$watch('right.project.$resolved', function() { $scope.leftToRightPath = getLeftToRightPath(); });
    $scope.$watch('left.project.$resolved', function() { $scope.left.loadScalars(); });
    $scope.$watch('right.project.$resolved', function() { $scope.right.loadScalars(); });

    $scope.left = new Side({ primary: true });
    $scope.right = new Side();
    $scope.sides = [$scope.left, $scope.right];
    $scope.$watch('left.state.projectName', function() { $scope.left.reload(); });
    $scope.$watch('right.state.projectName', function() { $scope.right.reload(); });
    $scope.$watch('left.project.$resolved', function() { $scope.left.updateViewData(); });
    $scope.$watch('right.project.$resolved', function() { $scope.right.updateViewData(); });
    util.deepWatch($scope, 'left.state', function() { $scope.left.updateViewData(); });
    util.deepWatch($scope, 'right.state', function() { $scope.right.updateViewData(); });

    // This watcher copies the state from the URL into $scope.
    // It is an important part of initialization. Less importantly it makes
    // it possible to edit the state manually in the URL, or use the "back"
    // button to undo state changes.
    util.deepWatch(
      $scope,
      function() { return $location.search(); },
      function(search) {
        if (!search.q) {
          $scope.leftToRightPath = undefined;
          $scope.left.state = defaultSideState();
          $scope.right.state = defaultSideState();
          // In the absence of query parameters, take the left-side project
          // name from the URL. This makes for friendlier project links.
          $scope.left.state.projectName = $routeParams.project;
        } else {
          var state = JSON.parse(search.q);
          // The parts of the template that depend on 'state' get re-rendered
          // when we replace it. So we only do this if there is an actual
          // difference.
          if (!angular.equals(state, getState())) {
            $scope.leftToRightPath = state.leftToRightPath;
            $scope.left.state = state.left;
            $scope.right.state = state.right;
          }
        }
      });

    util.deepWatch(
      $scope,
      getState,
      function(after, before) {
        if (after === before) {
          return;  // Do not modify URL on initialization.
        }
        if ($location.path().indexOf('/project/') === -1) {
          return;  // Navigating away. Leave the URL alone.
        }
        $location.search({ q: JSON.stringify(after) });
      });
  });<|MERGE_RESOLUTION|>--- conflicted
+++ resolved
@@ -66,12 +66,7 @@
 
     Side.prototype.updateViewData = function() {
       var vd = this.viewData || {};
-<<<<<<< HEAD
-      if (this.project === undefined || !this.project.$resolved &&
-        (this.state.graphMode === 'sampled' && !this.state.center)) {
-=======
-      if (!this.loaded()) {
->>>>>>> eade1581
+      if (!this.loaded() || (this.state.graphMode === 'sampled' && !this.state.center)) {
         this.viewData = {};
         return;
       }
@@ -87,26 +82,17 @@
       vd.setCenter = function(id) { that.state.center = [id]; };
 
       if (this.state.graphMode === 'bucketed') {
-        // we don't just copy state to viewData as we need to transform some state variables
+        // "state" uses attribute names, while "viewData" uses attribute UUIDs.
         vd.xAttribute = this.resolveVertexAttribute(this.state.xAttributeTitle);
         vd.yAttribute = this.resolveVertexAttribute(this.state.yAttributeTitle);
         vd.sizeAttribute = this.resolveVertexAttribute(this.state.sizeAttributeTitle);
         vd.labelAttribute = this.resolveVertexAttribute(this.state.labelAttributeTitle);
-      }
-
-<<<<<<< HEAD
-=======
-      // "state" uses attribute names, while "viewData" uses attribute UUIDs.
-      vd.xAttribute = this.resolveVertexAttribute(this.state.xAttributeTitle);
-      vd.yAttribute = this.resolveVertexAttribute(this.state.yAttributeTitle);
-      vd.sizeAttribute = this.resolveVertexAttribute(this.state.sizeAttributeTitle);
-      vd.labelAttribute = this.resolveVertexAttribute(this.state.labelAttributeTitle);
-      vd.filters = [];
-      for(var name in this.state.filters) {
-        vd.filters[this.resolveVertexAttribute(name)] = this.state.filters[name];
-      }
-
->>>>>>> eade1581
+        vd.filters = [];
+        for(var name in this.state.filters) {
+          vd.filters[this.resolveVertexAttribute(name)] = this.state.filters[name];
+        }
+      }
+
       this.viewData = vd;
     };
 
