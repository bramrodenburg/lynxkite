--- conflicted
+++ resolved
@@ -56,16 +56,11 @@
     templateUrl: 'pick-options.html',
     link: function(scope) {
       scope.count = '1';
-<<<<<<< HEAD
       scope.editedOffset = '';
-      scope.reset = function() {
-        scope.filters = [];
-=======
       scope.filters = [];
       scope.side.pickOptions = scope.side.pickOptions || {};
 
       scope.updateFromLastCentersRequest = function() {
->>>>>>> 2c62be75
         // pickOptions is stored in "side" to survive even when the picker is recreated.
         var lastCentersRequest = scope.side.state.lastCentersRequest;
         if (lastCentersRequest) {
