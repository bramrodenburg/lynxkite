// The list of entries.
'use strict';

angular.module('biggraph').directive('entrySelector',
  function(util, hotkeys, $timeout, $anchorScroll, $location) {
    return {
      restrict: 'E',
      templateUrl: 'scripts/splash/entry-selector.html',
      link: function(scope, element) {
        scope.util = util;
        function defaultSettings() {
          return { privacy: 'public-read' };
        }
        scope.opened = {};
        scope.newWorkspace = {};
        scope.newDirectory = defaultSettings();
        scope.path = scope.path || window.sessionStorage.getItem('last_selector_path') ||
          window.localStorage.getItem('last_selector_path') || '';
        const hk = hotkeys.bindTo(scope);
        hk.add({
          combo: 'c', description: 'Create new workspace',
          callback: function(e) { e.preventDefault(); scope.newWorkspace = { expanded: true }; },
        });
        hk.add({
          combo: 'd', description: 'Create new folder',
          callback: function(e) { e.preventDefault(); scope.newDirectory = { expanded: true }; },
        });
        hk.add({
          combo: '/', description: 'Search',
          callback: function(e) { e.preventDefault(); element.find('#search-box').focus(); },
        });

        scope.$watch('newWorkspace.expanded', function(ex) {
          if (ex) {
            $timeout(
              function() {
                element.find('#new-workspace-name')[0].focus();
              },
              0,
              false); // Do not invoke apply as we don't change the scope.
          }
        });

        scope.$watch('newDirectory.expanded', function(ex) {
          if (ex) {
            $timeout(
              function() {
                element.find('#new-directory-name')[0].focus();
              },
              0,
              false); // Do not invoke apply as we don't change the scope.
          }
        });

        scope.util = util;
        scope.reload = function() {
          abandonScalars();
          let req;
          if (!scope.searchQuery) {
            req = util.nocache('/ajax/entryList', { path: scope.path });
          } else {
            req = util.nocache(
              '/ajax/entrySearch',
              {
                basePath: scope.path,
                query: scope.searchQuery,
                includeNotes: true,
              });
          }
          scope.nextData = req;
          req.then(res => {
            if (req === scope.nextData) {
              scope.data = res;
              delete scope.nextData;
            }
          });
          window.sessionStorage.setItem('last_selector_path', scope.path);
          window.localStorage.setItem('last_selector_path', scope.path);
        };

        function basicWatch(before, after) {
          scope.opened = {};
          if (before !== after) {
            scope.reload();
          }
        }
        scope.$watch('path', basicWatch);
        scope.$watch('searchQuery', basicWatch);
        scope.reload();
        scope.$on('saved snapshot', scope.reload);

        scope.$watch('data.$resolved', function(resolved) {
          if (!resolved || scope.data.$error) { return; }
          scope.vertexCounts = {};
          scope.edgeCounts = {};
          for (let i = 0; i < scope.data.objects.length; ++i) {
            const p = scope.data.objects[i];
            scope.vertexCounts[p.name] = util.lazyFetchScalarValue(
              p.vertexCount,
              false);
            scope.edgeCounts[p.name] = util.lazyFetchScalarValue(
              p.edgeCount,
              false);
          }
        });

        function abandonScalars() {
          if (scope.data && scope.data.$resolved && !scope.data.$error) {
            for (let i = 0; i < scope.data.objects.length; ++i) {
              const p = scope.data.objects[i];
              scope.vertexCounts[p.name].$abandon();
              scope.edgeCounts[p.name].$abandon();
            }
          }
        }
        scope.$on('$destroy', abandonScalars);

        scope.$on('new table or view', scope.reload);

        scope.createWorkspace = function() {
          scope.newWorkspace.sending = true;
          let name = scope.newWorkspace.name;
          if (scope.path) {
            name = scope.path + '/' + name;
          }
          util.post('/ajax/createWorkspace', { name: name }).then(function() {
            $location.url('/workspace/' + name);
          }).finally(function() {
            scope.newWorkspace.sending = false;
          });
        };

        scope.createDirectory = function() {
          scope.newDirectory.sending = true;
          let name = scope.newDirectory.name;
          if (scope.path) {
            name = scope.path + '/' + name;
          }
          util.post('/ajax/createDirectory',
            {
              name: name,
              privacy: scope.newDirectory.privacy,
            }).then(function() {
            scope.path = name;
            scope.searchQuery = '';
            scope.newDirectory = defaultSettings();
          }).finally(function() {
            scope.newDirectory.sending = false;
          });
        };

<<<<<<< HEAD
=======
        scope.baseName = function(p) {
          const lastSlash = p.lastIndexOf('/');
          return p.slice(lastSlash + 1);
        };
        scope.dirName = function(p) {
          const lastSlash = p.lastIndexOf('/');
          return p.slice(0, lastSlash + 1);
        };
        scope.pathInside = function(p) {
          if (scope.data.path) {
            return p.slice(scope.data.path.length + 1);
          } else {
            return p;
          }
        };

>>>>>>> 949620a5
        scope.objectClick = function(event, o) {
          if (scope.isWorkspace(o)) { scope.workspaceClick(event, o); }
          if (scope.isWizard(o)) { scope.wizardClick(event, o); }
          if (scope.isTable(o) || scope.isView(o)) { scope.tableClick(event, o); }
          if (scope.isSnapshot(o)) { scope.snapshotClick(event, o); }
          return;
        };

        scope.tableClick = function(event, t) {
          // The rename/discard/etc menu is inside the clickable div. Ignore clicks on the menu.
          if (event.originalEvent.alreadyHandled) { return; }
          // Ignore clicks on errored tables.
          if (t.error) { return; }
          const tableNameParts = t.name.split('/');
          const tableName = tableNameParts[tableNameParts.length - 1];
          scope.showSQL = true;
          $timeout(
            function() {
              $anchorScroll('global-sql-box');
              scope.$broadcast('fill sql-box by clicking on table or view', tableName);
            },
            0,
            false); // Do not invoke apply as we don't change the scope.
        };

        scope.wizardClick = function(event, p) {
          if (event.originalEvent.alreadyHandled) { return; }
          if (p.error) { return; }
          $location.url('/wizard/' + p.name);
        };

        scope.workspaceClick = function(event, p) {
          // The rename/discard/etc menu is inside the clickable div. Ignore clicks on the menu.
          if (event.originalEvent.alreadyHandled) { return; }
          // Ignore clicks on errored entries.
          if (p.error) { return; }
          $location.url('/workspace/' + p.name);
        };

        scope.snapshotClick = function(event, p) {
          // The rename/discard/etc menu is inside the clickable div. Ignore clicks on the menu.
          if (event.originalEvent.alreadyHandled) { return; }
          // Ignore clicks on errored entries.
          if (p.error) { return; }
          scope.opened[p.name] = !scope.opened[p.name];
        };

        scope.enterDirectory = function(event, d) {
          // The rename/discard/etc menu is inside the clickable div. Ignore clicks on the menu.
          if (event.originalEvent.alreadyHandled) { return; }
          scope.path = d;
          scope.searchQuery = '';
        };

        scope.popDirectory = function() {
          scope.path = scope.path.split('/').slice(0, -1).join('/');
          scope.searchQuery = '';
        };

        scope.setDirectory = function(index) {
          scope.path = scope.path.split('/').slice(0, index + 1).join('/');
          scope.searchQuery = '';
        };

        scope.pathElements = function() {
          return scope.path.split('/');
        };

        scope.isWorkspace = function(object) {
          return object.objectType === 'workspace';
        };
        scope.isWizard = function(object) {
          return object.objectType.includes('wizard');
        };
        scope.isTable = function(object) {
          return object.objectType === 'table';
        };
        scope.isView = function(object) {
          return object.objectType === 'view';
        };
        scope.isSnapshot = function(object) {
          return object.objectType === 'snapshot';
        };

        scope.importTable = {};
        scope.startTableImport = function() {
          if (!scope.importTable.expanded) {
            scope.importTable.expanded = true;
            scope.importTable.tableImported = undefined;
          }
        };
        scope.$watch('importTable.tableImported', function(table) {
          if (table !== undefined) {
            scope.importTable.expanded = false;
            scope.reload();
          }
        });

        function showTutorial() {
          if (localStorage.getItem('entry-selector tutorial done')) {
            return;
          }
          /* global Tour */
          scope.tutorial = new Tour({
            autoscroll: false,
            framework: 'bootstrap3',
            storage: null,
            backdrop: true,
            showProgressBar: false,
            steps: [
              {
                orphan: true,
                content: `
                <p><b>Welcome to LynxKite!</b>
                <p>This seems to be your first visit. I can quickly show you how to get started.
                `,
                animation: false,
              }, {
                placement: 'top',
                element: '.user-menu-dropup',
                content: `
                <p>If you wish to see this tutorial again, you can find it in the
                hamburger menu.
                `,
                animation: false,
              }, {
                placement: 'top',
                element: '#directory-browser',
                content: `
                <p>LynxKite stores your work in a virtual file system that you can see here.
                You can open, rename, or delete files, organize them in folders, and so on.

                <p>You can have two kinds of files: <b>workspaces</b> and <b>snapshots</b>.
                `,
                animation: false,
              }, {
                placement: 'top',
                element: '#new-workspace',
                content: `
                <p>Click here to create a new <b>workspace</b>.

                <p>A workspace is the place for stringing together steps of a data analysis pipeline.

                <p><i>The tutorial will continue when you've created a workspace.</i>
                `,
                animation: false,
              },
            ],
            onEnd: function() {
              localStorage.setItem('entry-selector tutorial done', 'true');
            },
            onShown: function() {
              if (scope.tutorial.getCurrentStepIndex() === scope.tutorial.getStepCount() - 1) {
                // Last step reached. We're done.
                localStorage.setItem('entry-selector tutorial done', 'true');
              }
            },
          });
          scope.tutorial.start();
        }
        showTutorial();
        scope.$on('start tutorial', function() {
          localStorage.removeItem('entry-selector tutorial done');
          showTutorial();
        });
        scope.$on('$destroy', function() { scope.tutorial && scope.tutorial.end(); });
      },
    };
  });<|MERGE_RESOLUTION|>--- conflicted
+++ resolved
@@ -149,25 +149,6 @@
           });
         };
 
-<<<<<<< HEAD
-=======
-        scope.baseName = function(p) {
-          const lastSlash = p.lastIndexOf('/');
-          return p.slice(lastSlash + 1);
-        };
-        scope.dirName = function(p) {
-          const lastSlash = p.lastIndexOf('/');
-          return p.slice(0, lastSlash + 1);
-        };
-        scope.pathInside = function(p) {
-          if (scope.data.path) {
-            return p.slice(scope.data.path.length + 1);
-          } else {
-            return p;
-          }
-        };
-
->>>>>>> 949620a5
         scope.objectClick = function(event, o) {
           if (scope.isWorkspace(o)) { scope.workspaceClick(event, o); }
           if (scope.isWizard(o)) { scope.wizardClick(event, o); }
