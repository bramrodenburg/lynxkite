'use strict';

angular.module('biggraph').directive('graphView', function($window) {
  /* global SVG_UTIL, COMMON_UTIL, FORCE_LAYOUT */
  var svg = SVG_UTIL;
  var util = COMMON_UTIL;
  var directive = {
      template: '<svg class="graph-view" version="1.1" xmlns="http://www.w3.org/2000/svg"></svg>',
      scope: { ngModel: '=', state: '=' },
      replace: true,
      link: function(scope, element) {
        var gv = new GraphView(scope, element);
        function updateGraph() {
          if (scope.ngModel === undefined || !scope.ngModel.$resolved) {
            gv.loading();
          } else if (scope.ngModel.error) {
            gv.error(scope.ngModel.error);
          } else {
            gv.update(scope.ngModel);
          }
        }
        scope.$watch('ngModel', updateGraph, true);
        angular.element($window).bind('resize', updateGraph);
      },
    };

  function GraphView(scope, element) {
    this.scope = scope;
    this.svg = angular.element(element);
    this.svg.append([svg.marker('arrow'), svg.marker('arrow-highlight-in'), svg.marker('arrow-highlight-out')]);
    this.root = svg.create('g', {'class': 'root'});
    var graphToSVGRatio = 0.67;
    this.zoom = 500 * graphToSVGRatio; // todo: replace 500 with the actual svg height
    this.svg.append(this.root);
  }

  GraphView.prototype.loading = function() {
    this.root.empty();
    var x = this.svg.width() / 2, y = 250;
    var w = 5000, h = 500;
    var loading = svg.create('rect', {'class': 'loading', width: w, height: h, x: x - w/2, y: y - h/2});
    var anchor = ' ' + x + ' ' + y;
    var rotate = svg.create('animateTransform', {
      attributeName: 'transform',
      type: 'rotate',
      from: '0' + anchor,
      to: '360' + anchor,
      dur: '3s',
      repeatCount: 'indefinite',
    });
    loading.append(rotate);
    this.root.append(loading);
  };

  GraphView.prototype.error = function(msg) {
    this.root.empty();
    var x = this.svg.width() / 2, y = 250;
    var text = svg.create('text', {'class': 'error', x: x, y: y, 'text-anchor': 'middle'});
    var maxLength = 100;  // The error message can be very long and SVG does not wrap text.
    for (var i = 0; i < msg.length; i += maxLength) {
      text.append(svg.create('tspan', {x: x, dy: 30}).text(msg.substring(i, i + maxLength)));
    }
    this.root.append(text);
  };

  GraphView.prototype.update = function(data) {
    var sides = [];
    if (this.scope.state.left.graphMode) { sides.push(this.scope.state.left); }
    if (this.scope.state.right.graphMode) { sides.push(this.scope.state.right); }
    this.root.empty();
    this.edges = svg.create('g', {'class': 'edges'});
    this.vertices = svg.create('g', {'class': 'nodes'});
    this.root.append([this.edges, this.vertices]);
    var vertices = [];
    var n = data.vertexSets.length;
    if (n !== sides.length) {
      console.log('ERROR: ' + n + ' vertex sets for ' + sides.length + ' sides.');
    }
    for (var i = 0; i < n; ++i) {
      var xOff = (i * 2 + 1) * this.svg.width() / n / 2;
      var yOff = 500 / 2; // todo: replace 500 with the actual svg height
      var vs = data.vertexSets[i];
      if (vs.mode === 'sampled') {
        vertices.push(this.addSampledVertices(vs, xOff, yOff, sides[i]));
      } else {
        vertices.push(this.addBucketedVertices(vs, xOff, yOff));
      }
    }
    for (i = 0; i < data.edgeBundles.length; ++i) {
      var e = data.edgeBundles[i];
      var edges = this.addEdges(e.edges, vertices[e.srcIdx], vertices[e.dstIdx]);
      if (e.srcIdx === e.dstIdx) {
        vertices[e.srcIdx].edges = edges;
      }
    }
    for (i = 0; i < vertices.length; ++i) {
      if (vertices[i].mode === 'sampled') {
        this.layout(vertices[i]);
      }
    }
  };

  GraphView.prototype.addSampledVertices = function(data, xOff, yOff, side) {
    var vertices = [];
    var vertexBounds = util.minmax(data.vertices.map(function(n) { return n.size; }));
    var vertexScale = this.zoom * 2 / vertexBounds.max;
    for (var i = 0; i < data.vertices.length; ++i) {
      var vertex = data.vertices[i];
      // Use vertex.label if set. Use vertex.size if it's not all 1s. Use vertex.id otherwise.
      var label = vertex.id;
      if (vertexBounds.min !== 1 || vertexBounds.max !== 1) { label = vertex.size; }
      label = vertex.label || label;
      var v = new Vertex(xOff + Math.random() * 400 - 200,
                         yOff + Math.random() * 400 - 200,
                         Math.sqrt(vertexScale * vertex.size),
                         label);
<<<<<<< HEAD
      v.id = vertex.id;
=======
      svg.addClass(v.dom, 'sampled');
>>>>>>> 0f984df7
      vertices.push(v);
      if (vertex.size === 0) {
        continue;
      }
      this.sampledVertexMouseBindings(vertices, v);
      this.vertices.append(v.dom);
    }
    vertices.side = side;
    vertices.mode = 'sampled';
    vertices.xOff = xOff;
    vertices.yOff = yOff;
    return vertices;
  };

  GraphView.prototype.sampledVertexMouseBindings = function(vertices, vertex) {
    var scope = this.scope;
    function setCenter() {
      scope.$apply(function() {
        vertices.side.center = vertex.id;
      });
    }
    vertex.dom.on('mousedown touchstart', function() {
      setCenter();
    });
  };

  GraphView.prototype.layout = function(vertices) {
    for (var i = 0; i < vertices.length; ++i) {
      var v = vertices[i];
      v.forceMass = 1;
      v.forceOX = v.x;
      v.forceOY = v.y;
    }
    for (i = 0; i < vertices.edges.length; ++i) {
      var e = vertices.edges[i];
      e.src.forceMass += 1;
      e.dst.forceMass += 1;
    }
    var engine = new FORCE_LAYOUT.Engine({ attraction: 0.01, repulsion: 500, gravity: 0.05, drag: 0.1 });
    // Initial layout.
    while (engine.step(vertices)) {}
    // Call vertices.animate() later to trigger interactive layout.
    vertices.animate = function() {
      if (engine.step(vertices)) {
        window.requestAnimationFrame(vertices.animate);
      }
    };
  };

  GraphView.prototype.addBucketedVertices = function(data, xOff, yOff) {
    var vertices = [];
    var xLabels = [], yLabels = [];
    var i, x, y, l, side;
    var labelSpace = 50;
    y = yOff + this.zoom * 0.5 + labelSpace;
    
    var xb = util.minmax(data.vertices.map(function(n) { return n.x; }));
    var yb = util.minmax(data.vertices.map(function(n) { return n.y; }));
    
    var xNumBuckets = xb.span + 1;
    var yNumBuckets = yb.span + 1;
    
    for (i = 0; i < data.xLabels.length; ++i) {
      if (data.xLabelType === 'between') {
        x = xOff + this.zoom * util.normalize(i, xNumBuckets);
      } else {
        x = xOff + this.zoom * util.normalize(i + 0.5, xNumBuckets);
      }
      l = new Label(x, y, data.xLabels[i]);
      xLabels.push(l);
      this.vertices.append(l.dom);
    }
    // Labels on the left on the left and on the right on the right.
    if (xOff < this.svg.width() / 2) {
      x = xOff - this.zoom * 0.5 - labelSpace;
      side = 'left';
    } else {
      x = xOff + this.zoom * 0.5 + labelSpace;
      side = 'right';
    }
    for (i = 0; i < data.yLabels.length; ++i) {
      if (data.yLabelType === 'between') {
        y = yOff + this.zoom * util.normalize(i, yNumBuckets);
      } else {
        y = yOff + this.zoom * util.normalize(i + 0.5, yNumBuckets);
      }
      l = new Label(x, y, data.yLabels[i], side);
      yLabels.push(l);
      this.vertices.append(l.dom);
    }
     
    var vertexScale = this.zoom * 2 / util.minmax(data.vertices.map(function(n) { return n.size; })).max;
    for (i = 0; i < data.vertices.length; ++i) {
      var vertex = data.vertices[i];
      var v = new Vertex(xOff + this.zoom * util.normalize(vertex.x + 0.5, xNumBuckets),
                         yOff + this.zoom * util.normalize(vertex.y + 0.5, yNumBuckets),
                         Math.sqrt(vertexScale * vertex.size),
                         vertex.size);
      vertices.push(v);
      if (vertex.size === 0) {
        continue;
      }
      this.vertices.append(v.dom);
      if (xLabels.length !== 0) {
        v.addHoverListener(xLabels[vertex.x]);
        if (data.xLabelType === 'between') { v.addHoverListener(xLabels[vertex.x + 1]); }
      }
      if (yLabels.length !== 0) {
        v.addHoverListener(yLabels[vertex.y]);
        if (data.yLabelType === 'between') { v.addHoverListener(yLabels[vertex.y + 1]); }
      }
    }
    return vertices;
  };

  GraphView.prototype.addEdges = function(edges, srcs, dsts) {
<<<<<<< HEAD
    var edgeBounds = util.minmax(edges.map(function(n) { return n.size; }));
    var edgeScale = this.zoom * 0.05 / edgeBounds.max;
    var edgeObjects = [];
    if (edgeBounds.min === edgeBounds.max) { edgeScale /= 3; }
=======
    var bounds = util.minmax(edges.map(function(n) { return n.size; }));
    var normalWidth = this.zoom * 0.02;
    var info = bounds.span / bounds.max;  // Information content of edge widths. (0 to 1)
    // Go up to 3x thicker lines if they are meaningful.
    var edgeScale = normalWidth * (1 + info * 2) / bounds.max;
>>>>>>> 0f984df7
    for (var i = 0; i < edges.length; ++i) {
      var edge = edges[i];
      if (edgeScale * edge.size < 0.1) {
        continue;
      }
      var a = srcs[edge.a];
      var b = dsts[edge.b];
      var e = new Edge(a, b, edgeScale * edge.size, this.zoom);
      edgeObjects.push(e);
      this.edges.append(e.dom);
    }
    return edgeObjects;
  };

  function Label(x, y, text, side) {
    var labelClass = 'bucket ' + (side || '');
    this.dom = svg.create('text', {'class': labelClass, x: x, y: y}).text(text);
  }
  Label.prototype.on = function() { svg.addClass(this.dom, 'highlight'); };
  Label.prototype.off = function() { svg.removeClass(this.dom, 'highlight'); };

  function Vertex(x, y, r, text) {
    this.x = x;
    this.y = y;
    this.r = r;
    this.circle = svg.create('circle', {r: r});
    this.label = svg.create('text').text(text);
    this.dom = svg.group([this.circle, this.label], {'class': 'vertex' });
    this.moveListeners = [];
    this.moveTo(x, y);
    this.hoverListeners = [];
    var that = this;
    this.circle.mouseenter(function() {
      svg.addClass(that.dom, 'highlight');
      for (var i = 0; i < that.hoverListeners.length; ++i) {
        that.hoverListeners[i].on(that);
      }
    });
    this.circle.mouseleave(function() {
      svg.removeClass(that.dom, 'highlight');
      for (var i = 0; i < that.hoverListeners.length; ++i) {
        that.hoverListeners[i].off(that);
      }
    });
  }
  // Hover listeners must have an `on()` and an `off()` method.
  Vertex.prototype.addHoverListener = function(hl) {
    this.hoverListeners.push(hl);
  };
  Vertex.prototype.addMoveListener = function(ml) {
    this.moveListeners.push(ml);
  };
  Vertex.prototype.moveTo = function(x, y) {
    this.x = x;
    this.y = y;
    this.circle.attr({cx: x, cy: y});
    this.label.attr({x: x, y: y});
    for (var i = 0; i < this.moveListeners.length; ++i) {
      this.moveListeners[i](this);
    }
  };

  function Edge(src, dst, w, zoom) {
    this.src = src;
    this.dst = dst;
    this.first = svg.create('path', {'class': 'first', 'stroke-width': w});
    this.second = svg.create('path', {'class': 'second', 'stroke-width': w});
    this.dom = svg.group([this.first, this.second], {'class': 'edge'});
    var that = this;
    src.addMoveListener(function() { that.reposition(zoom); });
    dst.addMoveListener(function() { that.reposition(zoom); });
    this.reposition(zoom);
    src.addHoverListener({on: function() { svg.addClass(that.dom, 'highlight-out'); that.toFront(); },
                          off: function() { svg.removeClass(that.dom, 'highlight-out'); }});
    if (src !== dst) {
      dst.addHoverListener({on: function() { svg.addClass(that.dom, 'highlight-in'); that.toFront(); },
                            off: function() { svg.removeClass(that.dom, 'highlight-in'); }});
    }
  }
  Edge.prototype.toFront = function() {
    this.dom.parent().append(this.dom);
  };
  Edge.prototype.reposition = function(zoom) {
    this.first.attr('d', svg.arrow1(this.src.x, this.src.y, this.dst.x, this.dst.y, zoom));
    this.second.attr('d', svg.arrow2(this.src.x, this.src.y, this.dst.x, this.dst.y, zoom));
  };

  return directive;
});<|MERGE_RESOLUTION|>--- conflicted
+++ resolved
@@ -114,11 +114,8 @@
                          yOff + Math.random() * 400 - 200,
                          Math.sqrt(vertexScale * vertex.size),
                          label);
-<<<<<<< HEAD
       v.id = vertex.id;
-=======
       svg.addClass(v.dom, 'sampled');
->>>>>>> 0f984df7
       vertices.push(v);
       if (vertex.size === 0) {
         continue;
@@ -235,18 +232,12 @@
   };
 
   GraphView.prototype.addEdges = function(edges, srcs, dsts) {
-<<<<<<< HEAD
-    var edgeBounds = util.minmax(edges.map(function(n) { return n.size; }));
-    var edgeScale = this.zoom * 0.05 / edgeBounds.max;
     var edgeObjects = [];
-    if (edgeBounds.min === edgeBounds.max) { edgeScale /= 3; }
-=======
     var bounds = util.minmax(edges.map(function(n) { return n.size; }));
     var normalWidth = this.zoom * 0.02;
     var info = bounds.span / bounds.max;  // Information content of edge widths. (0 to 1)
     // Go up to 3x thicker lines if they are meaningful.
     var edgeScale = normalWidth * (1 + info * 2) / bounds.max;
->>>>>>> 0f984df7
     for (var i = 0; i < edges.length; ++i) {
       var edge = edges[i];
       if (edgeScale * edge.size < 0.1) {
