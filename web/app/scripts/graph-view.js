'use strict';

angular.module('biggraph').directive('graphView', function(util) {
  /* global SVG_UTIL, COMMON_UTIL, FORCE_LAYOUT */
  var svg = SVG_UTIL;
  var common = COMMON_UTIL;
  var directive = {
      template: '<svg class="graph-view" version="1.1" xmlns="http://www.w3.org/2000/svg"></svg>',
      scope: { graph: '=', left: '=', right: '=' },
      replace: true,
      link: function(scope, element) {
        var gv = new GraphView(scope, element);
        function updateGraph() {
          if (scope.graph === undefined || !scope.graph.$resolved) {
            gv.loading();
          } else if (scope.graph.error) {
            gv.error(scope.graph.error);
          } else {
            gv.update(scope.graph);
          }
        }
        scope.$watch('graph', updateGraph, true);
      },
    };

  function Offsetter(xOff, yOff) {
    this.xOff = xOff;
    this.yOff = yOff;
    this.elements = [];
  }
  Offsetter.prototype.rule = function(element) {
    this.elements.push(element);
    var that = this;
    element.screenX = function() {
      return element.x + that.xOff;
    };
    element.screenY = function() {
      return element.y + that.yOff;
    };
    element.reDraw();
  };
  Offsetter.prototype.panTo = function(x, y) {
    this.xOff = x;
    this.yOff = y;
    for (var i = 0; i < this.elements.length; ++i) {
      this.elements[i].reDraw();
    }
  };

  function GraphView(scope, element) {
    this.scope = scope;
    this.unwatch = [];  // Watchers to be removed when drawing new graph.
    this.svg = angular.element(element);
    this.svg.append([
      svg.marker('arrow'),
      svg.marker('arrow-highlight-in'),
      svg.marker('arrow-highlight-out'),
    ]);
    this.root = svg.create('g', {'class': 'root'});
    this.svg.append(this.root);
  }

  GraphView.prototype.loading = function() {
    this.root.empty();
    var w = 5000, h = this.svg.height();
    var x = this.svg.width() / 2, y = h / 2;
    var loading = svg.create('rect', {
      'class': 'loading',
      width: w,
      height: h,
      x: x - w/2,
      y: y - h/2,
    });
    var anchor = ' ' + x + ' ' + y;
    var rotate = svg.create('animateTransform', {
      attributeName: 'transform',
      type: 'rotate',
      from: '0' + anchor,
      to: '360' + anchor,
      dur: '3s',
      repeatCount: 'indefinite',
    });
    loading.append(rotate);
    this.root.append(loading);
  };

  GraphView.prototype.error = function(msg) {
    this.root.empty();
    var x = this.svg.width() / 2, y = this.svg.height() / 2;
    var text = svg.create('text', {'class': 'error', x: x, y: y, 'text-anchor': 'middle'});
    var maxLength = 100;  // The error message can be very long and SVG does not wrap text.
    for (var i = 0; i < msg.length; i += maxLength) {
      text.append(svg.create('tspan', {x: x, dy: 30}).text(msg.substring(i, i + maxLength)));
    }
    this.root.append(text);
  };

  GraphView.prototype.update = function(data) {
    // Remove old watchers.
    for (var i = 0; i < this.unwatch.length; ++i) {
      this.unwatch[i]();
    }
    var graphToSVGRatio = 0.8;
    this.zoom = this.svg.height() * graphToSVGRatio;
    var sides = [this.scope.left, this.scope.right];
    this.root.empty();
    this.edges = svg.create('g', {'class': 'edges'});
    this.vertices = svg.create('g', {'class': 'nodes'});
    this.root.append([this.edges, this.vertices]);
    var vertices = [];
    var vsIndex = 0;
    var halfColumnWidth = this.svg.width() / sides.length / 2;
    for (i = 0; i < sides.length; ++i) {
      if (sides[i] && sides[i].graphMode) {
        var xMin = (i * 2) * halfColumnWidth;
        var xOff = (i * 2 + 1) * halfColumnWidth;
        var xMax = (i * 2 + 2) * halfColumnWidth;
        var yOff = this.svg.height() / 2;
        var vs = data.vertexSets[vsIndex];
        vsIndex += 1;
        var offsetter = new Offsetter(xOff, yOff);
        if (vs.mode === 'sampled') {
          vertices.push(this.addSampledVertices(vs, offsetter, sides[i]));
        } else {
          vertices.push(this.addBucketedVertices(vs, offsetter, sides[i]));
        }
        this.sideMouseBindings(offsetter, xMin, xMax);
      }
    }
    for (i = 0; i < data.edgeBundles.length; ++i) {
      var e = data.edgeBundles[i];
      // Avoid an error with the Grunt test data, which has edges going to the other side
      // even if we only have one side.
      if (e.srcIdx >= vsIndex || e.dstIdx >= vsIndex) { continue; }
      var edges = this.addEdges(e.edges, vertices[e.srcIdx], vertices[e.dstIdx]);
      if (e.srcIdx === e.dstIdx) {
        vertices[e.srcIdx].edges = edges;
      }
    }
    for (i = 0; i < vertices.length; ++i) {
      if (vertices[i].mode === 'sampled') {
        this.layout(vertices[i]);
      }
    }
  };

  function mapByAttr(vs, attr, type) {
    return vs.map(function(v) {
      return v.attrs[attr][type];
    });
  }

  GraphView.prototype.addSampledVertices = function(data, offsetter, side) {
    var vertices = [];
    vertices.side = side;
    vertices.mode = 'sampled';
<<<<<<< HEAD
    var vertexBounds = common.minmax(data.vertices.map(function(n) { return n.size; }));
    var vertexScale = this.zoom * 2 / vertexBounds.max;
=======

    var size = (side.attrs.size) ? side.attrs.size.id : undefined;
    var vertexSizeScale;
    if (size) {
      var vertexSizeBounds = util.minmax(mapByAttr(data.vertices, size, 'double'));
      vertexSizeScale = this.zoom * 2 / vertexSizeBounds.max;
    }

    var color = (side.attrs.color) ? side.attrs.color.id : undefined;
    var vertexColorBounds, colorMap;
    if (color) {
      if (side.attrs.color.typeName === 'Double') {
        vertexColorBounds = util.minmax(mapByAttr(data.vertices, color, 'double'));
      } else if (side.attrs.color.typeName === 'String') {
        var enumMap = {};
        colorMap = {};
        angular.forEach(data.vertices, function(n) {
          enumMap[n.attrs[color].string] =
          enumMap[n.attrs[color].string] ? enumMap[n.attrs[color].string] + 1 : 1;
        });
        var cdist = Math.floor(360 / Object.keys(enumMap).length);
        var ci = 0;
        angular.forEach(enumMap, function(v, k) { colorMap[k] = ci; ci += cdist; });
      } else {
        console.error('The type of ' +
          side.attrs.color + ' (' + side.attrs.color.typeName +
          ') is not supported for vertex color visualization!');
      }

    }

>>>>>>> 9801d8a0
    for (var i = 0; i < data.vertices.length; ++i) {
      var vertex = data.vertices[i];

      var label;
      if (side.attrs.label) { label = vertex.attrs[side.attrs.label.id].string; }

      var vertexSize = this.zoom * 0.1;
      if (size) {
        var sizeAttr = vertex.attrs[size].double;
        vertexSize = Math.sqrt(vertexSizeScale * sizeAttr);
      }

      var hslColor, h, s, l;
      if (color && side.attrs.color.typeName === 'Double') {
        h = 300 + util.normalize(vertex.attrs[color].double, vertexColorBounds) * 120;
        s = 100;
        l = 42;
      } else if (color && side.attrs.color.typeName === 'String') {
        h = colorMap[vertex.attrs[color].string];
        s = 100;
        l = 42;
      } else {
        h = 0;
        s = 0;
        l = 25;
      }
      hslColor = 'hsl(' + h + ',' + s + '%,' + l + '%)';

      var v = new Vertex(Math.random() * 400 - 200,
                         Math.random() * 400 - 200,
                         vertexSize,
                         label,
                         vertex.id,
                         hslColor);
      offsetter.rule(v);
      v.id = vertex.id.toString();
      svg.addClass(v.dom, 'sampled');
      if (side.centers.indexOf(v.id) > -1) {
        svg.addClass(v.dom, 'center');
      }
      vertices.push(v);

      this.sampledVertexMouseBindings(vertices, v, offsetter);
      this.vertices.append(v.dom);
    }
    return vertices;
  };

  function translateTouchToMouseEvent(ev) {
    if (ev.type === 'touchmove') {
      // Translate into mouse event.
      ev.pageX = ev.originalEvent.changedTouches[0].pageX;
      ev.pageY = ev.originalEvent.changedTouches[0].pageY;
      ev.preventDefault();
    }
  }

  GraphView.prototype.sampledVertexMouseBindings = function(vertices, vertex, offsetter) {
    var scope = this.scope;
    var svgElement = this.svg;
    function setCenter() {
      scope.$apply(function() {
        vertices.side.setCenter(vertex.id.toString());
      });
    }
    vertex.dom.on('mousedown touchstart', function(evStart) {
      evStart.stopPropagation();
      vertex.held = true;
      vertex.dragged = false;
      angular.element(window).on('mouseup touchend', function() {
        angular.element(window).off('mousemove mouseup touchmove touchend');
        if (!vertex.held) {
          return;  // Duplicate event.
        }
        vertex.held = false;
        if (vertex.dragged) {  // It was a drag.
          vertex.dragged = false;
          vertices.animate();
        } else {  // It was a click.
          setCenter();
        }
      });
      angular.element(window).on('mousemove touchmove', function(ev) {
        translateTouchToMouseEvent(ev);
        var x = ev.pageX - svgElement.offset().left - offsetter.xOff;
        var y = ev.pageY - svgElement.offset().top - offsetter.yOff;
        vertex.moveTo(x, y);
        vertex.forceOX = x;
        vertex.forceOY = y;
        vertex.dragged = true;
        vertices.animate();
      });
    });
  };

  GraphView.prototype.sideMouseBindings = function(offsetter, xMin, xMax) {
    var svgElement = this.svg;
    svgElement.on('mousedown touchstart', function(evStart) {
      translateTouchToMouseEvent(evStart);
      var svgX = evStart.pageX - svgElement.offset().left;
      if ((svgX < xMin) || (svgX >= xMax)) {
        return;
      }
      var evXToXOff = offsetter.xOff - evStart.pageX;
      var evYToYOff = offsetter.yOff - evStart.pageY;
      angular.element(window).on('mousemove touchmove', function(evMoved) {
        translateTouchToMouseEvent(evMoved);
        offsetter.panTo(evMoved.pageX + evXToXOff, evMoved.pageY + evYToYOff);
      });
      angular.element(window).on('mouseup touchend', function() {
        angular.element(window).off('mousemove mouseup touchmove touchend');
      });
    });
  };

  GraphView.prototype.layout = function(vertices) {
    for (var i = 0; i < vertices.length; ++i) {
      var v = vertices[i];
      v.forceMass = 1;
      v.forceOX = v.x;
      v.forceOY = v.y;
    }
    for (i = 0; i < vertices.edges.length; ++i) {
      var e = vertices.edges[i];
      e.src.forceMass += 1;
      e.dst.forceMass += 1;
    }
    var scale = this.svg.height();
    var engine = new FORCE_LAYOUT.Engine({
      attraction: 0.01,
      repulsion: scale,
      gravity: 0.05,
      drag: 0.2,
      labelAttraction: parseFloat(vertices.side.animate.labelAttraction),
    });
    // Initial layout.
    var t1 = Date.now();
    while (engine.step(vertices) && Date.now() - t1 <= 2000) {}
    var animating = false;
    // Call vertices.animate() later to trigger interactive layout.
    vertices.animate = function() {
      if (!animating) {
        animating = true;
        window.requestAnimationFrame(vertices.step);
      }
    };
    vertices.step = function() {
      engine.opts.labelAttraction = parseFloat(vertices.side.animate.labelAttraction);
      if (vertices.side.animate.enabled && engine.step(vertices)) {
        window.requestAnimationFrame(vertices.step);
      } else {
        animating = false;
      }
    };
    vertices.animate();
    // Kick off animation when the user manually turns it on.
    // (This watcher is unregistered when a new graph is loaded.)
    this.unwatch.push(util.deepWatch(this.scope,
        function() { return vertices.side.animate; },
        function() { vertices.animate(); }));
  };

  GraphView.prototype.addBucketedVertices = function(data, offsetter, viewData) {
    var vertices = [];
    var xLabels = [], yLabels = [];
    var i, x, y, l, side;
    var labelSpace = this.zoom * 0.05;
    y = this.zoom * 0.5 + labelSpace;
    
    var xb = common.minmax(data.vertices.map(function(n) { return n.x; }));
    var yb = common.minmax(data.vertices.map(function(n) { return n.y; }));
    
    var xNumBuckets = xb.span + 1;
    var yNumBuckets = yb.span + 1;

    y = this.zoom * 0.5 + labelSpace;
    if (viewData.xAttribute) {
      // Label the X axis with the attribute name.
      l = new Label(
          0, y - labelSpace, viewData.xAttribute.title,
          { classes: 'axis-label' });
      offsetter.rule(l);
      this.vertices.append(l.dom);
    }
    for (i = 0; i < data.xLabels.length; ++i) {
      if (data.xLabelType === 'between') {
        x = this.zoom * common.normalize(i, xNumBuckets);
      } else {
        x = this.zoom * common.normalize(i + 0.5, xNumBuckets);
      }
      l = new Label(x, y, data.xLabels[i]);
      offsetter.rule(l);
      xLabels.push(l);
      this.vertices.append(l.dom);
    }
    // Labels on the left on the left and on the right on the right.
    if (offsetter.xOff < this.svg.width() / 2) {
      x = 0 - this.zoom * 0.5 - labelSpace;
      side = 'left';
    } else {
      x = this.zoom * 0.5 + labelSpace;
      side = 'right';
    }
    if (viewData.yAttribute) {
      // Label the Y axis with the attribute name.
      var mul = side === 'left' ? 1 : -1;
      l = new Label(
          x + mul * labelSpace, 0, viewData.yAttribute.title,
          { vertical: true, classes: 'axis-label' });
      offsetter.rule(l);
      this.vertices.append(l.dom);
    }
    for (i = 0; i < data.yLabels.length; ++i) {
      if (data.yLabelType === 'between') {
        y = this.zoom * common.normalize(i, yNumBuckets);
      } else {
        y = this.zoom * common.normalize(i + 0.5, yNumBuckets);
      }
      l = new Label(x, y, data.yLabels[i], { classes: side });
      offsetter.rule(l);
      yLabels.push(l);
      this.vertices.append(l.dom);
    }
     
    var sizes = data.vertices.map(function(n) { return n.size; });
    var vertexScale = this.zoom * 2 / common.minmax(sizes).max;
    for (i = 0; i < data.vertices.length; ++i) {
      var vertex = data.vertices[i];
      var v = new Vertex(this.zoom * common.normalize(vertex.x + 0.5, xNumBuckets),
                         this.zoom * common.normalize(vertex.y + 0.5, yNumBuckets),
                         Math.sqrt(vertexScale * vertex.size),
                         vertex.size);
      offsetter.rule(v);
      vertices.push(v);
      if (vertex.size === 0) {
        continue;
      }
      this.vertices.append(v.dom);
      if (xLabels.length !== 0) {
        v.addHoverListener(xLabels[vertex.x]);
        if (data.xLabelType === 'between') { v.addHoverListener(xLabels[vertex.x + 1]); }
      }
      if (yLabels.length !== 0) {
        v.addHoverListener(yLabels[vertex.y]);
        if (data.yLabelType === 'between') { v.addHoverListener(yLabels[vertex.y + 1]); }
      }
    }
    return vertices;
  };

  GraphView.prototype.addEdges = function(edges, srcs, dsts) {
    var edgeObjects = [];
    var bounds = common.minmax(edges.map(function(n) { return n.size; }));
    var normalWidth = this.zoom * 0.02;
    var info = bounds.span / bounds.max;  // Information content of edge widths. (0 to 1)
    // Go up to 3x thicker lines if they are meaningful.
    var edgeScale = normalWidth * (1 + info * 2) / bounds.max;
    for (var i = 0; i < edges.length; ++i) {
      var edge = edges[i];
      if (edgeScale * edge.size < 0.1) {
        continue;
      }
      var a = srcs[edge.a];
      var b = dsts[edge.b];
      var e = new Edge(a, b, edgeScale * edge.size, this.zoom);
      edgeObjects.push(e);
      this.edges.append(e.dom);
    }
    return edgeObjects;
  };

  function Label(x, y, text, opts) {
    opts = opts || {};
    var classes = 'bucket ' + (opts.classes || '');
    this.x = x;
    this.y = y;
    this.vertical = opts.vertical;
    this.dom = svg.create('text', { 'class': classes }).text(text);
    if (this.vertical) {
      this.dom.attr({ transform: 'rotate(-90)' });
    }
  }
  Label.prototype.on = function() { svg.addClass(this.dom, 'highlight'); };
  Label.prototype.off = function() { svg.removeClass(this.dom, 'highlight'); };
  Label.prototype.reDraw = function() {
    if (this.vertical) {
      this.dom.attr({x: -this.screenY(), y: this.screenX()});
    } else {
      this.dom.attr({x: this.screenX(), y: this.screenY()});
    }
  };

  function Vertex(x, y, r, text, subscript, color) {
    this.x = x;
    this.y = y;
    this.r = r;
    this.color = color || '#444';
    this.highlight = 'white';
    this.circle = svg.create('circle', {r: r, style: 'fill: ' + this.color});
    var minTouchRadius = 10;
    if (r < minTouchRadius) {
      this.touch = svg.create('circle', {r: minTouchRadius, 'class': 'touch'});
    } else {
      this.touch = this.circle;
    }
    this.text = text;
    this.label = svg.create('text').text(text || '');
    this.subscript = svg.create('text', { 'class': 'subscript' }).text(subscript);
    this.labelBackground = svg.create(
        'rect', { 'class': 'label-background', width: 0, height: 0, rx: 2, ry: 2 });
    this.dom = svg.group(
        [this.circle, this.touch, this.labelBackground, this.label, this.subscript],
        {'class': 'vertex' });
    this.moveListeners = [];
    this.hoverListeners = [];
    var that = this;
    this.touch.mouseenter(function() {
      svg.addClass(that.dom, 'highlight');
      that.circle.attr({style: 'fill: ' + that.highlight});
      for (var i = 0; i < that.hoverListeners.length; ++i) {
        that.hoverListeners[i].on(that);
      }
      // Size labelBackground here, because we may not know the label size earlier.
      that.labelBackground.attr({ width: that.label.width() + 4, height: that.label.height() });
      that.reDraw();
    });
    this.touch.mouseleave(function() {
      svg.removeClass(that.dom, 'highlight');
      that.circle.attr({style: 'fill: ' + that.color});
      for (var i = 0; i < that.hoverListeners.length; ++i) {
        that.hoverListeners[i].off(that);
      }
    });
  }
  // Hover listeners must have an `on()` and an `off()` method.
  Vertex.prototype.addHoverListener = function(hl) {
    this.hoverListeners.push(hl);
  };
  Vertex.prototype.addMoveListener = function(ml) {
    this.moveListeners.push(ml);
  };
  Vertex.prototype.moveTo = function(x, y) {
    this.x = x;
    this.y = y;
    this.reDraw();
  };
  Vertex.prototype.reDraw = function() {
    var sx = this.screenX(), sy = this.screenY();
    this.circle.attr({ cx: sx, cy: sy });
    this.touch.attr({ cx: sx, cy: sy });
    this.label.attr({ x: sx, y: sy });
    var backgroundWidth = this.labelBackground.attr('width');
    var backgroundHeight = this.labelBackground.attr('height');
    this.labelBackground.attr({ x: sx - backgroundWidth / 2, y: sy - backgroundHeight / 2 });
    this.subscript.attr({ x: sx, y: sy - 12 });
    for (var i = 0; i < this.moveListeners.length; ++i) {
      this.moveListeners[i](this);
    }
  };

  function Edge(src, dst, w, zoom) {
    this.src = src;
    this.dst = dst;
    this.first = svg.create('path', {'class': 'first', 'stroke-width': w});
    this.second = svg.create('path', {'class': 'second', 'stroke-width': w});
    this.dom = svg.group([this.first, this.second], {'class': 'edge'});
    var that = this;
    src.addMoveListener(function() { that.reposition(zoom); });
    dst.addMoveListener(function() { that.reposition(zoom); });
    this.reposition(zoom);
    src.addHoverListener({
      on: function() { svg.addClass(that.dom, 'highlight-out'); that.toFront(); },
      off: function() { svg.removeClass(that.dom, 'highlight-out'); }
    });
    if (src !== dst) {
      dst.addHoverListener({
        on: function() { svg.addClass(that.dom, 'highlight-in'); that.toFront(); },
        off: function() { svg.removeClass(that.dom, 'highlight-in'); }
      });
    }
  }
  Edge.prototype.toFront = function() {
    this.dom.parent().append(this.dom);
  };
  Edge.prototype.reposition = function(zoom) {
    this.first.attr(
      'd',
      svg.arrow1(
        this.src.screenX(), this.src.screenY(), this.dst.screenX(), this.dst.screenY(), zoom));
    this.second.attr(
      'd',
      svg.arrow2(
        this.src.screenX(), this.src.screenY(), this.dst.screenX(), this.dst.screenY(), zoom));
  };

  return directive;
});<|MERGE_RESOLUTION|>--- conflicted
+++ resolved
@@ -154,15 +154,11 @@
     var vertices = [];
     vertices.side = side;
     vertices.mode = 'sampled';
-<<<<<<< HEAD
-    var vertexBounds = common.minmax(data.vertices.map(function(n) { return n.size; }));
-    var vertexScale = this.zoom * 2 / vertexBounds.max;
-=======
 
     var size = (side.attrs.size) ? side.attrs.size.id : undefined;
     var vertexSizeScale;
     if (size) {
-      var vertexSizeBounds = util.minmax(mapByAttr(data.vertices, size, 'double'));
+      var vertexSizeBounds = common.minmax(mapByAttr(data.vertices, size, 'double'));
       vertexSizeScale = this.zoom * 2 / vertexSizeBounds.max;
     }
 
@@ -170,7 +166,7 @@
     var vertexColorBounds, colorMap;
     if (color) {
       if (side.attrs.color.typeName === 'Double') {
-        vertexColorBounds = util.minmax(mapByAttr(data.vertices, color, 'double'));
+        vertexColorBounds = common.minmax(mapByAttr(data.vertices, color, 'double'));
       } else if (side.attrs.color.typeName === 'String') {
         var enumMap = {};
         colorMap = {};
@@ -189,7 +185,6 @@
 
     }
 
->>>>>>> 9801d8a0
     for (var i = 0; i < data.vertices.length; ++i) {
       var vertex = data.vertices[i];
 
@@ -204,7 +199,7 @@
 
       var hslColor, h, s, l;
       if (color && side.attrs.color.typeName === 'Double') {
-        h = 300 + util.normalize(vertex.attrs[color].double, vertexColorBounds) * 120;
+        h = 300 + common.normalize(vertex.attrs[color].double, vertexColorBounds) * 120;
         s = 100;
         l = 42;
       } else if (color && side.attrs.color.typeName === 'String') {
