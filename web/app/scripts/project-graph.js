'use strict';

angular.module('biggraph').directive('projectGraph', function (util) {
  return {
    restrict: 'E',
    scope: { left: '=', right: '=', leftToRightPath: '=' },
    replace: false,
    templateUrl: 'project-graph.html',
    link: function(scope) {
<<<<<<< HEAD
      util.deepWatch(scope, 'left', updateRequest);
      util.deepWatch(scope, 'right', updateRequest);
=======
      util.deepWatch(scope, 'left', update);
      util.deepWatch(scope, 'right', update);

      scope.onIconsLoaded = function() {
        scope.$broadcast('#svg-icons is loaded');
      };

      function update(after, before) {
        if (after && before && before !== after) {
          before.animate = after.animate;
          if (angular.equals(before, after)) {
            // The only difference is in the "animate" setting. Do not reload.
            return;
          }
        }
>>>>>>> b7558186

      function updateRequest() {
        var sides = [];
        if (scope.left && scope.left.graphMode && scope.left.vertexSet !== undefined) {
          sides.push(scope.left);
        }
        if (scope.right && scope.right.graphMode && scope.right.vertexSet !== undefined) {
          sides.push(scope.right);
        }
        if (sides.length === 0) {  // Nothing to draw.
          scope.request = undefined;
          return;
        }
        var q = { vertexSets: [], edgeBundles: [] };
        for (var i = 0; i < sides.length; ++i) {
          var viewData = sides[i];
          if (viewData.edgeBundle !== undefined) {
            q.edgeBundles.push({
              srcDiagramId: 'idx[' + i + ']',
              dstDiagramId: 'idx[' + i + ']',
              srcIdx: i,
              dstIdx: i,
              bundleSequence: [{ bundle: viewData.edgeBundle.id, reversed: false }]
            });
          }
          var filters = [];
          for (var attr in viewData.filters) {
            if (viewData.filters[attr] !== '') {
              filters.push({ attributeId: attr, valueSpec: viewData.filters[attr] });
            }
          }
          // we sort attributes by UUID to avoid recomputing the same combination
          var attrs = [];
          for (var index in viewData.attrs) {
            if (viewData.attrs[index]) {
              attrs.push(viewData.attrs[index].id);
            }
          }
          attrs.sort();
          var xAttr = (viewData.xAttribute) ? viewData.xAttribute.id : '';
          var yAttr = (viewData.yAttribute) ? viewData.yAttribute.id : '';

          q.vertexSets.push({
            vertexSetId: viewData.vertexSet.id,
            filters: filters,
            mode: viewData.graphMode,
            // Bucketed view parameters.
            xBucketingAttributeId: xAttr,
            yBucketingAttributeId: yAttr,
            xNumBuckets: parseInt(viewData.bucketCount),  // angular.js/pull/7370
            yNumBuckets: parseInt(viewData.bucketCount),  // angular.js/pull/7370
            xAxisOptions: viewData.xAxisOptions,
            yAxisOptions: viewData.yAxisOptions,
            // Sampled view parameters.
            // angular.js/pull/7370
            radius: viewData.edgeBundle ? parseInt(viewData.sampleRadius) : 0,
            centralVertexIds: viewData.centers,
            sampleSmearEdgeBundleId: (viewData.edgeBundle || { id: '' }).id,
            attrs: attrs,
          });
        }
        if (sides.length === 2 && scope.leftToRightPath !== undefined) {
          var bundles = scope.leftToRightPath.map(function(step) {
            return { bundle: step.bundle.id, reversed: step.pointsLeft };
          });
          q.edgeBundles.push({
            srcDiagramId: 'idx[0]',
            dstDiagramId: 'idx[1]',
            srcIdx: 0,
            dstIdx: 1,
            bundleSequence: bundles,
          });
        }
        scope.request = q;
      }

      util.deepWatch(scope, 'request', function() {
        if (scope.request) {
          scope.graphView = util.get('/ajax/complexView', scope.request);
        }
      });

      scope.$watch('graphView', updateTSV);
      scope.$watch('graphView.$resolved', updateTSV);
      function updateTSV() {
        // Generate the TSV representation.
        scope.tsv = '';
        var gv = scope.graphView;
        if (!gv || !gv.$resolved) {
          return;
        }
        var sides = [scope.left, scope.right];
        var vsIndex = 0;
        for (var i = 0; i < sides.length; ++i) {
          if (sides[i] && sides[i].graphMode) {
            scope.tsv += vertexSetToTSV(i, gv.vertexSets[vsIndex], sides[i]);
            vsIndex += 1;
          }
        }
        for (i = 0; i < gv.edgeBundles.length; ++i) {
          scope.tsv += edgeBundleToTSV(gv.edgeBundles[i]);
        }
      }

      scope.contextMenu = {
        enabled: false,
        x: 0,
        y: 0,
        data: {}
      };

      function vertexSetToTSV(index, vs, side) {
        var i, j, v;
        var name = graphName(index);
        var tsv = '\n';
        if (vs.mode === 'sampled') {
          tsv += 'Vertices of ' + name + ':\n';
          tsv += 'id';
          var attrs = [];
          angular.forEach(side.attrs, function(attr) { if (attr) { attrs.push(attr); } });
          for (i = 0; i < attrs.length; ++i) {
            tsv += '\t' + attrs[i].title;
          }
          tsv += '\n';
          for (i = 0; i < vs.vertices.length; ++i) {
            v = vs.vertices[i];
            tsv += v.id;
            for (j = 0; j < attrs.length; ++j) {
              tsv += '\t' + v.attrs[attrs[j].id].string;
            }
            tsv += '\n';
          }
        } else {
          var xAxis = side.xAttribute || {};
          var yAxis = side.yAttribute || {};
          var xDescription = xAxis.title + ' (horizontal';
          if (vs.xLabelType === 'between') { xDescription += ', lower bounds'; }
          xDescription += ')';
          var yDescription = yAxis.title + ' (vertical';
          if (vs.yLabelType === 'between') { yDescription += ', lower bounds'; }
          yDescription += ')';
          tsv += 'Buckets of ' + name;
          if (xAxis.id && yAxis.id) {
            tsv += ' by ' + yDescription + ' and ' + xDescription + ':\n';
          } else if (xAxis.id) {
            tsv += ' by ' + xDescription + ':\n';
          } else if (yAxis.id) {
            tsv += ' by ' + yDescription + ':\n';
          } else {
            tsv += ':\n';
          }
          var byBucket = {};
          for (i = 0; i < vs.vertices.length; ++i) {
            v = vs.vertices[i];
            byBucket[v.x + ', ' + v.y] = v;
          }
          var xl = vs.xLabelType === 'between' ? vs.xLabels.length - 1 : vs.xLabels.length;
          var yl = vs.yLabelType === 'between' ? vs.yLabels.length - 1 : vs.yLabels.length;
          for (j = 0; j < vs.xLabels.length; ++j) {
            // X-axis header.
            tsv += '\t' + vs.xLabels[j];
          }
          tsv += '\n';
          for (j = 0; j < vs.yLabels.length; ++j) {
            tsv += vs.yLabels[j];  // Y-axis header.
            for (i = 0; j < yl && i < xl; ++i) {
              tsv += '\t' + byBucket[i + ', ' + j].size;
            }
            tsv += '\n';
          }
        }
        return tsv;
      }

      function edgeBundleToTSV(eb) {
        var tsv = '\n';
        tsv += 'Edges from ' + graphName(eb.srcIdx);
        tsv += ' to ' + graphName(eb.dstIdx) + ':\n';
        tsv += 'src\tdst\tsize\n';
        for (var i = 0; i < eb.edges.length; ++i) {
          var e = eb.edges[i];
          tsv += e.a + '\t' + e.b + '\t' + e.size + '\n';
        }
        return tsv;
      }

      function graphName(index) {
        return ['the left-side graph', 'the right-side graph'][index] || 'graph ' + (index + 1);
      }
    }
  };
});<|MERGE_RESOLUTION|>--- conflicted
+++ resolved
@@ -7,26 +7,12 @@
     replace: false,
     templateUrl: 'project-graph.html',
     link: function(scope) {
-<<<<<<< HEAD
       util.deepWatch(scope, 'left', updateRequest);
       util.deepWatch(scope, 'right', updateRequest);
-=======
-      util.deepWatch(scope, 'left', update);
-      util.deepWatch(scope, 'right', update);
 
       scope.onIconsLoaded = function() {
         scope.$broadcast('#svg-icons is loaded');
       };
-
-      function update(after, before) {
-        if (after && before && before !== after) {
-          before.animate = after.animate;
-          if (angular.equals(before, after)) {
-            // The only difference is in the "animate" setting. Do not reload.
-            return;
-          }
-        }
->>>>>>> b7558186
 
       function updateRequest() {
         var sides = [];
