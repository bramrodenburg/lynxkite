--- conflicted
+++ resolved
@@ -72,12 +72,7 @@
             radius: parseInt(viewData.sampleRadius),  // angular.js/pull/7370
             centralVertexIds: viewData.centers,
             sampleSmearEdgeBundleId: (viewData.edgeBundle || { id: '' }).id,
-<<<<<<< HEAD
             attrs: attrs,
-=======
-            labelAttributeId: viewData.labelAttribute.id || '',
-            sizeAttributeId: viewData.sizeAttribute.id || '',
->>>>>>> 4ef67a58
           });
         }
         if (sides.length === 2 && scope.leftToRightPath !== undefined) {
