--- conflicted
+++ resolved
@@ -145,19 +145,4 @@
 input.form-control.filter {
   width: 120px;
   display: inline-block;
-<<<<<<< HEAD
-}
-
-input.form-control.center {
-  color: white;
-  background-color: #444;
-  width: 80px;
-  display: inline-block;
-  padding: 0;
-  vertical-align: top;
-  text-align: center;
-  margin-left: 3px;
-  border: 3px solid #ddd;
-=======
->>>>>>> e6b6200f
 }