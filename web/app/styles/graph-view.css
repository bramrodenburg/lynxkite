--- conflicted
+++ resolved
@@ -69,18 +69,16 @@
 svg .bucket.highlight {
   fill: white;
 }
-<<<<<<< HEAD
+svg .bucket.left {
+  text-anchor: end;
+}
+svg .bucket.right {
+  text-anchor: start;
+}
 
 svg .loading {
   fill: #444;
 }
 svg .error {
   font-size: 20px;
-=======
-svg .bucket.left {
-  text-anchor: end;
-}
-svg .bucket.right {
-  text-anchor: start;
->>>>>>> 567b7247
 }