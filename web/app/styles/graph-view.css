--- conflicted
+++ resolved
@@ -56,9 +56,7 @@
   font-family: 'Arial Black', sans-serif;
   font-size: 15px;
 }
-<<<<<<< HEAD
-/* commented out until we decide on style or use less?
-=======
+
 svg .vertex .subscript {
   font-size: 9px;
   opacity: 0.5;
@@ -71,11 +69,6 @@
 svg .vertex.highlight .label-background {
   fill: white;
 }
-
->>>>>>> e6b6200f
-svg .vertex.highlight circle {
-}
-*/
 svg .vertex.highlight text {
   fill: black;
 }
