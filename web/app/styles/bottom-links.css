.bottom-links {
<<<<<<< HEAD
  float: right;
=======
  position: fixed;
  bottom: 5px;
  right: 5px;
  background-color: rgba(255,255,255,0.9);
  z-index: 2; /* The bottom links should not be covered by the spark status indicator. */
>>>>>>> 7016f70a
}

.bottom-links > * {
  margin-right: 10px;
<<<<<<< HEAD
}
=======
}

.login-info {
  color: gray;
  text-align: right;
  padding: 10px;
}

.bottom-links-dropup {
  cursor: pointer;
}
>>>>>>> 7016f70a
<|MERGE_RESOLUTION|>--- conflicted
+++ resolved
@@ -1,20 +1,13 @@
 .bottom-links {
-<<<<<<< HEAD
-  float: right;
-=======
   position: fixed;
   bottom: 5px;
   right: 5px;
   background-color: rgba(255,255,255,0.9);
   z-index: 2; /* The bottom links should not be covered by the spark status indicator. */
->>>>>>> 7016f70a
 }
 
 .bottom-links > * {
   margin-right: 10px;
-<<<<<<< HEAD
-}
-=======
 }
 
 .login-info {
@@ -26,4 +19,3 @@
 .bottom-links-dropup {
   cursor: pointer;
 }
->>>>>>> 7016f70a
