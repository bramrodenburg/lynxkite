.read-more {
  display: block;
  text-align: right;
  cursor: pointer;
}

.help dl {
  margin-left: 30px;
}
.help dt {
  display: list-item;
  list-style-type: disc;
}
.help dt > a { /* Anchor. */
  display: none;
}

#help-button {
  cursor: pointer;
}
#help-popup {
  position: absolute;
  width: 30%;
  background: white;
  color: black;
  z-index: 3000;
  border-radius: 5px;
  padding: 10px;
  box-shadow: 0 2px 5px;
<<<<<<< HEAD
}

.users-guide {
  background: #48a;
  padding-top: 20px;
  padding-bottom: 20px;
}
.users-guide .container {
  background: white;
  padding: 50px;
=======
  overflow-y: scroll;
}

.help-popup-positioner {
  position: relative;
  width: 0;
  height: 0;
}
.help-popup-positioner help-popup {
  position: absolute;
  /* Must beat ui-splitbar at 1010. Or actually everyting. Except ninjas. */
  z-index: 2000;
>>>>>>> 6286d746
}<|MERGE_RESOLUTION|>--- conflicted
+++ resolved
@@ -27,18 +27,6 @@
   border-radius: 5px;
   padding: 10px;
   box-shadow: 0 2px 5px;
-<<<<<<< HEAD
-}
-
-.users-guide {
-  background: #48a;
-  padding-top: 20px;
-  padding-bottom: 20px;
-}
-.users-guide .container {
-  background: white;
-  padding: 50px;
-=======
   overflow-y: scroll;
 }
 
@@ -51,5 +39,14 @@
   position: absolute;
   /* Must beat ui-splitbar at 1010. Or actually everyting. Except ninjas. */
   z-index: 2000;
->>>>>>> 6286d746
+}
+
+.users-guide {
+  background: #48a;
+  padding-top: 20px;
+  padding-bottom: 20px;
+}
+.users-guide .container {
+  background: white;
+  padding: 50px;
 }