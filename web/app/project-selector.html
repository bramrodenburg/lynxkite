--- conflicted
+++ resolved
@@ -5,11 +5,7 @@
 </div>
 <div class="row">
   <div class="col-xs-12 text-center project-list">
-<<<<<<< HEAD
-    <div ng-click="expandNewProject = true">
-=======
-    <div class="entry" ng-click="expandNewProject = true; newProject.privacy = 'private'">
->>>>>>> df6cefd0
+    <div class="entry" ng-click="expandNewProject = true">
       <span class="lead" ng-hide="expandNewProject">A new project</span>
       <form ng-show="expandNewProject" class="form-inline" role="form">
         <div class="form-group"><input id="new-project-name" placeholder="Project name" ng-model="newProject.name" class="form-control"></div>
