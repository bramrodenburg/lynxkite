--- conflicted
+++ resolved
@@ -25,11 +25,8 @@
     <link rel="stylesheet" href="styles/value.css">
     <link rel="stylesheet" href="styles/histogram.css">
     <link rel="stylesheet" href="styles/shortn.css">
-<<<<<<< HEAD
     <link rel="stylesheet" href="styles/item-name-and-menu.css">
-=======
     <link rel="stylesheet" href="styles/spark-status.css">
->>>>>>> 7d47afa5
     <!-- endbuild -->
   </head>
   <body ng-app="biggraph">
