<!doctype html>
<html ng-app="biggraph">
  <head>
    <meta charset="utf-8">
    <title>LynxKite</title>
    <meta name="viewport" content="width=device-width">
    <!-- build:css styles/vendor.css -->
    <!-- bower:css -->
    <link rel="stylesheet" href="bower_components/bootstrap/dist/css/bootstrap.css" />
    <link rel="stylesheet" href="bower_components/angular-hotkeys/build/hotkeys.min.css" />
    <link rel="stylesheet" href="bower_components/angular-ui-layout/ui-layout.css" />
    <link rel="stylesheet" href="bower_components/bootstrap-tokenfield/dist/css/bootstrap-tokenfield.css" />
    <!-- endbower -->
    <!-- endbuild -->
    <link rel="icon" type="image/png" href="/favicon.png">
    <!-- build:css({.tmp,app}) styles/biggraph.css -->
    <link rel="stylesheet" href="styles/graph.css">
    <link rel="stylesheet" href="styles/graph-view.css">
    <link rel="stylesheet" href="styles/project.css">
    <link rel="stylesheet" href="styles/alert.css">
    <link rel="stylesheet" href="styles/project-selector.css">
    <link rel="stylesheet" href="styles/context-menu.css">
    <link rel="stylesheet" href="styles/file-parameter.css">
    <link rel="stylesheet" href="styles/operation-toolbox.css">
    <link rel="stylesheet" href="styles/value.css">
    <link rel="stylesheet" href="styles/histogram.css">
    <link rel="stylesheet" href="styles/shortn.css">
    <link rel="stylesheet" href="styles/item-name-and-menu.css">
    <link rel="stylesheet" href="styles/spark-status.css">
    <link rel="stylesheet" href="styles/brand-box.css">
    <link rel="stylesheet" href="styles/splash.css">
    <link rel="stylesheet" href="styles/project-graph.css">
    <link rel="stylesheet" href="styles/report-error.css">
    <!-- endbuild -->
  </head>
  <body>
    <div ng-view></div>
    <top-alerts></top-alerts>

    <!-- build:js scripts/vendor.js -->
    <!-- bower:js -->
    <script src="bower_components/jquery/dist/jquery.js"></script>
    <script src="bower_components/es5-shim/es5-shim.js"></script>
    <script src="bower_components/angular/angular.js"></script>
    <script src="bower_components/json3/lib/json3.min.js"></script>
    <script src="bower_components/bootstrap/dist/js/bootstrap.js"></script>
    <script src="bower_components/angular-resource/angular-resource.js"></script>
    <script src="bower_components/angular-cookies/angular-cookies.js"></script>
    <script src="bower_components/angular-sanitize/angular-sanitize.js"></script>
    <script src="bower_components/angular-route/angular-route.js"></script>
    <script src="bower_components/angular-bootstrap/ui-bootstrap-tpls.js"></script>
    <script src="bower_components/angular-hotkeys/build/hotkeys.min.js"></script>
    <script src="bower_components/raf/index.js"></script>
    <script src="bower_components/angular-ui-layout/ui-layout.js"></script>
    <script src="bower_components/bootstrap-tokenfield/dist/bootstrap-tokenfield.js"></script>
    <script src="bower_components/zeroclipboard/dist/ZeroClipboard.js"></script>
    <script src="bower_components/angular-cache/dist/angular-cache.min.js"></script>
    <script src="bower_components/threejs/three.min.js"></script>
    <script src="bower_components/threestrap/build/threestrap.js"></script>
    <!-- endbower -->
    <!-- endbuild -->

    <!-- build:js({.tmp,app}) scripts/scripts.js -->
    <script src="scripts/svg-util.js"></script>
    <script src="scripts/common-util.js"></script>
    <script src="scripts/force-layout.js"></script>
    <script src="scripts/app.js"></script>
    <script src="scripts/histogram-button.js"></script>
    <script src="scripts/histogram.js"></script>
    <script src="scripts/shortn.js"></script>
    <script src="scripts/sublist.js"></script>
    <script src="scripts/graph-view.js"></script>
    <script src="scripts/project-selector.js"></script>
    <script src="scripts/edge-attribute.js"></script>
    <script src="scripts/vertex-attribute.js"></script>
    <script src="scripts/scalar.js"></script>
    <script src="scripts/segmentation.js"></script>
    <script src="scripts/expander.js"></script>
    <script src="scripts/operation.js"></script>
    <script src="scripts/operation-toolbox.js"></script>
    <script src="scripts/project-graph.js"></script>
    <script src="scripts/file-parameter.js"></script>
    <script src="scripts/top-alerts.js"></script>
    <script src="scripts/tokenfield.js"></script>
    <script src="scripts/copy-box.js"></script>
    <script src="scripts/context-menu.js"></script>
    <script src="scripts/item-name-and-menu.js"></script>
    <script src="scripts/value.js"></script>
    <script src="scripts/spark-status.js"></script>
    <script src="scripts/brand-box.js"></script>
    <script src="scripts/axis-options.js"></script>
    <script src="scripts/project-settings.js"></script>
    <script src="scripts/controllers/login.js"></script>
<<<<<<< HEAD
    <script src="scripts/renderer.js"></script>
=======
    <script src="scripts/controllers/users.js"></script>
>>>>>>> 5c180f76
    <script src="scripts/controllers/splash.js"></script>
    <script src="scripts/controllers/project.js"></script>
    <script src="scripts/controllers/metaGraph.js"></script>
    <script src="scripts/controllers/operationParameters.js"></script>
    <script src="scripts/controllers/clusterManager.js"></script>
    <script src="scripts/controllers/demoMode.js"></script>
    <script src="scripts/controllers/report-error.js"></script>
    <script src="scripts/lazy-slider.js"></script>
    <!-- endbuild -->
  </body>
</html><|MERGE_RESOLUTION|>--- conflicted
+++ resolved
@@ -91,11 +91,8 @@
     <script src="scripts/axis-options.js"></script>
     <script src="scripts/project-settings.js"></script>
     <script src="scripts/controllers/login.js"></script>
-<<<<<<< HEAD
     <script src="scripts/renderer.js"></script>
-=======
     <script src="scripts/controllers/users.js"></script>
->>>>>>> 5c180f76
     <script src="scripts/controllers/splash.js"></script>
     <script src="scripts/controllers/project.js"></script>
     <script src="scripts/controllers/metaGraph.js"></script>
