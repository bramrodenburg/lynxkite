--- conflicted
+++ resolved
@@ -56,104 +56,4 @@
 
 You can browse the list of available tables and columns by clicking on the
 +++<label class="btn btn-primary">Tables ⏵</label>+++
-<<<<<<< HEAD
-button.
-=======
-button.
-
-## Exporting data
-
-The <<sql-box>> is the way to export data from LynxKite to files and databases.
-
-Click the +++<label class="btn btn-primary">Save results...</label>+++ button and configure the
-output file format or database then press the
-+++<label class="btn btn-primary">Save results</label>+++ button.
-
-The supported output formats and their respective options are described in the following sections.
-LynxKite fully interoperates with all of these formats. (Both import and export are supported.)
-
-[[export-csv]]
-### CSV
-
-CSV stands for comma-separated values. It is a common human-readable file format where each record
-is on a separate line and fields of the record are simply separated with a comma or other delimiter.
-CSV does not store data types, so all fields become strings when exporting to this format.
-
-====
-[[path]] Path::
-The distributed file-system path of the output file. It defaults to `<download>`, in which case the
-output file will be downloaded through the browser. This is the simplest option for small data sets.
-
-[[delimiter]] Delimiter::
-The delimiter separating the fields in each line.
-
-[[quote]] Quote::
-The character used for quoting strings that contain the delimiter. If the string also contains the
-quote character, it will be escaped with a backslash (`{backslash}`).
-
-[[header]] Include header::
-Whether or not to include the header in the CSV file. If the data is exported as multiple CSV files
-the header will be included in each of them. When such a data set is directly downloaded, the header
-will appear multiple times in the resulting file.
-====
-
-[[export-json]]
-### JSON
-
-JSON is a rich human-readable data format. It produces larger files than CSV but can represent
-data types. Each line of the file stores one record encoded as a
-https://en.wikipedia.org/wiki/JSON[JSON] object.
-
-====
-[[path]] Path::
-The distributed file-system path of the output file. It defaults to `<download>`, in which case the
-output file will be downloaded through the browser. This is the simplest option for small data sets.
-====
-
-[[export-parquet]]
-### Apache Parquet
-
-https://parquet.apache.org/[Apache Parquet] is a columnar data storage format.
-
-====
-[[path]] Path::
-The distributed file-system path of the output file.
-====
-
-[[export-orc]]
-### Apache ORC
-
-https://orc.apache.org/[Apache ORC] is a columnar data storage format.
-
-====
-[[path]] Path::
-The distributed file-system path of the output file.
-====
-
-[[export-jdbc]]
-### JDBC
-
-JDBC is used to connect to relational databases such as MySQL. See <<jdbc-details>> for setup steps
-required for connecting to a database.
-
-====
-[[url]] JDBC URL::
-The connection URL for the database. This typically includes the username and password. The exact
-syntax entirely depends on the database type. Please consult the documentation of the database.
-
-[[table]] Table::
-The name of the database table to export to.
-
-[[mode]] Mode::
-Describes whether LynxKite should expect a table to already exist and how to handle this case.
-+
-**The table must not exist** means the table will be created and it is an error if it already
-exists.
-+
-**Drop the table if it already exists** means the table will be deleted and re-created if
-it already exists. Use this mode with great care.
-+
-**Insert into an existing table** requires the
-table to already exist and it will add the exported data at the end of the existing table.
-====
->>>>>>> 5023dfd7
+button.