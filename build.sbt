import com.typesafe.sbt.packager.Keys.bashScriptExtraDefines

name := "biggraph"

javaOptions in Test := Seq(
  "-Dsun.io.serialization.extendedDebugInfo=true",
  "-Dbiggraph.default.partitions.per.core=1")

scalacOptions ++= Seq("-feature", "-deprecation")

version := "0.1-SNAPSHOT"

sources in doc in Compile := List()  // Disable doc generation.

publishArtifact in packageSrc := false  // Don't package source.

scalaVersion := "2.10.4"

val sparkVersion = SettingKey[String]("spark-version", "The version of Spark used for building.")

sparkVersion := IO.readLines(baseDirectory.value / "conf/SPARK_VERSION")(0)

libraryDependencies ++= Seq(
  jdbc,
  anorm,
  cache,
  ws,
  "org.apache.commons" % "commons-lang3" % "3.3",
<<<<<<< HEAD
  "org.apache.spark" %% "spark-core" % "1.2.0" % "provided" excludeAll(
    // Version disagreements with Play.
    ExclusionRule(organization = "org.slf4j", name = "slf4j-api")),
  "org.mindrot" % "jbcrypt" % "0.3m",  // For password hashing.
  "org.scalatest" %% "scalatest" % "2.1.5" % "test",
  "org.apache.spark" %% "spark-mllib" % "1.2.0" % "provided",
=======
  "org.apache.spark" %% "spark-core" % sparkVersion.value % "provided" excludeAll(
    ExclusionRule(organization = "org.slf4j", name = "slf4j-log4j12"),
    ExclusionRule(organization = "log4j", name = "log4j"),
    ExclusionRule(organization = "com.fasterxml.jackson.core", name = "jackson-databind")),
  "org.mindrot" % "jbcrypt" % "0.3m",
  "org.scalatest" %% "scalatest" % "2.1.5" % "test",
  "org.pegdown" % "pegdown" % "1.4.2" % "test",
  "org.slf4j" % "log4j-over-slf4j" % "1.7.6",
  "org.apache.spark" %% "spark-mllib" % sparkVersion.value % "provided",
>>>>>>> ad481a2e
  // JDBC drivers.
  "mysql" % "mysql-connector-java" % "5.1.34",
  "org.postgresql" % "postgresql" % "9.3-1102-jdbc41",
  "org.xerial" % "sqlite-jdbc" % "3.8.7")

// Runs "stage", then creates the "stage/version" file.
def myStage = Command.command("stage") { state =>
  import sys.process._
  val res = Project.extract(state).runTask(com.typesafe.sbt.packager.Keys.stage, state)._1
  val date = java.util.Calendar.getInstance.getTime
  val user = util.Properties.userName
  val branch = "git rev-parse --abbrev-ref HEAD".!!
  val modified = if ("git status --porcelain".!!.nonEmpty) "modified" else "mint"
  val lastCommit = "git log -1 --oneline".!!
  IO.write(new java.io.File("stage/version"), s"Staged at $date by $user from $modified $branch (at $lastCommit)\n")
  res
}

commands += myStage

// Save logs to a file. Do not run benchmarks by default. (Use "sbt bench:test" to run them.)
testOptions in Test := Seq(Tests.Argument("-fWDF", "logs/sbttest.out", "-l", "Benchmark"))

scalariformSettings

ScalariformKeys.preferences := ScalariformKeys.preferences.value
  .setPreference(scalariform.formatter.preferences.AlignParameters, true)
  .setPreference(scalariform.formatter.preferences.DoubleIndentClassDeclaration, true)

// Separate config for benchmarks.
lazy val Benchmark = (config("bench") extend Test)

inConfig(Benchmark)(Defaults.testTasks) ++ Seq(
  testOptions in Benchmark := Seq(Tests.Argument("-n", "Benchmark"))
)

lazy val root = project.in(file("."))
  .enablePlugins(PlayScala)
  .configs(Benchmark)

bashScriptExtraDefines ++= IO.readLines(baseDirectory.value / "tools" / "call_spark_submit.sh")<|MERGE_RESOLUTION|>--- conflicted
+++ resolved
@@ -26,24 +26,12 @@
   cache,
   ws,
   "org.apache.commons" % "commons-lang3" % "3.3",
-<<<<<<< HEAD
-  "org.apache.spark" %% "spark-core" % "1.2.0" % "provided" excludeAll(
+  "org.apache.spark" %% "spark-core" % sparkVersion.value % "provided" excludeAll(
     // Version disagreements with Play.
     ExclusionRule(organization = "org.slf4j", name = "slf4j-api")),
   "org.mindrot" % "jbcrypt" % "0.3m",  // For password hashing.
   "org.scalatest" %% "scalatest" % "2.1.5" % "test",
-  "org.apache.spark" %% "spark-mllib" % "1.2.0" % "provided",
-=======
-  "org.apache.spark" %% "spark-core" % sparkVersion.value % "provided" excludeAll(
-    ExclusionRule(organization = "org.slf4j", name = "slf4j-log4j12"),
-    ExclusionRule(organization = "log4j", name = "log4j"),
-    ExclusionRule(organization = "com.fasterxml.jackson.core", name = "jackson-databind")),
-  "org.mindrot" % "jbcrypt" % "0.3m",
-  "org.scalatest" %% "scalatest" % "2.1.5" % "test",
-  "org.pegdown" % "pegdown" % "1.4.2" % "test",
-  "org.slf4j" % "log4j-over-slf4j" % "1.7.6",
   "org.apache.spark" %% "spark-mllib" % sparkVersion.value % "provided",
->>>>>>> ad481a2e
   // JDBC drivers.
   "mysql" % "mysql-connector-java" % "5.1.34",
   "org.postgresql" % "postgresql" % "9.3-1102-jdbc41",
