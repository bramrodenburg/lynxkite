--- conflicted
+++ resolved
@@ -64,13 +64,9 @@
   def projectSQL = jsonPost(c.projectSQL)
   def globalSQL = jsonPost(c.globalSQL)
   private def importRequest[T <: GenericImportRequest: json.Writes: json.Reads] =
-<<<<<<< HEAD
     jsonPost[T, TableCheckpointResponse](c.importRequest)
-=======
-    jsonPost[T, CheckpointResponse](c.importRequest)
   private def createView[T <: GenericImportRequest: json.Writes: json.Reads] =
     jsonPost[T, CheckpointResponse](c.createView)
->>>>>>> 42e0c0ef
   def importJdbc = importRequest[JdbcImportRequest]
   def importHive = importRequest[HiveImportRequest]
   def importCSV = importRequest[CSVImportRequest]
