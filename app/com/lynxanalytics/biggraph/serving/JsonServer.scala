package com.lynxanalytics.biggraph.serving

import play.api.mvc
import play.api.libs.json
import play.api.libs.json._
import com.lynxanalytics.biggraph._
import com.lynxanalytics.biggraph.controllers
import com.lynxanalytics.biggraph.controllers._
import play.api.libs.functional.syntax.toContraFunctorOps
import play.api.libs.json.Json.toJsFieldJsValueWrapper

class JsonServer extends mvc.Controller {
  def jsonPost[I : json.Reads, O : json.Writes](action: I => O) = {
    bigGraphLogger.info("JSON POST event received")
    mvc.Action(parse.json) {
      request => request.body.validate[I].fold(
        errors => JsonBadRequest("Error", "Bad JSON", errors),
        result => Ok(json.Json.toJson(action(result))))
    }
  }

  def jsonGet[I : json.Reads, O : json.Writes](action: I => O, key: String) = {
    mvc.Action { request =>
      bigGraphLogger.info("JSON GET event received")
      request.getQueryString(key) match {
        case Some(s) => Json.parse(s).validate[I].fold(
            errors => JsonBadRequest("Error", "Bad JSON", errors),
            result => Ok(json.Json.toJson(action(result))))
        case None => BadRequest(json.Json.obj(
              "status" -> "Error",
              "message" -> "Bad query string",
              "details" -> "You need to specify query parameter %s with a JSON value".format(key)))
      }
    }
  }

  def JsonBadRequest(
      status: String,
      message: String,
      details: Seq[(play.api.libs.json.JsPath, Seq[play.api.data.validation.ValidationError])]) = {
    bigGraphLogger.error("Bad request: " + message)
    BadRequest(json.Json.obj(
      "status" -> status,
      "message" -> message,
      "details" -> json.JsError.toFlatJson(details)))
  }
}

case class EmptyRequest(
  fake: Int = 0)  // Needs fake field as JSON inception doesn't work otherwise.

object ProductionJsonServer extends JsonServer {
<<<<<<< HEAD
  /**
   * Implicit JSON inception
   *
   * json.Json.toJson needs one for every incepted case class,
   * they need to be ordered so that everything is declared before use.
   */

  implicit val rEmptyRequest = json.Json.reads[EmptyRequest]

  implicit val rBigGraphRequest = json.Json.reads[controllers.BigGraphRequest]
  implicit val wGraphBasicData = json.Json.writes[controllers.GraphBasicData]
  implicit val wFEOperationParameterMeta = json.Json.writes[controllers.FEOperationParameterMeta]
  implicit val wFEOperationMeta = json.Json.writes[controllers.FEOperationMeta]
  implicit val wBigGraphResponse = json.Json.writes[controllers.BigGraphResponse]

  implicit val rFEOperationSpec = json.Json.reads[controllers.FEOperationSpec]
  implicit val rDeriveBigGraphRequest = json.Json.reads[controllers.DeriveBigGraphRequest]

  implicit val rGraphStatsRequest = json.Json.reads[controllers.GraphStatsRequest]
  implicit val wGraphStatsResponse = json.Json.writes[controllers.GraphStatsResponse]
=======
 /**
 * Implicit JSON inception
 *
 * json.Json.toJson needs one for every incepted case class,
 * they need to be ordered so that everything is declared before use.
 * The case classes can be found in the controller package.
 */

  implicit val rBigGraph = json.Json.reads[BigGraphRequest]
  implicit val wGraphMeta = json.Json.writes[GraphBasicData]
  implicit val wBigGraph = json.Json.writes[BigGraphResponse]

  implicit val rGraphStats = json.Json.reads[GraphStatsRequest]
  implicit val wGraphStats = json.Json.writes[GraphStatsResponse]
>>>>>>> 00c4c226

  // Methods called by the web framework
  //
  // Play! uses the routings in /conf/routes to execute actions

  val bigGraphController = new BigGraphController(BigGraphProductionEnviroment)
  def bigGraphGet = jsonGet(bigGraphController.getGraph, "q")
  def deriveBigGraphGet = jsonGet(bigGraphController.deriveGraph, "q")
  def startingOperationsGet = jsonGet(bigGraphController.startingOperations, "q")

  val graphStatsController = new GraphStatsController(BigGraphProductionEnviroment)
  def graphStatsGet = jsonGet(graphStatsController.getStats, "q")
}<|MERGE_RESOLUTION|>--- conflicted
+++ resolved
@@ -50,7 +50,6 @@
   fake: Int = 0)  // Needs fake field as JSON inception doesn't work otherwise.
 
 object ProductionJsonServer extends JsonServer {
-<<<<<<< HEAD
   /**
    * Implicit JSON inception
    *
@@ -60,33 +59,17 @@
 
   implicit val rEmptyRequest = json.Json.reads[EmptyRequest]
 
-  implicit val rBigGraphRequest = json.Json.reads[controllers.BigGraphRequest]
-  implicit val wGraphBasicData = json.Json.writes[controllers.GraphBasicData]
-  implicit val wFEOperationParameterMeta = json.Json.writes[controllers.FEOperationParameterMeta]
-  implicit val wFEOperationMeta = json.Json.writes[controllers.FEOperationMeta]
-  implicit val wBigGraphResponse = json.Json.writes[controllers.BigGraphResponse]
+  implicit val rBigGraphRequest = json.Json.reads[BigGraphRequest]
+  implicit val wGraphBasicData = json.Json.writes[GraphBasicData]
+  implicit val wFEOperationParameterMeta = json.Json.writes[FEOperationParameterMeta]
+  implicit val wFEOperationMeta = json.Json.writes[FEOperationMeta]
+  implicit val wBigGraphResponse = json.Json.writes[BigGraphResponse]
 
-  implicit val rFEOperationSpec = json.Json.reads[controllers.FEOperationSpec]
-  implicit val rDeriveBigGraphRequest = json.Json.reads[controllers.DeriveBigGraphRequest]
+  implicit val rFEOperationSpec = json.Json.reads[FEOperationSpec]
+  implicit val rDeriveBigGraphRequest = json.Json.reads[DeriveBigGraphRequest]
 
-  implicit val rGraphStatsRequest = json.Json.reads[controllers.GraphStatsRequest]
-  implicit val wGraphStatsResponse = json.Json.writes[controllers.GraphStatsResponse]
-=======
- /**
- * Implicit JSON inception
- *
- * json.Json.toJson needs one for every incepted case class,
- * they need to be ordered so that everything is declared before use.
- * The case classes can be found in the controller package.
- */
-
-  implicit val rBigGraph = json.Json.reads[BigGraphRequest]
-  implicit val wGraphMeta = json.Json.writes[GraphBasicData]
-  implicit val wBigGraph = json.Json.writes[BigGraphResponse]
-
-  implicit val rGraphStats = json.Json.reads[GraphStatsRequest]
-  implicit val wGraphStats = json.Json.writes[GraphStatsResponse]
->>>>>>> 00c4c226
+  implicit val rGraphStatsRequest = json.Json.reads[GraphStatsRequest]
+  implicit val wGraphStatsResponse = json.Json.writes[GraphStatsResponse]
 
   // Methods called by the web framework
   //
