--- conflicted
+++ resolved
@@ -20,11 +20,7 @@
     }
   }
 
-<<<<<<< HEAD
-  def jsonGet[I : json.Reads, O : json.Writes](action: I => O, key: String = "q") = {
-=======
-  def jsonGet[I: json.Reads, O: json.Writes](action: I => O, key: String) = {
->>>>>>> e814b75d
+  def jsonGet[I: json.Reads, O: json.Writes](action: I => O, key: String = "q") = {
     mvc.Action { request =>
       bigGraphLogger.info("JSON GET event received")
       request.getQueryString(key) match {
@@ -51,13 +47,8 @@
   }
 }
 
-<<<<<<< HEAD
 case class Empty(
-  fake: Int = 0)  // Needs fake field as JSON inception doesn't work otherwise.
-=======
-case class EmptyRequest(
   fake: Int = 0) // Needs fake field as JSON inception doesn't work otherwise.
->>>>>>> e814b75d
 
 object ProductionJsonServer extends JsonServer {
   /**
