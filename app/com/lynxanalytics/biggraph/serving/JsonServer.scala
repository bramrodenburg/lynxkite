// The controller to receive and dispatch all JSON HTTP requests from the frontend.
package com.lynxanalytics.biggraph.serving

import java.io.{ File, FileOutputStream }

import play.api.libs.json
import play.api.mvc

import scala.concurrent.ExecutionContext.Implicits.global
import scala.concurrent.Future
import com.lynxanalytics.biggraph.BigGraphProductionEnvironment
import com.lynxanalytics.biggraph.{ bigGraphLogger => log }
import com.lynxanalytics.biggraph.controllers._
import com.lynxanalytics.biggraph.graph_api.BuiltIns
import com.lynxanalytics.biggraph.graph_operations.DynamicValue
import com.lynxanalytics.biggraph.graph_util.{ HadoopFile, KiteInstanceInfo, LoggedEnvironment, Timestamp }
import com.lynxanalytics.biggraph.protection.Limitations
import com.lynxanalytics.biggraph.model
import com.lynxanalytics.biggraph.serving
import org.apache.spark.sql.types.{ StructField, StructType }
import play.api.mvc.AnyContent
import play.api.mvc.Request

import scala.collection.mutable

abstract class JsonServer extends mvc.Controller {
  def testMode = play.api.Play.maybeApplication == None
  def productionMode = !testMode && play.api.Play.current.configuration.getString("application.secret").nonEmpty

  // UserController is initialized later but referred in asyncAction().
  def userController: UserController

  def action[A](parser: mvc.BodyParser[A], withAuth: Boolean = productionMode)(
    block: (User, mvc.Request[A]) => mvc.Result): mvc.Action[A] = {

    asyncAction(parser, withAuth) { (user, request) =>
      Future(block(user, request))
    }
  }

  def getUser(request: mvc.Request[_], withAuth: Boolean = productionMode): Option[User] = {
    if (withAuth) userController.get(request)
    else Some(User.fake)
  }

  def asyncAction[A](parser: mvc.BodyParser[A], withAuth: Boolean = productionMode)(
    block: (User, mvc.Request[A]) => Future[mvc.Result]): mvc.Action[A] = {
    mvc.Action.async(parser) { request =>
      getUser(request, withAuth) match {
        case Some(user) => block(user, request)
        case None => Future.successful(Unauthorized)
      }
    }
  }

  def jsonPostCommon[I: json.Reads, R](
    user: User,
    request: mvc.Request[json.JsValue], logRequest: Boolean = true)(
    handler: (User, I) => R): R = {
    val t0 = System.currentTimeMillis
    if (logRequest) {
      log.info(s"$user POST ${request.path} ${request.body}")
    } else {
      log.info(s"$user POST ${request.path} (request body logging supressed)")
    }
    val i = request.body.as[I]
    val result = util.Try(handler(user, i))
    val dt = System.currentTimeMillis - t0
    val status = if (result.isSuccess) "success" else "failure"
    log.info(s"$dt ms to respond with $status to $user POST ${request.path}")
    result.get
  }

  def jsonPost[I: json.Reads, O: json.Writes](
    handler: (User, I) => O,
    logRequest: Boolean = true) = {
    action(parse.json) { (user, request) =>
      jsonPostCommon(user, request, logRequest) { (user: User, i: I) =>
        Ok(json.Json.toJson(handler(user, i)))
      }
    }
  }

  def jsonFuturePost[I: json.Reads, O: json.Writes](
    handler: (User, I) => Future[O],
    logRequest: Boolean = true) = {
    asyncAction(parse.json) { (user, request) =>
      jsonPostCommon(user, request, logRequest) { (user: User, i: I) =>
        handler(user, i).map(o => Ok(json.Json.toJson(o)))
      }
    }
  }

  private def parseJson[T: json.Reads](user: User, request: mvc.Request[mvc.AnyContent]): T = {
    // We do our own simple parsing instead of using request.getQueryString due to #2507.
    val qs = request.rawQueryString
    assert(qs.startsWith("q="), "Missing query parameter: q")
    val s = java.net.URLDecoder.decode(qs.drop(2), "utf8")
    log.info(s"$user GET ${request.path} $s")
    json.Json.parse(s).as[T]
  }

  def jsonQuery[I: json.Reads, R](
    user: User,
    request: mvc.Request[mvc.AnyContent])(handler: (User, I) => R): R = {
    val t0 = System.currentTimeMillis
    val result = util.Try(handler(user, parseJson(user, request)))
    val dt = System.currentTimeMillis - t0
    val status = if (result.isSuccess) "success" else "failure"
    log.info(s"$dt ms to respond with $status to $user GET ${request.path}")
    result.get
  }

  def jsonGet[I: json.Reads, O: json.Writes](handler: (User, I) => O) = {
    action(parse.anyContent) { (user, request) =>
      assert(
        request.headers.get("X-Requested-With") == Some("XMLHttpRequest"),
        "Rejecting request because 'X-Requested-With: XMLHttpRequest' header is missing.")
      jsonQuery(user, request) { (user: User, i: I) =>
        Ok(json.Json.toJson(handler(user, i)))
      }
    }
  }

  // An non-authenticated, no input GET request that returns JSON.
  def jsonPublicGet[O: json.Writes](handler: => O) = {
    action(parse.anyContent, withAuth = false) { (user, request) =>
      log.info(s"GET ${request.path}")
      Ok(json.Json.toJson(handler))
    }
  }

  def jsonFuture[I: json.Reads, O: json.Writes](handler: (User, I) => Future[O]) = {
    asyncAction(parse.anyContent) { (user, request) =>
      assert(
        request.headers.get("X-Requested-With") == Some("XMLHttpRequest"),
        "Rejecting request because 'X-Requested-With: XMLHttpRequest' header is missing.")
      jsonQuery(user, request) { (user: User, i: I) =>
        handler(user, i).map(o => Ok(json.Json.toJson(o)))
      }
    }
  }

  def healthCheck(checkHealthy: () => Unit) = mvc.Action { request =>
    log.info(s"GET ${request.path}")
    checkHealthy()
    Ok("Server healthy")
  }
}

case class Empty()

case class AuthMethod(id: String, name: String)

case class GlobalSettings(
    hasAuth: Boolean,
    authMethods: List[AuthMethod],
    title: String,
    tagline: String,
    workspaceParameterKinds: List[String],
    version: String,
    defaultUIStatus: UIStatus)

object AssertLicenseNotExpired {
  def apply() = {
    if (Limitations.isExpired()) {
      val message = "Your licence has expired, please contact Lynx Analytics for a new licence."
      println(message)
      log.error(message)
      throw new RuntimeException(message)
    }
  }
}

object AssertNotRunningAndRegisterRunning {
  private def getPidFile(pidFilePath: String): File = {
    val pidFile = new File(pidFilePath).getAbsoluteFile
    if (pidFile.exists) {
      throw new RuntimeException(s"LynxKite is already running (or delete $pidFilePath)")
    }
    pidFile
  }

  private def getPid(): String = {

    val pidAtHostname =
      // Returns <pid>@<hostname>
      java.lang.management.ManagementFactory.getRuntimeMXBean.getName
    val atSignIndex = pidAtHostname.indexOf('@')
    pidAtHostname.take(atSignIndex)
  }

  private def writePid(pidFile: File) = {
    val pid = getPid()
    val output = new FileOutputStream(pidFile)
    try output.write(pid.getBytes) finally output.close()
  }

  def apply() = {
    val pidFilePath = LoggedEnvironment.envOrNone("KITE_PID_FILE")
    if (pidFilePath.isDefined) {
      val pidFile = getPidFile(pidFilePath.get)
      writePid(pidFile)
      pidFile.deleteOnExit()
    }
  }
}

object FrontendJson {
  /**
   * Implicit JSON inception
   *
   * json.Json.toJson needs one for every incepted case class,
   * they need to be ordered so that everything is declared before use.
   */
  import model.FEModel
  import model.FEModelMeta

  implicit val rEmpty = new json.Reads[Empty] {
    def reads(j: json.JsValue) = json.JsSuccess(Empty())
  }
  implicit val wUnit = new json.Writes[Unit] {
    def writes(u: Unit) = json.Json.obj()
  }
  implicit val wStructType = new json.Writes[StructType] {
    def writes(structType: StructType): json.JsValue = json.Json.obj("schema" -> structType.map {
      case StructField(name, dataType: StructType, nullable, metaData) =>
        json.Json.obj("name" -> name, "dataType" -> this.writes(dataType), "nullable" -> nullable)
      case StructField(name, dataType, nullable, metaData) =>
        json.Json.obj("name" -> name, "dataType" -> dataType.toString(), "nullable" -> nullable)
    })
  }
  implicit val fDownloadFileRequest = json.Json.format[DownloadFileRequest]

  implicit val fFEStatus = FEStatus.format
  implicit val fFEOption = json.Json.format[FEOption]
  implicit val wFEOperationParameterMeta = json.Json.writes[FEOperationParameterMeta]
  implicit val fCustomOperationParameterMeta = json.Json.format[CustomOperationParameterMeta]
  implicit val wDynamicValue = json.Json.writes[DynamicValue]
  implicit val wFEScalar = json.Json.writes[FEScalar]
  implicit val wFEOperationMeta = json.Json.writes[FEOperationMeta]

  implicit val rFEOperationSpec = json.Json.reads[FEOperationSpec]

  implicit val rFEVertexAttributeFilter = json.Json.reads[FEVertexAttributeFilter]
  implicit val rAxisOptions = json.Json.reads[AxisOptions]
  implicit val rVertexDiagramSpec = json.Json.reads[VertexDiagramSpec]
  implicit val wFEModel = json.Json.writes[FEModel]
  implicit val wFEModelMeta = json.Json.writes[FEModelMeta]
  implicit val wFEVertex = json.Json.writes[FEVertex]
  implicit val wVertexDiagramResponse = json.Json.writes[VertexDiagramResponse]

  implicit val rBundleSequenceStep = json.Json.reads[BundleSequenceStep]
  implicit val rAggregatedAttribute = json.Json.reads[AggregatedAttribute]
  implicit val rEdgeDiagramSpec = json.Json.reads[EdgeDiagramSpec]
  implicit val wFE3DPosition = json.Json.writes[FE3DPosition]
  implicit val wFEEdge = json.Json.writes[FEEdge]
  implicit val wEdgeDiagramResponse = json.Json.writes[EdgeDiagramResponse]

  implicit val rFEGraphRequest = json.Json.reads[FEGraphRequest]
  implicit val wFEGraphResponse = json.Json.writes[FEGraphResponse]

  implicit val rCenterRequest = json.Json.reads[CenterRequest]
  implicit val wCenterResponse = json.Json.writes[CenterResponse]

  implicit val rHistogramSpec = json.Json.reads[HistogramSpec]
  implicit val wHistogramResponse = json.Json.writes[HistogramResponse]

  implicit val rScalarValueRequest = json.Json.reads[ScalarValueRequest]

  implicit val rCreateDirectoryRequest = json.Json.reads[CreateDirectoryRequest]
  implicit val rDiscardEntryRequest = json.Json.reads[DiscardEntryRequest]
  implicit val rRenameEntryRequest = json.Json.reads[RenameEntryRequest]
  implicit val rProjectOperationRequest = json.Json.reads[ProjectOperationRequest]
  implicit val rSubProjectOperation = json.Json.reads[SubProjectOperation]
  implicit val rProjectAttributeFilter = json.Json.reads[ProjectAttributeFilter]
  implicit val rForkEntryRequest = json.Json.reads[ForkEntryRequest]
  implicit val rACLSettingsRequest = json.Json.reads[ACLSettingsRequest]
  implicit val rEntryListRequest = json.Json.reads[EntryListRequest]
  implicit val rEntrySearchRequest = json.Json.reads[EntrySearchRequest]
  implicit val wFEOperationCategory = json.Json.writes[FEOperationCategory]
  implicit val wFEAttribute = json.Json.writes[FEAttribute]
  implicit val wFESegmentation = json.Json.writes[FESegmentation]
  implicit val wFEProject = json.Json.writes[FEProject]
  implicit val wFEEntryListElement = json.Json.writes[FEEntryListElement]
  implicit val wEntryList = json.Json.writes[EntryList]
  implicit val wFEOperationSpec = json.Json.writes[FEOperationSpec]
  implicit val wSubProjectOperation = json.Json.writes[SubProjectOperation]

  import WorkspaceJsonFormatters._
  implicit val fBoxOutputInfo = json.Json.format[BoxOutputInfo]
  implicit val fProgress = json.Json.format[Progress]
  implicit val rWorkspaceReference = json.Json.reads[WorkspaceReference]
  implicit val wGetWorkspaceResponse = json.Json.writes[GetWorkspaceResponse]
  implicit val rRunWorkspaceRequest = json.Json.reads[RunWorkspaceRequest]
  implicit val wRunWorkspaceResponse = json.Json.writes[RunWorkspaceResponse]
  implicit val rSetWorkspaceRequest = json.Json.reads[SetWorkspaceRequest]
  implicit val rGetOperationMetaRequest = json.Json.reads[GetOperationMetaRequest]
  implicit val rGetProjectOutputRequest = json.Json.reads[GetProjectOutputRequest]
  implicit val rGetTableOutputRequest = json.Json.reads[GetTableOutputRequest]
  implicit val wTableColumn = json.Json.writes[TableColumn]
  implicit val wGetTableOutputResponse = json.Json.writes[GetTableOutputResponse]
  implicit val rGetPlotOutputRequest = json.Json.reads[GetPlotOutputRequest]
  implicit val wGetPlotOutputResponse = json.Json.writes[GetPlotOutputResponse]
  implicit val rGetVisualizationOutputRequest = json.Json.reads[GetVisualizationOutputRequest]
  implicit val rCreateWorkspaceRequest = json.Json.reads[CreateWorkspaceRequest]
  implicit val wBoxCatalogResponse = json.Json.writes[BoxCatalogResponse]
  implicit val rCreateSnapshotRequest = json.Json.reads[CreateSnapshotRequest]
  implicit val rGetExportResultRequest = json.Json.reads[GetExportResultRequest]
  implicit val wGetExportResultResponse = json.Json.writes[GetExportResultResponse]
  implicit val rInstrument = json.Json.reads[Instrument]
  implicit val rGetInstrumentedStateRequest = json.Json.reads[GetInstrumentedStateRequest]
  implicit val wInstrumentState = json.Json.writes[InstrumentState]
  implicit val wGetInstrumentedStateResponse = json.Json.writes[GetInstrumentedStateResponse]

  implicit val rLongPollRequest = json.Json.reads[LongPollRequest]
  implicit val wStageInfo = json.Json.writes[StageInfo]
  implicit val wSparkStatusResponse = json.Json.writes[SparkStatusResponse]
  implicit val wLongPollResponse = json.Json.writes[LongPollResponse]

  implicit val fDataFrameSpec = json.Json.format[DataFrameSpec]
  implicit val rSQLTableBrowserNodeRequest = json.Json.reads[TableBrowserNodeRequest]
  implicit val rTableBrowserNodeForBoxRequest = json.Json.reads[TableBrowserNodeForBoxRequest]
  implicit val rImportBoxRequest = json.Json.reads[ImportBoxRequest]
  implicit val rSQLQueryRequest = json.Json.reads[SQLQueryRequest]
  implicit val fSQLExportToTableRequest = json.Json.format[SQLExportToTableRequest]
  implicit val rSQLExportToCSVRequest = json.Json.reads[SQLExportToCSVRequest]
  implicit val rSQLExportToJsonRequest = json.Json.reads[SQLExportToJsonRequest]
  implicit val rSQLExportToParquetRequest = json.Json.reads[SQLExportToParquetRequest]
  implicit val rSQLExportToORCRequest = json.Json.reads[SQLExportToORCRequest]
  implicit val rSQLExportToJdbcRequest = json.Json.reads[SQLExportToJdbcRequest]
  implicit val wTableDesc = json.Json.writes[TableBrowserNode]
  implicit val wSQLTableBrowserNodeResponse = json.Json.writes[TableBrowserNodeResponse]
  implicit val wSQLColumn = json.Json.writes[SQLColumn]
  implicit val wSQLQueryResult = json.Json.writes[SQLQueryResult]
  implicit val wSQLExportToFileResult = json.Json.writes[SQLExportToFileResult]
  implicit val wImportBoxResponse = json.Json.writes[ImportBoxResponse]

  implicit val wDemoModeStatusResponse = json.Json.writes[DemoModeStatusResponse]

  implicit val rChangeUserPasswordRequest = json.Json.reads[ChangeUserPasswordRequest]
  implicit val rChangeUserRequest = json.Json.reads[ChangeUserRequest]
  implicit val rDeleteUserRequest = json.Json.reads[DeleteUserRequest]
  implicit val rCreateUserRequest = json.Json.reads[CreateUserRequest]
  implicit val wFEUser = json.Json.writes[FEUser]
  implicit val wFEUserList = json.Json.writes[FEUserList]

  implicit val wAuthMethod = json.Json.writes[AuthMethod]
  import UIStatusSerialization.fUIStatus
  implicit val wGlobalSettings = json.Json.writes[GlobalSettings]

  implicit val wFileDescriptor = json.Json.writes[FileDescriptor]
  implicit val wLogFiles = json.Json.writes[LogFiles]
  implicit val rDownloadLogFileRequest = json.Json.reads[DownloadLogFileRequest]

  implicit val rMoveToTrashRequest = json.Json.reads[MoveToTrashRequest]
  implicit val wDataFilesStats = json.Json.writes[DataFilesStats]
  implicit val wDataFilesStatus = json.Json.writes[DataFilesStatus]

  implicit val wBackupSettings = json.Json.writes[BackupSettings]
  implicit val wBackupVersion = json.Json.writes[BackupVersion]

}

object ProductionJsonServer extends JsonServer {
  import FrontendJson._
  import WorkspaceJsonFormatters._

  AssertLicenseNotExpired()
  AssertNotRunningAndRegisterRunning()

  // File upload.
  def upload = {
    action(parse.multipartFormData) { (user, request) =>
      val upload: mvc.MultipartFormData.FilePart[play.api.libs.Files.TemporaryFile] =
        request.body.file("file").get
      try {
        val size = upload.ref.file.length
        log.info(s"upload: $user ${upload.filename} ($size bytes)")
        val dataRepo = BigGraphProductionEnvironment.dataManager.repositoryPath
        val baseName = upload.filename.replace(" ", "_")
        val tmpName = s"$baseName.$Timestamp"
        val tmpFile = dataRepo / "tmp" / tmpName
        val md = java.security.MessageDigest.getInstance("MD5");
        val stream = new java.security.DigestOutputStream(tmpFile.create(), md)
        try java.nio.file.Files.copy(upload.ref.file.toPath, stream)
        finally stream.close()
        val digest = md.digest().map("%02x".format(_)).mkString
        val finalName = s"$digest.$baseName"
        val uploadsDir = HadoopFile("UPLOAD$")
        uploadsDir.mkdirs() // Create the directory if it does not already exist.
        val finalFile = uploadsDir / finalName
        if (finalFile.exists) {
          log.info(s"The uploaded file ($tmpFile) already exists (as $finalFile).")
        } else {
          val success = tmpFile.renameTo(finalFile)
          assert(success, s"Failed to rename $tmpFile to $finalFile.")
        }
        Ok(finalFile.symbolicName)
      } finally upload.ref.clean() // Delete temporary file.
    }
  }

  def oldCSVDownload = action(parse.anyContent)(Downloads.oldCSVDownload)

  def downloadFile = action(parse.anyContent) {
    (user, request) => jsonQuery(user, request)(Downloads.downloadFile)
  }

  def jsError = mvc.Action(parse.json) { request =>
    val url = (request.body \ "url").as[String]
    val stack = (request.body \ "stack").as[String]
    log.info(s"JS error at $url:\n$stack")
    Ok("logged")
  }

  // Methods called by the web framework
  //
  // Play! uses the routings in /conf/routes to execute actions

  val bigGraphController = new BigGraphController(BigGraphProductionEnvironment)
  def createDirectory = jsonPost(bigGraphController.createDirectory)
  def discardEntry = jsonPost(bigGraphController.discardEntry)
  def renameEntry = jsonPost(bigGraphController.renameEntry)
  def discardAll = jsonPost(bigGraphController.discardAll)
  def projectOp = jsonPost(bigGraphController.projectOp)
  def entryList = jsonGet(bigGraphController.entryList)
  def entrySearch = jsonGet(bigGraphController.entrySearch)
  def forkEntry = jsonPost(bigGraphController.forkEntry)
  def changeACLSettings = jsonPost(bigGraphController.changeACLSettings)

  val workspaceController = new WorkspaceController(BigGraphProductionEnvironment)
  def createWorkspace = jsonPost(workspaceController.createWorkspace)
  def getWorkspace = jsonGet(workspaceController.getWorkspace)
  def runWorkspace = jsonPost(workspaceController.runWorkspace)
  def createSnapshot = jsonPost(workspaceController.createSnapshot)
  def getProjectOutput = jsonGet(workspaceController.getProjectOutput)
  def getOperationMeta = jsonGet(workspaceController.getOperationMeta)
  def setWorkspace = jsonPost(workspaceController.setWorkspace)
  def setAndGetWorkspace = jsonPost(workspaceController.setAndGetWorkspace)
  def undoWorkspace = jsonPost(workspaceController.undoWorkspace)
  def redoWorkspace = jsonPost(workspaceController.redoWorkspace)
  def boxCatalog = jsonGet(workspaceController.boxCatalog)
  def getPlotOutput = jsonGet(workspaceController.getPlotOutput)
  import UIStatusSerialization.fTwoSidedUIStatus
  def getVisualizationOutput = jsonGet(workspaceController.getVisualizationOutput)
  def getExportResultOutput = jsonGet(workspaceController.getExportResultOutput)
  def getInstrumentedState = jsonGet(workspaceController.getInstrumentedState)

  val sqlController = new SQLController(BigGraphProductionEnvironment, workspaceController.ops)
  def getTableBrowserNodes = jsonGet(sqlController.getTableBrowserNodes)
  def runSQLQuery = jsonFuture(sqlController.runSQLQuery)

  def exportSQLQueryToCSV = jsonFuturePost(sqlController.exportSQLQueryToCSV)
  def exportSQLQueryToJson = jsonFuturePost(sqlController.exportSQLQueryToJson)
  def exportSQLQueryToParquet = jsonFuturePost(sqlController.exportSQLQueryToParquet)
  def exportSQLQueryToORC = jsonFuturePost(sqlController.exportSQLQueryToORC)
  def exportSQLQueryToJdbc = jsonFuturePost(sqlController.exportSQLQueryToJdbc)

  def importBox = jsonFuturePost(importBoxExec)
  def importBoxExec(user: serving.User, request: ImportBoxRequest): Future[ImportBoxResponse] = {
    val workspaceParams = if (request.ref.nonEmpty) {
      val wsRef = workspaceController.ResolvedWorkspaceReference(user, request.ref.get)
      wsRef.ws.workspaceExecutionContextParameters(wsRef.params)
    } else Map[String, String]()
    sqlController.importBox(user, request.box, workspaceParams)
  }

  def getTableOutput = jsonFuture(getTableOutputData)
  def getTableOutputData(user: serving.User, request: GetTableOutputRequest): Future[GetTableOutputResponse] = {
    implicit val metaManager = workspaceController.metaManager
    val table = workspaceController.getOutput(user, request.id).table
    sqlController.getTableSample(table, request.sampleRows)
  }
  def getTableBrowserNodesForBox = jsonGet(getTableBrowserNodesForBoxData)
  def getTableBrowserNodesForBoxData(
    user: serving.User, request: TableBrowserNodeForBoxRequest): TableBrowserNodeResponse = {
    val inputTables = workspaceController.getOperationInputTables(user, request.operationRequest)
    sqlController.getTableBrowserNodesForBox(user, inputTables, request.path)
  }

  val sparkClusterController =
    new SparkClusterController(BigGraphProductionEnvironment, workspaceController)
  def longPoll = jsonFuture(sparkClusterController.longPoll)
  def sparkCancelJobs = jsonPost(sparkClusterController.sparkCancelJobs)
  def restartApplication = jsonPost { (user, request: Empty) =>
    assert(user.isAdmin, "Restart is restricted to administrator users.")
    log.error(s"Restart requested by $user. Shutting down.")
    // Docker or Supervisor or a while loop is expected to start us up again after we exit.
    System.exit(1)
  }
  def sparkHealthCheck = healthCheck(sparkClusterController.checkSparkOperational)

  val drawingController = new GraphDrawingController(BigGraphProductionEnvironment)
  def complexView = jsonGet(drawingController.getComplexView)
  def center = jsonFuture(drawingController.getCenter)
  def histo = jsonFuture(drawingController.getHistogram)
  def scalarValue = jsonFuture(drawingController.getScalarValue)
  def model = jsonFuture(drawingController.getModel)
  def triggerBox = jsonFuturePost(triggerBoxExec)
  def triggerBoxExec(
    user: serving.User, request: GetOperationMetaRequest): Future[Unit] = {
    workspaceController.getOperation(user, request).asInstanceOf[TriggerableOperation]
      .trigger(workspaceController, drawingController)
  }

  val demoModeController = new DemoModeController(BigGraphProductionEnvironment)
  def demoModeStatus = jsonGet(demoModeController.demoModeStatus)
  def enterDemoMode = jsonGet(demoModeController.enterDemoMode)
  def exitDemoMode = jsonGet(demoModeController.exitDemoMode)

  val userController = new UserController(BigGraphProductionEnvironment)
  val passwordLogin = userController.passwordLogin
  val googleLogin = userController.googleLogin
  val signedUsernameLogin = userController.signedUsernameLogin
  val logout = userController.logout
  def getUsers = jsonGet(userController.getUsers)
  def changeUserPassword = jsonPost(userController.changeUserPassword, logRequest = false)
  def changeUser = jsonPost(userController.changeUser, logRequest = false)
  def deleteUser = jsonPost(userController.deleteUser, logRequest = false)
  def createUser = jsonPost(userController.createUser, logRequest = false)
  def getUserData = jsonGet(userController.getUserData)

  val cleanerController = new CleanerController(BigGraphProductionEnvironment)
  def getDataFilesStatus = jsonGet(cleanerController.getDataFilesStatus)
  def moveToCleanerTrash = jsonPost(cleanerController.moveToCleanerTrash)
  def emptyCleanerTrash = jsonPost(cleanerController.emptyCleanerTrash)

  val logController = new LogController()
  def getLogFiles = jsonGet(logController.getLogFiles)
  def forceLogRotate = jsonPost(logController.forceLogRotate)
  def downloadLogFile = action(parse.anyContent) {
    (user, request) => jsonQuery(user, request)(logController.downloadLogFile)
  }

  val version = KiteInstanceInfo.kiteVersion

  def getAuthMethods = {
    val authMethods = scala.collection.mutable.ListBuffer[AuthMethod]()
    if (productionMode) {
      authMethods += AuthMethod("lynxkite", "LynxKite")
      if (LDAPProps.hasLDAP) { authMethods += AuthMethod("ldap", "LDAP") }
    }
    authMethods.toList
  }

  def getGlobalSettings = jsonPublicGet {
    GlobalSettings(
      hasAuth = productionMode,
      authMethods = getAuthMethods,
      title = LoggedEnvironment.envOrElse("KITE_TITLE", "LynxKite"),
      tagline = LoggedEnvironment.envOrElse("KITE_TAGLINE", "Graph analytics evolved"),
      workspaceParameterKinds = CustomOperationParameterMeta.validKinds,
      version = version,
      defaultUIStatus = UIStatus.default)
  }

  val copyController = new CopyController(BigGraphProductionEnvironment, sparkClusterController)
  def copyEphemeral = jsonPost(copyController.copyEphemeral)
  def getBackupSettings = jsonGet(copyController.getBackupSettings)
  def backup = jsonGet(copyController.backup)

<<<<<<< HEAD
  def graphray = mvc.Action { request =>
    getUser(request) match {
      case None => Unauthorized
      case Some(user) =>
        log.info(s"$user GET ${request.path}")
        import scala.sys.process._
        val config = new java.io.ByteArrayInputStream(request.queryString("q").head.getBytes)
        val image = new java.io.ByteArrayOutputStream()
        ("python3 -m graphray" #< config #> image).!
        Ok(image.toByteArray).as("image/png")
=======
  val graphrayCache = mutable.WeakHashMap[Int, Array[Byte]]()
  def graphray = mvc.Action { request: Request[AnyContent] =>
    if (request.method == "POST") {
      import scala.sys.process._
      import java.nio.file._
      val config = new java.io.ByteArrayInputStream(request.body.asJson.get.toString().getBytes)
      val hash = config.hashCode()
      if (!graphrayCache.contains(hash)) {
        val image = new java.io.ByteArrayOutputStream()
        ("python3 -m graphray" #< config #> image).!
        graphrayCache(hash) = image.toByteArray
      }
      Ok(hash.toString)
    } else {
      val hash = request.queryString("q").head.toInt
      graphrayCache.get(hash) match {
        case Some(image) => Ok(image).as("image/png")
        case None => NotFound("Image not rendered. Post config first.")
      }
>>>>>>> 97a3ace2
    }
  }

  Ammonite.maybeStart()
  implicit val metaManager = workspaceController.metaManager
}<|MERGE_RESOLUTION|>--- conflicted
+++ resolved
@@ -560,38 +560,30 @@
   def getBackupSettings = jsonGet(copyController.getBackupSettings)
   def backup = jsonGet(copyController.backup)
 
-<<<<<<< HEAD
-  def graphray = mvc.Action { request =>
+  val graphrayCache = mutable.WeakHashMap[Int, Array[Byte]]()
+  def graphray = mvc.Action { request: Request[AnyContent] =>
     getUser(request) match {
       case None => Unauthorized
       case Some(user) =>
         log.info(s"$user GET ${request.path}")
-        import scala.sys.process._
-        val config = new java.io.ByteArrayInputStream(request.queryString("q").head.getBytes)
-        val image = new java.io.ByteArrayOutputStream()
-        ("python3 -m graphray" #< config #> image).!
-        Ok(image.toByteArray).as("image/png")
-=======
-  val graphrayCache = mutable.WeakHashMap[Int, Array[Byte]]()
-  def graphray = mvc.Action { request: Request[AnyContent] =>
-    if (request.method == "POST") {
-      import scala.sys.process._
-      import java.nio.file._
-      val config = new java.io.ByteArrayInputStream(request.body.asJson.get.toString().getBytes)
-      val hash = config.hashCode()
-      if (!graphrayCache.contains(hash)) {
-        val image = new java.io.ByteArrayOutputStream()
-        ("python3 -m graphray" #< config #> image).!
-        graphrayCache(hash) = image.toByteArray
-      }
-      Ok(hash.toString)
-    } else {
-      val hash = request.queryString("q").head.toInt
-      graphrayCache.get(hash) match {
-        case Some(image) => Ok(image).as("image/png")
-        case None => NotFound("Image not rendered. Post config first.")
-      }
->>>>>>> 97a3ace2
+        if (request.method == "POST") {
+          import scala.sys.process._
+          import java.nio.file._
+          val config = new java.io.ByteArrayInputStream(request.body.asJson.get.toString().getBytes)
+          val hash = config.hashCode()
+          if (!graphrayCache.contains(hash)) {
+            val image = new java.io.ByteArrayOutputStream()
+            ("python3 -m graphray" #< config #> image).!
+            graphrayCache(hash) = image.toByteArray
+          }
+          Ok(hash.toString)
+        } else {
+          val hash = request.queryString("q").head.toInt
+          graphrayCache.get(hash) match {
+            case Some(image) => Ok(image).as("image/png")
+            case None => NotFound("Image not rendered. Post config first.")
+          }
+        }
     }
   }
 
