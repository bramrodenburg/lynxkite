--- conflicted
+++ resolved
@@ -224,18 +224,13 @@
   implicit val wProjectHistory = json.Json.writes[ProjectHistory]
   implicit val rSaveCheckpointAsTableRequest = json.Json.reads[SaveCheckpointAsTableRequest]
 
-<<<<<<< HEAD
-  implicit val rSQLRequest = json.Json.reads[SQLRequest]
-  implicit val wSQLResult = json.Json.writes[SQLResult]
-  implicit val rCSVImportRequest = json.Json.reads[CSVImportRequest]
-  implicit val wTableImportResponse = json.Json.writes[TableImportResponse]
-=======
   implicit val rDataFrameSpec = json.Json.reads[DataFrameSpec]
   implicit val rSQLQueryRequest = json.Json.reads[SQLQueryRequest]
   implicit val rSQLExportRequest = json.Json.reads[SQLExportRequest]
   implicit val wSQLQueryResult = json.Json.writes[SQLQueryResult]
   implicit val wSQLExportResult = json.Json.writes[SQLExportResult]
->>>>>>> 547f258f
+  implicit val rCSVImportRequest = json.Json.reads[CSVImportRequest]
+  implicit val wTableImportResponse = json.Json.writes[TableImportResponse]
 
   implicit val wDemoModeStatusResponse = json.Json.writes[DemoModeStatusResponse]
 
@@ -359,11 +354,8 @@
 
   val sqlController = new SQLController(BigGraphProductionEnvironment)
   def runSQLQuery = jsonGet(sqlController.runSQLQuery)
-<<<<<<< HEAD
+  def exportSQLQuery = jsonPost(sqlController.exportSQLQuery)
   def importCSV = jsonPost(sqlController.importCSV)
-=======
-  def exportSQLQuery = jsonPost(sqlController.exportSQLQuery)
->>>>>>> 547f258f
 
   val sparkClusterController = new SparkClusterController(BigGraphProductionEnvironment)
   def sparkStatus = jsonFuture(sparkClusterController.sparkStatus)
