// Operation for importing data from a DataFrame.
package com.lynxanalytics.biggraph.graph_operations

import com.lynxanalytics.biggraph.controllers.ProtoTable
import com.lynxanalytics.biggraph.graph_api._
import com.lynxanalytics.biggraph.spark_util.SQLHelper
import org.apache.spark
import org.apache.spark.sql.catalyst.analysis.UnresolvedException
import org.apache.spark.sql.catalyst.catalog.SessionCatalog
import org.apache.spark.sql.catalyst.optimizer.Optimizer
import org.apache.spark.sql.catalyst.plans.logical.LogicalPlan
import org.apache.spark.sql.catalyst.plans.logical.LogicalPlan
import org.apache.spark.sql.execution.SparkSqlParser
import org.apache.spark.sql.internal.SQLConf
import org.apache.spark.sql.types
import org.apache.spark.sql.types.StructType

import scala.collection.mutable

case class UnresolvedColumnException(message: String, trace: Throwable)
  extends Exception(message, trace)

object ExecuteSQL extends OpFromJson {
  def getLogicalPlan(
    sqlQuery: String,
    protoTables: Map[String, ProtoTable]): LogicalPlan = {
    import spark.sql.catalyst.analysis._
    import spark.sql.catalyst.catalog._
    import spark.sql.catalyst.expressions._
    import spark.sql.catalyst.plans.logical._
    import spark.sql._
    val sqlConf = new spark.sql.internal.SQLConf()
    val parser = new SparkSqlParser(sqlConf)
    val parsedPlan = parser.parsePlan(sqlQuery)
<<<<<<< HEAD
    val fr = FunctionRegistry.builtin
    val reg = UDFHelper.udfRegistration(fr)
    UDF.register(reg)
    val catalog = new SessionCatalog(new InMemoryCatalog, fr, sqlConf)
=======
    val functionRegistry = FunctionRegistry.builtin
    val reg = UDFHelper.udfRegistration(functionRegistry)
    UDF.register(reg)
    val catalog = new SessionCatalog(new InMemoryCatalog, functionRegistry, sqlConf)
>>>>>>> 2347324c
    catalog.createDatabase(
      CatalogDatabase(
        name = "default", description = "", locationUri = new java.net.URI("loc"),
        properties = Map.empty),
      ignoreIfExists = false)
    for ((name, table) <- protoTables) {
      catalog.createTempView(name, table.relation, overrideIfExists = true)
    }
    val analyzer = new Analyzer(catalog, sqlConf)
    analyzer.execute(parsedPlan)
  }

  class Input(inputTables: Set[String]) extends MagicInputSignature {
    val tables = inputTables.map(name => table(Symbol(name)))
  }
  class Output(schema: types.StructType)(
      implicit
      instance: MetaGraphOperationInstance) extends MagicOutput(instance) {
    val t = table(schema)
  }

  def fromJson(j: JsValue) = {
    new ExecuteSQL(
      (j \ "sqlQuery").as[String],
      (j \ "inputTables").as[Set[String]],
      types.DataType.fromJson((j \ "outputSchema").as[String])
        .asInstanceOf[types.StructType])
  }

  private def run(sqlQuery: String, outputSchema: StructType,
    tables: Map[String, Table])(implicit m: MetaGraphManager): Table = {
    import Scripting._
    val op = ExecuteSQL(sqlQuery, tables.keySet, outputSchema)
    op.tables.foldLeft(InstanceBuilder(op)) {
      case (builder, template) => builder(template, tables(template.name.name))
    }.result.t
  }

  def run(
    sqlQuery: String,
    protoTables: Map[String, ProtoTable])(implicit m: MetaGraphManager): Table = {
    val plan = getLogicalPlan(sqlQuery, protoTables)
    val minimizedProtoTables = ProtoTable.minimize(plan, protoTables)
    val tables = minimizedProtoTables.mapValues(protoTable => protoTable.toTable)
    try {
      ExecuteSQL.run(sqlQuery, SQLHelper.stripped(plan.schema), tables)
    } catch {
      // The exception is thrown on the plan.schema call
      case a: UnresolvedException[_] =>
        throw UnresolvedColumnException(s"${a.treeString} column cannot be found", a)
    }
  }

}

import ExecuteSQL._
case class ExecuteSQL(
    sqlQuery: String,
    inputTables: Set[String],
    outputSchema: types.StructType) extends TypedMetaGraphOp[Input, Output] {
  override val isHeavy = false
  @transient override lazy val inputs = new Input(inputTables)
  def outputMeta(instance: MetaGraphOperationInstance) = new Output(outputSchema)(instance)
  override def toJson = Json.obj(
    "sqlQuery" -> sqlQuery,
    "inputTables" -> inputTables,
    "outputSchema" -> outputSchema.prettyJson)

  def execute(
    inputDatas: DataSet,
    o: Output,
    output: OutputBuilder,
    rc: RuntimeContext): Unit = {
    implicit val id = inputDatas
    val sqlContext = rc.dataManager.masterSQLContext // TODO: Use a newSQLContext() instead.
    val dfs = inputs.tables.map { t => t.name.name -> t.df }
    val df = DataManager.sql(sqlContext, sqlQuery, dfs.toList)
    output(o.t, df)
  }
}<|MERGE_RESOLUTION|>--- conflicted
+++ resolved
@@ -32,17 +32,10 @@
     val sqlConf = new spark.sql.internal.SQLConf()
     val parser = new SparkSqlParser(sqlConf)
     val parsedPlan = parser.parsePlan(sqlQuery)
-<<<<<<< HEAD
-    val fr = FunctionRegistry.builtin
-    val reg = UDFHelper.udfRegistration(fr)
-    UDF.register(reg)
-    val catalog = new SessionCatalog(new InMemoryCatalog, fr, sqlConf)
-=======
     val functionRegistry = FunctionRegistry.builtin
     val reg = UDFHelper.udfRegistration(functionRegistry)
     UDF.register(reg)
     val catalog = new SessionCatalog(new InMemoryCatalog, functionRegistry, sqlConf)
->>>>>>> 2347324c
     catalog.createDatabase(
       CatalogDatabase(
         name = "default", description = "", locationUri = new java.net.URI("loc"),
