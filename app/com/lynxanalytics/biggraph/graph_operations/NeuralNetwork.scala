// Trains a neural network on a graph and uses it to predict an attribute.
package com.lynxanalytics.biggraph.graph_operations

import breeze.linalg._
import breeze.stats.distributions.RandBasis

import com.lynxanalytics.biggraph.graph_api._
import com.lynxanalytics.biggraph.neural
import com.lynxanalytics.biggraph.spark_util.SortedRDD
import com.lynxanalytics.biggraph.spark_util.Implicits._
import com.lynxanalytics.biggraph.{ bigGraphLogger => log }

object NeuralNetwork extends OpFromJson {
  class Input(featureCount: Int) extends MagicInputSignature {
    val vertices = vertexSet
    val edges = edgeBundle(vertices, vertices)
    val label = vertexAttribute[Double](vertices)
    val features = (0 until featureCount).map(
      i => vertexAttribute[Double](vertices, Symbol("feature-" + i)))
  }
  class Output(implicit instance: MetaGraphOperationInstance,
               inputs: Input) extends MagicOutput(instance) {
    val prediction = vertexAttribute[Double](inputs.vertices.entity)
  }
  def fromJson(j: JsValue) = NeuralNetwork(
    (j \ "featureCount").as[Int],
    (j \ "networkSize").as[Int],
    (j \ "learningRate").as[Double],
    (j \ "radius").as[Int],
    (j \ "hideState").as[Boolean],
    (j \ "forgetFraction").as[Double],
    (j \ "trainingRadius").as[Int],
    (j \ "maxTrainingVertices").as[Int],
    (j \ "minTrainingVertices").as[Int],
    (j \ "iterationsInTraining").as[Int],
    (j \ "subgraphsInTraining").as[Int],
    (j \ "numberOfTrainings").as[Int])
}
import NeuralNetwork._
case class NeuralNetwork(
    featureCount: Int,
    networkSize: Int,
    learningRate: Double,
    radius: Int,
    hideState: Boolean,
    forgetFraction: Double,
    trainingRadius: Int,
    maxTrainingVertices: Int,
    minTrainingVertices: Int,
    iterationsInTraining: Int,
    subgraphsInTraining: Int,
    numberOfTrainings: Int) extends TypedMetaGraphOp[Input, Output] {
  @transient override lazy val inputs = new Input(featureCount)
  def outputMeta(instance: MetaGraphOperationInstance) = new Output()(instance, inputs)
  override def toJson = Json.obj(
    "featureCount" -> featureCount,
    "networkSize" -> networkSize,
    "learningRate" -> learningRate,
    "radius" -> radius,
    "hideState" -> hideState,
    "forgetFraction" -> forgetFraction,
    "trainingRadius" -> trainingRadius,
    "maxTrainingVertices" -> maxTrainingVertices,
    "minTrainingVertices" -> minTrainingVertices,
    "iterationsInTraining" -> iterationsInTraining,
    "subgraphsInTraining" -> subgraphsInTraining,
    "numberOfTrainings" -> numberOfTrainings)

  def execute(inputDatas: DataSet,
              o: Output,
              output: OutputBuilder,
              rc: RuntimeContext): Unit = {

    implicit val id = inputDatas
    val isolatedVertices: Map[ID, Seq[ID]] = inputs.vertices.rdd.keys.collect.map(id => id -> Seq()).toMap
    val edges: Seq[Edge] = inputs.edges.rdd.values.collect
    val edgeLists: Map[ID, Seq[ID]] = isolatedVertices ++ edges.groupBy(_.src).mapValues(_.map(_.dst))
    val features = {
      val arrays = inputs.vertices.rdd.mapValues(_ => new Array[Double](featureCount))
      inputs.features.zipWithIndex.foldLeft(arrays) {
        case (arrays, (feature, idx)) =>
          arrays.sortedJoin(feature.rdd).mapValues {
            case (array, feature) =>
              array(idx) = feature
              array
          }
      }
    }
    val random = new util.Random(0)
    val labelOpt = inputs.vertices.rdd.sortedLeftOuterJoin(inputs.label.rdd).mapValues(_._2)
    val data: SortedRDD[ID, (Option[Double], Array[Double])] = labelOpt.sortedJoin(features)
    val data1 = data.coalesce(1)

    val initialNetwork = Network.random(networkSize)(RandBasis.mt0) // Deterministic due to mt0.
    val network = (1 to numberOfTrainings).foldLeft(initialNetwork) {
      (previous, current) =>
        averageNetwork((1 to subgraphsInTraining).map { i =>
          val (trainingVertices, trainingEdgeLists, trainingData) =
            selectRandomSubgraph(data.collect.iterator, edgeLists, trainingRadius,
              maxTrainingVertices, minTrainingVertices, random.nextInt)
          train(trainingVertices, trainingEdgeLists, trainingData,
            previous, iterationsInTraining)
        })
    }

    val prediction = data1.mapPartitions(data => predict(data, edgeLists, network))
    output(o.prediction, prediction.sortUnique(inputs.vertices.rdd.partitioner.get))
  }

<<<<<<< HEAD
  def predict(
=======
  type Vector = DenseVector[Double]
  type Matrix = DenseMatrix[Double]

  case class Network(
      size: Int,
      edgeMatrix: Matrix,
      edgeBias: Vector,
      resetInput: Matrix,
      resetHidden: Matrix,
      updateInput: Matrix,
      updateHidden: Matrix,
      activationInput: Matrix,
      activationHidden: Matrix) {
    import breeze.numerics._

    def squared = new Network(
      size,
      edgeMatrix :* edgeMatrix,
      edgeBias :* edgeBias,
      resetInput :* resetInput,
      resetHidden :* resetHidden,
      updateInput :* updateInput,
      updateHidden :* updateHidden,
      activationInput :* activationInput,
      activationHidden :* activationHidden)

    def plus(other: Network) = new Network(
      size,
      edgeMatrix + other.edgeMatrix,
      edgeBias + other.edgeBias,
      resetInput + other.resetInput,
      resetHidden + other.resetHidden,
      updateInput + other.updateInput,
      updateHidden + other.updateHidden,
      activationInput + other.activationInput,
      activationHidden + other.activationHidden)

    def adagradMatrix(memory: Network, gradient: Network, getter: Network => Matrix): Matrix = {
      getter(this) - learningRate * getter(gradient) / sqrt(getter(memory) + 1e-6)
    }
    def adagradVector(memory: Network, gradient: Network, getter: Network => Vector): Vector = {
      getter(this) - learningRate * getter(gradient) / sqrt(getter(memory) + 1e-6)
    }

    def adagrad(memory: Network, gradient: Network) = new Network(
      size,
      adagradMatrix(memory, gradient, _.edgeMatrix),
      adagradVector(memory, gradient, _.edgeBias),
      adagradMatrix(memory, gradient, _.resetInput),
      adagradMatrix(memory, gradient, _.resetHidden),
      adagradMatrix(memory, gradient, _.updateInput),
      adagradMatrix(memory, gradient, _.updateHidden),
      adagradMatrix(memory, gradient, _.activationInput),
      adagradMatrix(memory, gradient, _.activationHidden))
  }
  object Network {

    def zeros(size: Int) = new Network(
      size,
      edgeMatrix = DenseMatrix.zeros[Double](size, size),
      edgeBias = DenseVector.zeros[Double](size),
      resetInput = DenseMatrix.zeros[Double](size, size),
      resetHidden = DenseMatrix.zeros[Double](size, size),
      updateInput = DenseMatrix.zeros[Double](size, size),
      updateHidden = DenseMatrix.zeros[Double](size, size),
      activationInput = DenseMatrix.zeros[Double](size, size),
      activationHidden = DenseMatrix.zeros[Double](size, size))

    def random(size: Int)(implicit r: RandBasis) = {
      val amplitude = 0.01
      new Network(
        size,
        edgeMatrix = randn((size, size)) * amplitude,
        edgeBias = randn(size) * amplitude,
        resetInput = randn((size, size)) * amplitude,
        resetHidden = randn((size, size)) * amplitude,
        updateInput = randn((size, size)) * amplitude,
        updateHidden = randn((size, size)) * amplitude,
        activationInput = randn((size, size)) * amplitude,
        activationHidden = randn((size, size)) * amplitude)
    }
  }

  def vectorSum(size: Int, vectors: Iterable[Vector]) = {
    val sum = DenseVector.zeros[Double](size)
    for (v <- vectors) { sum += v }
    sum
  }

  def averageNetwork(networks: Seq[Network]) = {
    val size: Double = networks.size
    val sumNetwork = networks.reduce((previous, current) => previous.plus(current))
    new Network(
      sumNetwork.size,
      edgeMatrix = sumNetwork.edgeMatrix / size,
      edgeBias = sumNetwork.edgeBias / size,
      resetInput = sumNetwork.resetInput / size,
      resetHidden = sumNetwork.resetHidden / size,
      updateInput = sumNetwork.updateInput / size,
      updateHidden = sumNetwork.updateHidden / size,
      activationInput = sumNetwork.activationInput / size,
      activationHidden = sumNetwork.activationHidden / size)
  }

  case class NetworkOutputs(
      network: Network,
      vertices: Iterable[ID],
      edgeLists: Map[ID, Seq[ID]],
      state: Map[ID, Vector],
      visibleState: Map[ID, Vector]) {
    import breeze.numerics._
    val input: Map[ID, Vector] = vertices.map { id =>
      val inputs = edgeLists(id).map(network.edgeMatrix * visibleState(_))
      id -> (vectorSum(network.size, inputs) + network.edgeBias)
    }.toMap
    val reset: Map[ID, Vector] = vertices.map { id =>
      id -> sigmoid(network.resetInput * input(id) + network.resetHidden * state(id))
    }.toMap
    val update: Map[ID, Vector] = vertices.map { id =>
      id -> sigmoid(network.updateInput * input(id) + network.updateHidden * state(id))
    }.toMap
    val tildeState: Map[ID, Vector] = vertices.map { id =>
      id -> tanh(network.activationInput * input(id) + network.activationHidden * (reset(id) :* state(id)))
    }.toMap
    val newState: Map[ID, Vector] = vertices.map { id =>
      id -> (((1.0 - update(id)) :* state(id)) + (update(id) :* tildeState(id)))
    }.toMap
  }

  class NetworkGradients(
      network: Network,
      vertices: Iterable[ID],
      edgeLists: Map[ID, Seq[ID]],
      stateGradient: Map[ID, Vector],
      outputs: NetworkOutputs) {
    import breeze.numerics._
    val tildeGradient: Map[ID, Vector] = vertices.map { id =>
      id -> (outputs.update(id) :* stateGradient(id))
    }.toMap
    val tildeRawGradient: Map[ID, Vector] = vertices.map { id =>
      // Propagate through tanh.
      id -> ((1.0 - (outputs.tildeState(id) :* outputs.tildeState(id))) :* tildeGradient(id))
    }.toMap
    val updateGradient: Map[ID, Vector] = vertices.map { id =>
      id -> ((outputs.tildeState(id) - outputs.state(id)) :* stateGradient(id))
    }.toMap
    val updateRawGradient: Map[ID, Vector] = vertices.map { id =>
      // Propagate through sigmoid.
      id -> (outputs.update(id) :* (1.0 - outputs.update(id)) :* updateGradient(id))
    }.toMap
    val resetGradient: Map[ID, Vector] = vertices.map { id =>
      id -> ((network.activationHidden.t * tildeRawGradient(id)) :* outputs.state(id))
    }.toMap
    val resetRawGradient: Map[ID, Vector] = vertices.map { id =>
      // Propagate through sigmoid.
      id -> (outputs.reset(id) :* (1.0 - outputs.reset(id)) :* resetGradient(id))
    }.toMap
    val inputGradient: Map[ID, Vector] = vertices.map { id =>
      id -> (
        network.updateInput.t * updateRawGradient(id) +
        network.resetInput.t * resetRawGradient(id) +
        network.activationInput.t * tildeRawGradient(id))
    }.toMap
    val prevStateGradient: Map[ID, Vector] = vertices.map { id =>
      val edgeGradients = edgeLists(id).map(network.edgeMatrix.t * inputGradient(_))
      id -> (
        network.updateHidden.t * updateRawGradient(id) +
        network.resetHidden.t * resetRawGradient(id) +
        (1.0 - outputs.update(id)) :* stateGradient(id) +
        (network.activationHidden.t * tildeRawGradient(id)) :* outputs.reset(id) +
        vectorSum(network.size, edgeGradients))
    }.toMap
    // Network gradients.
    val activationInputGradient: Matrix = vertices.map { id =>
      tildeRawGradient(id) * outputs.input(id).t
    }.reduce(_ + _)
    val activationHiddenGradient: Matrix = vertices.map { id =>
      tildeRawGradient(id) * (outputs.reset(id) :* outputs.state(id)).t
    }.reduce(_ + _)
    val updateInputGradient: Matrix = vertices.map { id =>
      updateRawGradient(id) * outputs.input(id).t
    }.reduce(_ + _)
    val updateHiddenGradient: Matrix = vertices.map { id =>
      updateRawGradient(id) * outputs.state(id).t
    }.reduce(_ + _)
    val resetInputGradient: Matrix = vertices.map { id =>
      resetRawGradient(id) * outputs.input(id).t
    }.reduce(_ + _)
    val resetHiddenGradient: Matrix = vertices.map { id =>
      resetRawGradient(id) * outputs.state(id).t
    }.reduce(_ + _)
    val edgeBiasGradient: Vector = vertices.map { id =>
      inputGradient(id)
    }.reduce(_ + _)
    val edgeMatrixGradient: Matrix = vertices.map { id =>
      inputGradient(id) * outputs.visibleState(id).t
    }.reduce(_ + _)
  }

  val clipTo = 5.0
  def gradientMatrix(
    gradients: Seq[NetworkGradients], getter: NetworkGradients => Matrix): Matrix = {
    import breeze.numerics._
    val m = gradients.map(getter).reduce(_ + _)
    clip.inPlace(m, -clipTo, clipTo) // Mitigate exploding gradients.
    m
  }

  def gradientVector(
    gradients: Seq[NetworkGradients], getter: NetworkGradients => Vector): Vector = {
    import breeze.numerics._
    val m = gradients.map(getter).reduce(_ + _)
    clip.inPlace(m, -clipTo, clipTo) // Mitigate exploding gradients.
    m
  }

  def selectRandomSubgraph(
>>>>>>> 1505a660
    dataIterator: Iterator[(ID, (Option[Double], Array[Double]))],
    edgeLists: Map[ID, Seq[ID]],
    selectionRadius: Int,
    maxNumberOfVertices: Int,
    minNumberOfVertices: Int,
    seed: Int): (Seq[ID], Map[ID, Seq[ID]], Seq[(ID, (Option[Double], Array[Double]))]) = {
    val random = new util.Random(seed)
    val data = dataIterator.toSeq
    val vertices = data.map(_._1)
    def verticesAround(vertex: ID): Seq[ID] = (0 until selectionRadius).foldLeft(Seq(vertex)) {
      (previous, current) => previous.flatMap(id => id +: edgeLists(id)).distinct
    }
    var subsetOfVertices: Seq[ID] = Seq()
    while (subsetOfVertices.size < minNumberOfVertices) {
      val baseVertex = vertices(random.nextInt(vertices.size))
      subsetOfVertices = subsetOfVertices ++ verticesAround(baseVertex)
    }
    subsetOfVertices = subsetOfVertices.take(maxNumberOfVertices)
    val subsetOfEdges = subsetOfVertices.map(id => id -> edgeLists(id).filter(subsetOfVertices.contains(_))).toMap
    val subsetOfData = data.filter(vertex => subsetOfVertices.contains(vertex._1))
    (subsetOfVertices, subsetOfEdges, subsetOfData)
  }

  def getTrueState(
    data: Seq[(ID, (Option[Double], Array[Double]))]): Map[ID, Vector] = {
    val labels = data.flatMap { case (id, (labelOpt, features)) => labelOpt.map(id -> _) }.toMap
    val features = data.map { case (id, (labelOpt, features)) => id -> features }.toMap
    val vertices = data.map(_._1)
<<<<<<< HEAD
    // Initial state contains label and features.
    val trueState: neural.GraphData = vertices.map { id =>
=======
    // True state contains label and features.
    val trueState = vertices.map { id =>
>>>>>>> 1505a660
      val state = DenseVector.zeros[Double](networkSize)
      if (labels.contains(id)) {
        state(0) = labels(id) // Label is in position 0.
        state(1) = 1.0 // Mark of a source of truth is in position 1.
      }
      val fs = features(id)
      for (i <- 0 until fs.size) {
        state(i + 2) = fs(i) // Features start from position 2.
      }
      id -> state
    }.toMap
    trueState
  }

  // Forgets the label.
  def blanked(state: Vector) = {
    val s = state.copy
    s(0) = 0.0
    s(1) = 0.0
    s
  }

<<<<<<< HEAD
    var network = {
      import neural.Gates._
      val vs = Neighbors()
      val eb = V("edge bias")
      val input = Sum(vs * M("edge matrix")) + eb
      val state = Input("state")
      val update = Sigmoid(input * M("update i") + state * M("update h"))
      val reset = Sigmoid(input * M("reset i") + state * M("reset h"))
      val tilde = Tanh(input * M("activation i") + state * reset * M("activation h"))
      neural.Network(
        size = networkSize,
        "new state" -> (state - update * state + update * tilde)
      )
    }
    var finalOutputs: neural.GraphData = null
    val random = new util.Random(0)
    for (i <- 1 to iterations) {
      // Forgets the label.
      def blanked(state: DenseVector[Double]) = {
        val s = state.copy
        s(0) = 0.0
        s(1) = 0.0
        s
      }
      // Initial states.
=======
  def train(
    trainingVertices: Seq[ID],
    trainingEdgeLists: Map[ID, Seq[ID]],
    trainingData: Seq[(ID, (Option[Double], Array[Double]))],
    startingNetwork: Network,
    iterationsInTraining: Int): Network = {
    assert(networkSize >= featureCount + 2, s"Network size must be at least ${featureCount + 2}.")
    var network = startingNetwork
    var adagradMemory = Network.zeros(networkSize)
    var finalOutputs: NetworkOutputs = null
    for (i <- 1 to iterationsInTraining) {
      val trueState = getTrueState(trainingData)
      val random = new util.Random(1)
>>>>>>> 1505a660
      val keptState = trueState.map {
        case (id, state) =>
          if (random.nextDouble < forgetFraction) id -> blanked(state)
          else id -> state
      }
      val initialState = if (!hideState) keptState else keptState.map {
        // In "hideState" mode neighbors can see the labels but it is hidden from the node itself.
        case (id, state) => id -> blanked(state)
      }

      // Forward pass.
      val outputs = (1 until radius).scanLeft {
<<<<<<< HEAD
        network.forward(vertices, edges, initialState, "state" -> keptState)
      } { (previous, r) =>
        network.forward(vertices, edges, previous("new state"), "state" -> previous("new state"))
=======
        new NetworkOutputs(network, trainingVertices, trainingEdgeLists, initialState, keptState)
      } { (previous, r) =>
        new NetworkOutputs(network, trainingVertices, trainingEdgeLists, previous.newState, previous.newState)
>>>>>>> 1505a660
      }
      finalOutputs = outputs.last("new state")

      // Backward pass.
      val errors: Map[ID, Double] = trainingData.map {
        case (id, (Some(label), features)) =>
          // The label is predicted in position 0.
          id -> (finalOutputs(id)(0) - label)
        case (id, (None, features)) =>
          id -> 0.0
      }.toMap
      val errorTotal = errors.values.map(e => e * e).sum
      log.info(s"Total error in iteration $i: $errorTotal")
      val finalGradient: neural.GraphData = errors.map {
        case (id, error) =>
          val vec = DenseVector.zeros[Double](networkSize)
          vec(0) = error
          id -> vec
      }
      val gradients = outputs.init.scanRight {
<<<<<<< HEAD
        network.backward(vertices, edges, outputs.last, "new state" -> finalGradient)
      } { (outputs, next) =>
        import neural.Implicits._
        network.backward(vertices, edges, outputs, "new state" -> (next("state") + next.neighbors))
=======
        new NetworkGradients(network, trainingVertices, trainingEdgeLists, finalGradient, outputs.last)
      } { (outputs, next) =>
        new NetworkGradients(network, trainingVertices, trainingEdgeLists, next.prevStateGradient, outputs)
>>>>>>> 1505a660
      }
      network = network.update(gradients)
    }
<<<<<<< HEAD
    // Return last predictions.
    finalOutputs.map {
=======
    finalOutputs.network
  }

  def predict(
    dataIterator: Iterator[(ID, (Option[Double], Array[Double]))],
    edgeLists: Map[ID, Seq[ID]],
    network: Network): Iterator[(ID, Double)] = {
    val data = dataIterator.toSeq
    val vertices = data.map(_._1)

    val trueState = getTrueState(data)
    val initialState = if (!hideState) trueState else trueState.map {
      // In "hideState" mode neighbors can see the labels but it is hidden from the node itself.
      case (id, state) => id -> blanked(state)
    }
    val outputs = (1 until radius).scanLeft {
      new NetworkOutputs(network, vertices, edgeLists, initialState, trueState)
    } { (previous, r) =>
      new NetworkOutputs(network, vertices, edgeLists, previous.newState, previous.newState)
    }
    outputs.last.newState.map {
>>>>>>> 1505a660
      case (id, state) => id -> state(0)
    }.iterator
  }
}<|MERGE_RESOLUTION|>--- conflicted
+++ resolved
@@ -91,302 +91,7 @@
     val data: SortedRDD[ID, (Option[Double], Array[Double])] = labelOpt.sortedJoin(features)
     val data1 = data.coalesce(1)
 
-    val initialNetwork = Network.random(networkSize)(RandBasis.mt0) // Deterministic due to mt0.
-    val network = (1 to numberOfTrainings).foldLeft(initialNetwork) {
-      (previous, current) =>
-        averageNetwork((1 to subgraphsInTraining).map { i =>
-          val (trainingVertices, trainingEdgeLists, trainingData) =
-            selectRandomSubgraph(data.collect.iterator, edgeLists, trainingRadius,
-              maxTrainingVertices, minTrainingVertices, random.nextInt)
-          train(trainingVertices, trainingEdgeLists, trainingData,
-            previous, iterationsInTraining)
-        })
-    }
-
-    val prediction = data1.mapPartitions(data => predict(data, edgeLists, network))
-    output(o.prediction, prediction.sortUnique(inputs.vertices.rdd.partitioner.get))
-  }
-
-<<<<<<< HEAD
-  def predict(
-=======
-  type Vector = DenseVector[Double]
-  type Matrix = DenseMatrix[Double]
-
-  case class Network(
-      size: Int,
-      edgeMatrix: Matrix,
-      edgeBias: Vector,
-      resetInput: Matrix,
-      resetHidden: Matrix,
-      updateInput: Matrix,
-      updateHidden: Matrix,
-      activationInput: Matrix,
-      activationHidden: Matrix) {
-    import breeze.numerics._
-
-    def squared = new Network(
-      size,
-      edgeMatrix :* edgeMatrix,
-      edgeBias :* edgeBias,
-      resetInput :* resetInput,
-      resetHidden :* resetHidden,
-      updateInput :* updateInput,
-      updateHidden :* updateHidden,
-      activationInput :* activationInput,
-      activationHidden :* activationHidden)
-
-    def plus(other: Network) = new Network(
-      size,
-      edgeMatrix + other.edgeMatrix,
-      edgeBias + other.edgeBias,
-      resetInput + other.resetInput,
-      resetHidden + other.resetHidden,
-      updateInput + other.updateInput,
-      updateHidden + other.updateHidden,
-      activationInput + other.activationInput,
-      activationHidden + other.activationHidden)
-
-    def adagradMatrix(memory: Network, gradient: Network, getter: Network => Matrix): Matrix = {
-      getter(this) - learningRate * getter(gradient) / sqrt(getter(memory) + 1e-6)
-    }
-    def adagradVector(memory: Network, gradient: Network, getter: Network => Vector): Vector = {
-      getter(this) - learningRate * getter(gradient) / sqrt(getter(memory) + 1e-6)
-    }
-
-    def adagrad(memory: Network, gradient: Network) = new Network(
-      size,
-      adagradMatrix(memory, gradient, _.edgeMatrix),
-      adagradVector(memory, gradient, _.edgeBias),
-      adagradMatrix(memory, gradient, _.resetInput),
-      adagradMatrix(memory, gradient, _.resetHidden),
-      adagradMatrix(memory, gradient, _.updateInput),
-      adagradMatrix(memory, gradient, _.updateHidden),
-      adagradMatrix(memory, gradient, _.activationInput),
-      adagradMatrix(memory, gradient, _.activationHidden))
-  }
-  object Network {
-
-    def zeros(size: Int) = new Network(
-      size,
-      edgeMatrix = DenseMatrix.zeros[Double](size, size),
-      edgeBias = DenseVector.zeros[Double](size),
-      resetInput = DenseMatrix.zeros[Double](size, size),
-      resetHidden = DenseMatrix.zeros[Double](size, size),
-      updateInput = DenseMatrix.zeros[Double](size, size),
-      updateHidden = DenseMatrix.zeros[Double](size, size),
-      activationInput = DenseMatrix.zeros[Double](size, size),
-      activationHidden = DenseMatrix.zeros[Double](size, size))
-
-    def random(size: Int)(implicit r: RandBasis) = {
-      val amplitude = 0.01
-      new Network(
-        size,
-        edgeMatrix = randn((size, size)) * amplitude,
-        edgeBias = randn(size) * amplitude,
-        resetInput = randn((size, size)) * amplitude,
-        resetHidden = randn((size, size)) * amplitude,
-        updateInput = randn((size, size)) * amplitude,
-        updateHidden = randn((size, size)) * amplitude,
-        activationInput = randn((size, size)) * amplitude,
-        activationHidden = randn((size, size)) * amplitude)
-    }
-  }
-
-  def vectorSum(size: Int, vectors: Iterable[Vector]) = {
-    val sum = DenseVector.zeros[Double](size)
-    for (v <- vectors) { sum += v }
-    sum
-  }
-
-  def averageNetwork(networks: Seq[Network]) = {
-    val size: Double = networks.size
-    val sumNetwork = networks.reduce((previous, current) => previous.plus(current))
-    new Network(
-      sumNetwork.size,
-      edgeMatrix = sumNetwork.edgeMatrix / size,
-      edgeBias = sumNetwork.edgeBias / size,
-      resetInput = sumNetwork.resetInput / size,
-      resetHidden = sumNetwork.resetHidden / size,
-      updateInput = sumNetwork.updateInput / size,
-      updateHidden = sumNetwork.updateHidden / size,
-      activationInput = sumNetwork.activationInput / size,
-      activationHidden = sumNetwork.activationHidden / size)
-  }
-
-  case class NetworkOutputs(
-      network: Network,
-      vertices: Iterable[ID],
-      edgeLists: Map[ID, Seq[ID]],
-      state: Map[ID, Vector],
-      visibleState: Map[ID, Vector]) {
-    import breeze.numerics._
-    val input: Map[ID, Vector] = vertices.map { id =>
-      val inputs = edgeLists(id).map(network.edgeMatrix * visibleState(_))
-      id -> (vectorSum(network.size, inputs) + network.edgeBias)
-    }.toMap
-    val reset: Map[ID, Vector] = vertices.map { id =>
-      id -> sigmoid(network.resetInput * input(id) + network.resetHidden * state(id))
-    }.toMap
-    val update: Map[ID, Vector] = vertices.map { id =>
-      id -> sigmoid(network.updateInput * input(id) + network.updateHidden * state(id))
-    }.toMap
-    val tildeState: Map[ID, Vector] = vertices.map { id =>
-      id -> tanh(network.activationInput * input(id) + network.activationHidden * (reset(id) :* state(id)))
-    }.toMap
-    val newState: Map[ID, Vector] = vertices.map { id =>
-      id -> (((1.0 - update(id)) :* state(id)) + (update(id) :* tildeState(id)))
-    }.toMap
-  }
-
-  class NetworkGradients(
-      network: Network,
-      vertices: Iterable[ID],
-      edgeLists: Map[ID, Seq[ID]],
-      stateGradient: Map[ID, Vector],
-      outputs: NetworkOutputs) {
-    import breeze.numerics._
-    val tildeGradient: Map[ID, Vector] = vertices.map { id =>
-      id -> (outputs.update(id) :* stateGradient(id))
-    }.toMap
-    val tildeRawGradient: Map[ID, Vector] = vertices.map { id =>
-      // Propagate through tanh.
-      id -> ((1.0 - (outputs.tildeState(id) :* outputs.tildeState(id))) :* tildeGradient(id))
-    }.toMap
-    val updateGradient: Map[ID, Vector] = vertices.map { id =>
-      id -> ((outputs.tildeState(id) - outputs.state(id)) :* stateGradient(id))
-    }.toMap
-    val updateRawGradient: Map[ID, Vector] = vertices.map { id =>
-      // Propagate through sigmoid.
-      id -> (outputs.update(id) :* (1.0 - outputs.update(id)) :* updateGradient(id))
-    }.toMap
-    val resetGradient: Map[ID, Vector] = vertices.map { id =>
-      id -> ((network.activationHidden.t * tildeRawGradient(id)) :* outputs.state(id))
-    }.toMap
-    val resetRawGradient: Map[ID, Vector] = vertices.map { id =>
-      // Propagate through sigmoid.
-      id -> (outputs.reset(id) :* (1.0 - outputs.reset(id)) :* resetGradient(id))
-    }.toMap
-    val inputGradient: Map[ID, Vector] = vertices.map { id =>
-      id -> (
-        network.updateInput.t * updateRawGradient(id) +
-        network.resetInput.t * resetRawGradient(id) +
-        network.activationInput.t * tildeRawGradient(id))
-    }.toMap
-    val prevStateGradient: Map[ID, Vector] = vertices.map { id =>
-      val edgeGradients = edgeLists(id).map(network.edgeMatrix.t * inputGradient(_))
-      id -> (
-        network.updateHidden.t * updateRawGradient(id) +
-        network.resetHidden.t * resetRawGradient(id) +
-        (1.0 - outputs.update(id)) :* stateGradient(id) +
-        (network.activationHidden.t * tildeRawGradient(id)) :* outputs.reset(id) +
-        vectorSum(network.size, edgeGradients))
-    }.toMap
-    // Network gradients.
-    val activationInputGradient: Matrix = vertices.map { id =>
-      tildeRawGradient(id) * outputs.input(id).t
-    }.reduce(_ + _)
-    val activationHiddenGradient: Matrix = vertices.map { id =>
-      tildeRawGradient(id) * (outputs.reset(id) :* outputs.state(id)).t
-    }.reduce(_ + _)
-    val updateInputGradient: Matrix = vertices.map { id =>
-      updateRawGradient(id) * outputs.input(id).t
-    }.reduce(_ + _)
-    val updateHiddenGradient: Matrix = vertices.map { id =>
-      updateRawGradient(id) * outputs.state(id).t
-    }.reduce(_ + _)
-    val resetInputGradient: Matrix = vertices.map { id =>
-      resetRawGradient(id) * outputs.input(id).t
-    }.reduce(_ + _)
-    val resetHiddenGradient: Matrix = vertices.map { id =>
-      resetRawGradient(id) * outputs.state(id).t
-    }.reduce(_ + _)
-    val edgeBiasGradient: Vector = vertices.map { id =>
-      inputGradient(id)
-    }.reduce(_ + _)
-    val edgeMatrixGradient: Matrix = vertices.map { id =>
-      inputGradient(id) * outputs.visibleState(id).t
-    }.reduce(_ + _)
-  }
-
-  val clipTo = 5.0
-  def gradientMatrix(
-    gradients: Seq[NetworkGradients], getter: NetworkGradients => Matrix): Matrix = {
-    import breeze.numerics._
-    val m = gradients.map(getter).reduce(_ + _)
-    clip.inPlace(m, -clipTo, clipTo) // Mitigate exploding gradients.
-    m
-  }
-
-  def gradientVector(
-    gradients: Seq[NetworkGradients], getter: NetworkGradients => Vector): Vector = {
-    import breeze.numerics._
-    val m = gradients.map(getter).reduce(_ + _)
-    clip.inPlace(m, -clipTo, clipTo) // Mitigate exploding gradients.
-    m
-  }
-
-  def selectRandomSubgraph(
->>>>>>> 1505a660
-    dataIterator: Iterator[(ID, (Option[Double], Array[Double]))],
-    edgeLists: Map[ID, Seq[ID]],
-    selectionRadius: Int,
-    maxNumberOfVertices: Int,
-    minNumberOfVertices: Int,
-    seed: Int): (Seq[ID], Map[ID, Seq[ID]], Seq[(ID, (Option[Double], Array[Double]))]) = {
-    val random = new util.Random(seed)
-    val data = dataIterator.toSeq
-    val vertices = data.map(_._1)
-    def verticesAround(vertex: ID): Seq[ID] = (0 until selectionRadius).foldLeft(Seq(vertex)) {
-      (previous, current) => previous.flatMap(id => id +: edgeLists(id)).distinct
-    }
-    var subsetOfVertices: Seq[ID] = Seq()
-    while (subsetOfVertices.size < minNumberOfVertices) {
-      val baseVertex = vertices(random.nextInt(vertices.size))
-      subsetOfVertices = subsetOfVertices ++ verticesAround(baseVertex)
-    }
-    subsetOfVertices = subsetOfVertices.take(maxNumberOfVertices)
-    val subsetOfEdges = subsetOfVertices.map(id => id -> edgeLists(id).filter(subsetOfVertices.contains(_))).toMap
-    val subsetOfData = data.filter(vertex => subsetOfVertices.contains(vertex._1))
-    (subsetOfVertices, subsetOfEdges, subsetOfData)
-  }
-
-  def getTrueState(
-    data: Seq[(ID, (Option[Double], Array[Double]))]): Map[ID, Vector] = {
-    val labels = data.flatMap { case (id, (labelOpt, features)) => labelOpt.map(id -> _) }.toMap
-    val features = data.map { case (id, (labelOpt, features)) => id -> features }.toMap
-    val vertices = data.map(_._1)
-<<<<<<< HEAD
-    // Initial state contains label and features.
-    val trueState: neural.GraphData = vertices.map { id =>
-=======
-    // True state contains label and features.
-    val trueState = vertices.map { id =>
->>>>>>> 1505a660
-      val state = DenseVector.zeros[Double](networkSize)
-      if (labels.contains(id)) {
-        state(0) = labels(id) // Label is in position 0.
-        state(1) = 1.0 // Mark of a source of truth is in position 1.
-      }
-      val fs = features(id)
-      for (i <- 0 until fs.size) {
-        state(i + 2) = fs(i) // Features start from position 2.
-      }
-      id -> state
-    }.toMap
-    trueState
-  }
-
-  // Forgets the label.
-  def blanked(state: Vector) = {
-    val s = state.copy
-    s(0) = 0.0
-    s(1) = 0.0
-    s
-  }
-
-<<<<<<< HEAD
-    var network = {
+    val initialNetwork = {
       import neural.Gates._
       val vs = Neighbors()
       val eb = V("edge bias")
@@ -400,32 +105,89 @@
         "new state" -> (state - update * state + update * tilde)
       )
     }
-    var finalOutputs: neural.GraphData = null
-    val random = new util.Random(0)
-    for (i <- 1 to iterations) {
-      // Forgets the label.
-      def blanked(state: DenseVector[Double]) = {
-        val s = state.copy
-        s(0) = 0.0
-        s(1) = 0.0
-        s
-      }
-      // Initial states.
-=======
+    val network = (1 to numberOfTrainings).foldLeft(initialNetwork) {
+      (previous, current) =>
+        averageNetworks((1 to subgraphsInTraining).map { i =>
+          val (trainingVertices, trainingEdgeLists, trainingData) =
+            selectRandomSubgraph(data.collect.iterator, edgeLists, trainingRadius,
+              maxTrainingVertices, minTrainingVertices, random.nextInt)
+          train(trainingVertices, trainingEdgeLists, trainingData,
+            previous, iterationsInTraining)
+        })
+    }
+
+    val prediction = data1.mapPartitions(data => predict(data, edgeLists, network))
+    output(o.prediction, prediction.sortUnique(inputs.vertices.rdd.partitioner.get))
+  }
+
+  def averageNetworks(networks: Seq[neural.Network]) =
+    networks.reduce(_ + _) / networks.size
+
+  def selectRandomSubgraph(
+    dataIterator: Iterator[(ID, (Option[Double], Array[Double]))],
+    edgeLists: Map[ID, Seq[ID]],
+    selectionRadius: Int,
+    maxNumberOfVertices: Int,
+    minNumberOfVertices: Int,
+    seed: Int): (Seq[ID], Map[ID, Seq[ID]], Seq[(ID, (Option[Double], Array[Double]))]) = {
+    val random = new util.Random(seed)
+    val data = dataIterator.toSeq
+    val vertices = data.map(_._1)
+    def verticesAround(vertex: ID): Seq[ID] = (0 until selectionRadius).foldLeft(Seq(vertex)) {
+      (previous, current) => previous.flatMap(id => id +: edgeLists(id)).distinct
+    }
+    var subsetOfVertices: Seq[ID] = Seq()
+    while (subsetOfVertices.size < minNumberOfVertices) {
+      val baseVertex = vertices(random.nextInt(vertices.size))
+      subsetOfVertices = subsetOfVertices ++ verticesAround(baseVertex)
+    }
+    subsetOfVertices = subsetOfVertices.take(maxNumberOfVertices)
+    val subsetOfEdges = subsetOfVertices.map {
+      id => id -> edgeLists(id).filter(subsetOfVertices.contains(_))
+    }.toMap
+    val subsetOfData = data.filter(vertex => subsetOfVertices.contains(vertex._1))
+    (subsetOfVertices, subsetOfEdges, subsetOfData)
+  }
+
+  def getTrueState(
+    data: Seq[(ID, (Option[Double], Array[Double]))]): neural.GraphData = {
+    val labels = data.flatMap { case (id, (labelOpt, features)) => labelOpt.map(id -> _) }.toMap
+    val features = data.map { case (id, (labelOpt, features)) => id -> features }.toMap
+    val vertices = data.map(_._1)
+    // True state contains label and features.
+    vertices.map { id =>
+      val state = DenseVector.zeros[Double](networkSize)
+      if (labels.contains(id)) {
+        state(0) = labels(id) // Label is in position 0.
+        state(1) = 1.0 // Mark of a source of truth is in position 1.
+      }
+      val fs = features(id)
+      for (i <- 0 until fs.size) {
+        state(i + 2) = fs(i) // Features start from position 2.
+      }
+      id -> state
+    }.toMap
+  }
+
+  // Forgets the label.
+  def blanked(state: neural.DoubleVector) = {
+    val s = state.copy
+    s(0) = 0.0
+    s(1) = 0.0
+    s
+  }
+
   def train(
-    trainingVertices: Seq[ID],
-    trainingEdgeLists: Map[ID, Seq[ID]],
-    trainingData: Seq[(ID, (Option[Double], Array[Double]))],
-    startingNetwork: Network,
-    iterationsInTraining: Int): Network = {
+    vertices: Seq[ID],
+    edges: Map[ID, Seq[ID]],
+    data: Seq[(ID, (Option[Double], Array[Double]))],
+    startingNetwork: neural.Network,
+    iterations: Int): neural.Network = {
     assert(networkSize >= featureCount + 2, s"Network size must be at least ${featureCount + 2}.")
     var network = startingNetwork
-    var adagradMemory = Network.zeros(networkSize)
-    var finalOutputs: NetworkOutputs = null
-    for (i <- 1 to iterationsInTraining) {
-      val trueState = getTrueState(trainingData)
+    for (i <- 1 to iterations) {
+      val trueState = getTrueState(data)
       val random = new util.Random(1)
->>>>>>> 1505a660
       val keptState = trueState.map {
         case (id, state) =>
           if (random.nextDouble < forgetFraction) id -> blanked(state)
@@ -438,20 +200,14 @@
 
       // Forward pass.
       val outputs = (1 until radius).scanLeft {
-<<<<<<< HEAD
         network.forward(vertices, edges, initialState, "state" -> keptState)
       } { (previous, r) =>
         network.forward(vertices, edges, previous("new state"), "state" -> previous("new state"))
-=======
-        new NetworkOutputs(network, trainingVertices, trainingEdgeLists, initialState, keptState)
-      } { (previous, r) =>
-        new NetworkOutputs(network, trainingVertices, trainingEdgeLists, previous.newState, previous.newState)
->>>>>>> 1505a660
-      }
-      finalOutputs = outputs.last("new state")
+      }
+      val finalOutputs = outputs.last("new state")
 
       // Backward pass.
-      val errors: Map[ID, Double] = trainingData.map {
+      val errors: Map[ID, Double] = data.map {
         case (id, (Some(label), features)) =>
           // The label is predicted in position 0.
           id -> (finalOutputs(id)(0) - label)
@@ -467,30 +223,20 @@
           id -> vec
       }
       val gradients = outputs.init.scanRight {
-<<<<<<< HEAD
         network.backward(vertices, edges, outputs.last, "new state" -> finalGradient)
       } { (outputs, next) =>
         import neural.Implicits._
         network.backward(vertices, edges, outputs, "new state" -> (next("state") + next.neighbors))
-=======
-        new NetworkGradients(network, trainingVertices, trainingEdgeLists, finalGradient, outputs.last)
-      } { (outputs, next) =>
-        new NetworkGradients(network, trainingVertices, trainingEdgeLists, next.prevStateGradient, outputs)
->>>>>>> 1505a660
       }
       network = network.update(gradients)
     }
-<<<<<<< HEAD
-    // Return last predictions.
-    finalOutputs.map {
-=======
-    finalOutputs.network
+    network
   }
 
   def predict(
     dataIterator: Iterator[(ID, (Option[Double], Array[Double]))],
-    edgeLists: Map[ID, Seq[ID]],
-    network: Network): Iterator[(ID, Double)] = {
+    edges: Map[ID, Seq[ID]],
+    network: neural.Network): Iterator[(ID, Double)] = {
     val data = dataIterator.toSeq
     val vertices = data.map(_._1)
 
@@ -499,13 +245,13 @@
       // In "hideState" mode neighbors can see the labels but it is hidden from the node itself.
       case (id, state) => id -> blanked(state)
     }
+
     val outputs = (1 until radius).scanLeft {
-      new NetworkOutputs(network, vertices, edgeLists, initialState, trueState)
+      network.forward(vertices, edges, initialState, "state" -> initialState)
     } { (previous, r) =>
-      new NetworkOutputs(network, vertices, edgeLists, previous.newState, previous.newState)
-    }
-    outputs.last.newState.map {
->>>>>>> 1505a660
+      network.forward(vertices, edges, previous("new state"), "state" -> previous("new state"))
+    }
+    outputs.last("new state").map {
       case (id, state) => id -> state(0)
     }.iterator
   }
