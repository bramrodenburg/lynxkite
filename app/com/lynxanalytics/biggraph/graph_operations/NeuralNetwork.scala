--- conflicted
+++ resolved
@@ -98,7 +98,6 @@
     val labelOpt = inputs.vertices.rdd.sortedLeftOuterJoin(inputs.label.rdd).mapValues(_._2)
     val data: SortedRDD[ID, (Option[Double], Array[Double])] = labelOpt.sortedJoin(features)
 
-<<<<<<< HEAD
     val initialNetwork = {
       import neural.Gates._
       val vs = Neighbors()
@@ -113,13 +112,6 @@
         "new state" -> (state - update * state + update * tilde)
       )
     }
-=======
-    def withSeed(seed: Int) = {
-      new RandBasis(new ThreadLocalRandomGenerator(new MersenneTwister(seed)))
-    }
-
-    val initialNetwork = Network.random(networkSize)(withSeed(seed))
->>>>>>> 10b539ce
     val network = (1 to numberOfTrainings).foldLeft(initialNetwork) {
       (previous, current) =>
         averageNetworks((1 to subgraphsInTraining).map { i =>
@@ -227,23 +219,16 @@
       val finalOutputs = outputs.last("new state")
 
       // Backward pass.
-<<<<<<< HEAD
-      val errors: Map[ID, Double] = data.map {
-        case (id, (Some(label), features)) =>
-          // The label is predicted in position 0.
-          id -> (finalOutputs(id)(0) - label)
-=======
       var numberOfForgotten = 0.0
       var numberOfKnown = 0.0
       val errors: Map[ID, Double] = trainingData.map {
         case (id, (Some(label), features)) if (keptState(id)(1) == 0 || forgetFraction == 0.0) =>
           numberOfForgotten += 1
           // The label is predicted in position 0.
-          id -> (outputs.last.newState(id)(0) - label)
+          id -> (finalOutputs(id)(0) - label)
         case (id, (Some(label), features)) =>
           numberOfKnown += 1
-          id -> (outputs.last.newState(id)(0) - label) * knownLabelWeight
->>>>>>> 10b539ce
+          id -> (finalOutputs(id)(0) - label) * knownLabelWeight
         case (id, (None, features)) =>
           id -> 0.0
       }.toMap
