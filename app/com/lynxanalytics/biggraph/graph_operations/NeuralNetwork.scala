--- conflicted
+++ resolved
@@ -244,14 +244,8 @@
         case (id, state) => id -> blanked(state)
       }
       initialStates += initialState
-<<<<<<< HEAD
       val outputs = forwardPass(vertices, edges, keptState, initialState, initialState, network)
-      weightsForGradientCheck += network.allWeights.toMap
       val finalOutputs = outputs.last("new hidden")
-=======
-      val outputs = forwardPass(vertices, edges, keptState, initialState, network)
-      val finalOutputs = outputs.last("new state")
->>>>>>> e8becbcc
 
       // Backward pass.
       var numberOfForgotten = 0.0
