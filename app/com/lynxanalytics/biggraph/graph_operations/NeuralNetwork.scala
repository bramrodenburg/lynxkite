--- conflicted
+++ resolved
@@ -107,7 +107,6 @@
       val vs = Neighbors()
       val eb = V("edge bias")
       val input = Sum(vs) * M("edge matrix") + eb
-<<<<<<< HEAD
       val cell = Input("cell")
       val hidden = Input("hidden")
       val forget = Sigmoid(hidden * M("forget h") + input * M("forget i") + V("forget b"))
@@ -116,12 +115,6 @@
       val newCell = cell * forget + chooseUpdate * tilde
       val chooseOutput = Sigmoid(hidden * M("choose output h") + input * M("choose output i") + V("choose output b"))
       val newHidden = chooseOutput * Tanh(newCell)
-=======
-      val state = Input("state")
-      val update = Sigmoid(input * M("update i") + state * M("update h"))
-      val reset = Sigmoid(input * M("reset i") + state * M("reset h"))
-      val tilde = Tanh(input * M("activation i") + state * reset * M("activation h"))
->>>>>>> e4648b51
       neural.Network(
         clipGradients = !gradientCheckOn,
         size = networkSize,
@@ -140,11 +133,7 @@
           if (gradientCheckOn) {
             if (!NeuralNetworkDebugging.gradientCheck(trainingVertices, trainingEdgeLists, previous, dataForGradientCheck)) {
               println("Gradient check failed.")
-<<<<<<< HEAD
-            }
-=======
             } else println("Gradient check passed.")
->>>>>>> e4648b51
           }
           net
         })
@@ -219,7 +208,6 @@
     vertices: Seq[ID],
     edges: Map[ID, Seq[ID]],
     neighborsState: neural.GraphData,
-<<<<<<< HEAD
     ownCell: neural.GraphData,
     ownHidden: neural.GraphData,
     network: neural.Network): Seq[neural.GateValues] = {
@@ -229,14 +217,6 @@
     } { (previous, r) =>
       network.forward(vertices, edges, previous("new cell"),
         "cell" -> previous("new cell"), "hidden" -> previous("new hidden"))
-=======
-    ownState: neural.GraphData,
-    network: neural.Network): Seq[neural.GateValues] = {
-    (1 until radius).scanLeft {
-      network.forward(vertices, edges, neighborsState, "state" -> ownState)
-    } { (previous, r) =>
-      network.forward(vertices, edges, previous("new state"), "state" -> previous("new state"))
->>>>>>> e4648b51
     }
   }
 
@@ -264,15 +244,9 @@
         case (id, state) => id -> blanked(state)
       }
       initialStates += initialState
-<<<<<<< HEAD
       val outputs = forwardPass(vertices, edges, keptState, initialState, initialState, network)
       weightsForGradientCheck += network.allWeights.toMap
       val finalOutputs = outputs.last("new hidden")
-=======
-      val outputs = forwardPass(vertices, edges, keptState, initialState, network)
-      weightsForGradientCheck += network.allWeights.toMap
-      val finalOutputs = outputs.last("new state")
->>>>>>> e4648b51
 
       // Backward pass.
       var numberOfForgotten = 0.0
@@ -329,13 +303,8 @@
       case (id, state) => id -> blanked(state)
     }
 
-<<<<<<< HEAD
     val outputs = forwardPass(vertices, edges, trueState, initialState, initialState, network)
     outputs.last("new hidden").map {
-=======
-    val outputs = forwardPass(vertices, edges, trueState, initialState, network)
-    outputs.last("new state").map {
->>>>>>> e4648b51
       case (id, state) => id -> state(0)
     }.iterator
   }
@@ -348,17 +317,10 @@
       data: DataForGradientCheck): Boolean = {
       val epsilon = 1e-5
       val relativeThreshold = 1e-2
-<<<<<<< HEAD
-      val absoluteThreshold = 1e-10
-      implicit val randBasis = new RandBasis(new ThreadLocalRandomGenerator(new MersenneTwister(0)))
-      val trueState = data.trueState
-      val initialState = data.initialStates(0) //now the gradient check is only implemented for hiding mode, so initialState is the same in all iterations.
-=======
       val absoluteThreshold = 1e-4 //It's a friendly threshold!
       implicit val randBasis = new RandBasis(new ThreadLocalRandomGenerator(new MersenneTwister(0)))
       val trueState = data.trueState
       val initialState = data.initialStates(0) //Now the gradient check is only implemented for hiding mode, so initialState is the same in all iterations.
->>>>>>> e4648b51
       val weights = data.weights
       val gradients = data.gradients
       //Approximate the derivatives.
@@ -373,40 +335,23 @@
               //Increase weigth and predict with it.
               val partialIncreasedWeights = w + (name -> (w(name) + epsilonMatrix))
               val outputsWithIncreased = forwardPass(
-<<<<<<< HEAD
                 vertices, edges, trueState, initialState, initialState,
                 initialNetwork.copy(weights = partialIncreasedWeights))
-              val errorsWithIncreased = outputsWithIncreased.last("new hidden").map {
-                case (id, state) =>
-                  id -> (state(0) - trueState(id)(0))
-=======
-                vertices, edges, trueState, initialState,
-                initialNetwork.copy(weights = partialIncreasedWeights))
-              val finalOutputWithIncreased = outputsWithIncreased.last("new state")
+              val finalOutputWithIncreased = outputsWithIncreased.last("new hidden")
               val errorsWithIncreased = trueState.map {
                 case (id, state) if state(1) == 1.0 => id -> (state(0) - finalOutputWithIncreased(id)(0))
                 case (id, state) => id -> 0.0
->>>>>>> e4648b51
               }
               val errorTotalWithIncreased = errorsWithIncreased.values.map(e => e * e).sum
               //Decrease weight and predict with it.
               val partialDecreasedWeights = w + (name -> (w(name) - epsilonMatrix))
               val outputsWithDecreased = forwardPass(
-<<<<<<< HEAD
                 vertices, edges, trueState, initialState, initialState,
                 initialNetwork.copy(weights = partialDecreasedWeights))
-              val errorsWithDecreased = outputsWithDecreased.last("new hidden").map {
-                case (id, state) =>
-                  id -> (state(0) - trueState(id)(0))
-=======
-                vertices, edges, trueState, initialState,
-                initialNetwork.copy(weights = partialDecreasedWeights))
-
-              val finalOutputWithDecreased = outputsWithDecreased.last("new state")
+              val finalOutputWithDecreased = outputsWithDecreased.last("new hidden")
               val errorsWithDecreased = trueState.map {
                 case (id, state) if state(1) == 1.0 => id -> (state(0) - finalOutputWithDecreased(id)(0))
                 case (id, state) => id -> 0.0
->>>>>>> e4648b51
               }
               val errorTotalWithDecreased = errorsWithDecreased.values.map(e => e * e).sum
               val gradient = (errorTotalWithIncreased - errorTotalWithDecreased) / (2 * epsilon)
@@ -434,13 +379,6 @@
                 math.abs(value - otherValue) / math.max(math.abs(value), math.abs(otherValue))
               } else 0
             }
-<<<<<<< HEAD
-            if (relativeError > relativeThreshold) gradientsOK = false
-            (name, relativeError)
-        }.toMap
-      }
-      println(relativeErrors)
-=======
             if (relativeError > relativeThreshold) {
               println(s"Gradient check fails on $name, backprop grad = $otherValue, approximated grad = $value")
               gradientsOK = false
@@ -449,7 +387,6 @@
             (name, relativeError)
         }.toMap
       }
->>>>>>> e4648b51
       gradientsOK
     }
 
