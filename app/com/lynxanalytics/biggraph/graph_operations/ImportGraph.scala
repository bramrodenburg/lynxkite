--- conflicted
+++ resolved
@@ -259,7 +259,7 @@
     }
   }
 
-  def edgeSrcDst(columns: Columns) = columns(src).sortedJoin(columns(dst))
+  def edgeSrcDst(columns: Columns) = columns.columnPair(src, dst)
 
   def putEdgeBundle(columns: Columns,
                     srcToId: SortedRDD[String, ID],
@@ -267,8 +267,7 @@
                     oeb: EdgeBundle,
                     output: OutputBuilder,
                     partitioner: Partitioner): Unit = {
-<<<<<<< HEAD
-    val edgeSrcDst = columns(src).sortedJoin(columns(dst))
+    val edgeSrcDst = columns.columnPair(src, dst)
     val srcResolvedByDst = RDDUtils.hybridLookup(
       edgeSrcDst.map {
         case (edgeId, (src, dst)) => src -> (edgeId, dst)
@@ -279,19 +278,6 @@
     val edges = RDDUtils.hybridLookup(srcResolvedByDst, dstToId)
       .map { case (dst, ((edgeId, sid), did)) => edgeId -> Edge(sid, did) }
       .toSortedRDD(partitioner)
-
-=======
-    val edgeSrcDst = columns.columnPair(src, dst)
-    val bySrc = edgeSrcDst.map {
-      case (edgeId, (src, dst)) => src -> (edgeId, dst)
-    }.toSortedRDD(partitioner)
-    val byDst = bySrc.sortedJoin(srcToId).map {
-      case (src, ((edgeId, dst), sid)) => dst -> (edgeId, sid)
-    }.toSortedRDD(partitioner)
-    val edges = byDst.sortedJoin(dstToId).map {
-      case (dst, ((edgeId, sid), did)) => edgeId -> Edge(sid, did)
-    }.toSortedRDD(partitioner)
->>>>>>> 4f33a03b
     output(oeb, edges)
   }
 }
@@ -325,8 +311,7 @@
     val columns = readColumns(rc, input)
     val partitioner = columns(src).partitioner.get
     putEdgeAttributes(columns, o.attrs, output)
-<<<<<<< HEAD
-    val namesWithCounts = (columns(src).values ++ columns(dst).values)
+    val namesWithCounts = columns.columnPair(src, dst).values.flatMap(sd => Iterator(sd._1, sd._2))
       .map(x => x -> 1L)
       .reduceByKey(partitioner, _ + _)
     val idToNameWithCount = namesWithCounts.randomNumbered(partitioner)
@@ -342,11 +327,6 @@
 
     val edges = RDDUtils.hybridLookupUsingCounts(srcResolvedByDst, nameToIdWithCount)
       .map { case (dst, ((edgeId, sid), did)) => edgeId -> Edge(sid, did) }
-=======
-    val names = columns.columnPair(src, dst).values.flatMap(sd => Iterator(sd._1, sd._2)).distinct
-    val idToName = names.randomNumbered(partitioner)
-    val nameToId = idToName.map { case (id, name) => (name, id) }
->>>>>>> 4f33a03b
       .toSortedRDD(partitioner)
 
     output(o.edges, edges)
