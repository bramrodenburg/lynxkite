package com.lynxanalytics.biggraph.graph_operations

import org.apache.spark
import org.apache.spark.SparkContext.rddToPairRDDFunctions
import org.apache.spark.rdd
import scala.collection.mutable
import scala.math

import com.lynxanalytics.biggraph.graph_api._

import org.apache.spark.rdd._
import com.lynxanalytics.biggraph.spark_util._

abstract class SetOverlapForCC extends MetaGraphOperation {
  def signature = newSignature
    .inputVertexSet('vs)
    .inputVertexSet('sets)
    .inputEdgeBundle('links, 'vs -> 'sets)
    .outputEdgeBundle('overlaps, 'sets -> 'sets)

  def execute(inputs: DataSet, outputs: DataSetBuilder, rc: RuntimeContext): Unit = {
    val partitioner = rc.defaultPartitioner

    val bySet = inputs.edgeBundles('links).rdd.values
      .map { case Edge(vId, setId) => setId -> vId }
      .groupByKey(partitioner)
    val byMember = bySet
      .flatMap { case (setId, set) => set.map(vId => (vId, (setId, set.toSeq.sorted.toArray))) }
      .groupByKey(partitioner)
    val edges: RDD[Edge] = byMember.flatMap {
      case (vId, sets) => edgesFor(vId, sets.toSeq)
    }
    outputs.putEdgeBundle(
      'overlaps, RDDUtils.fastNumbered(edges).partitionBy(rc.defaultPartitioner))
  }

  // Override this with the actual overlap function implementations
  def minOverlapFn(aSize: Int, bSize: Int): Int

  // Checks if the two sorted array has an intersection of at least minOverlap. If yes,
  // returns the minimal element of the intesection. If no, returns None.
  private def hasEnoughIntersection(a: Array[ID],
                                    b: Array[ID],
                                    minOverlap: Int): Option[Long] = {
    var ai = 0
    var bi = 0
    var res = 0
    var smallest = Long.MaxValue
    while (ai < a.length && bi < b.length) {
      if (a(ai) == b(bi)) {
        res += 1
        if (smallest > a(ai)) smallest = a(ai)
        if (res >= minOverlap) return Some(smallest)
        ai += 1
        bi += 1
      } else if (a(ai) < b(bi)) {
        ai += 1
      } else {
        bi += 1
      }
    }
    return None
  }

  def edgesFor(vid: ID, sets: Seq[(ID, Array[ID])]): Seq[Edge] = {
    val res = mutable.Buffer[Edge]()

    // Array of set indices that still need to be checked when considering the neighbors of
    // a new node. idxs contains the number of valid elements in idxa.
    val idxa = (0 until sets.size).toArray
    var idxs = idxa.size

    def minimalElementInIs(current: Int, other: Int): Option[Long] = {
      val cs = sets(current)._2
      val os = sets(other)._2
      hasEnoughIntersection(cs, os, minOverlapFn(cs.size, os.size))
    }
    def addEdges(current: Int, other: Int): Unit = {
      res += Edge(sets(current)._1, sets(other)._1)
      res += Edge(sets(other)._1, sets(current)._1)
    }

    while (idxs > 0) {
      val todo = mutable.Queue[Int]()
      todo.enqueue(idxa(0))
      while (!todo.isEmpty) {
        val current = todo.dequeue
        var writeIdx = 0
        for (readIdx <- 0 until idxs) {
          val other = idxa(readIdx)
          if (current != other) {
            minimalElementInIs(current, other) match {
              case Some(minimal) => {
                todo.enqueue(other)
                // If minimal < vid, then this edge (or some other path between the two end nodes)
                // will be added in the sets with smaller vid.
                if (minimal >= vid) addEdges(current, other)
                // We found the component of this vertex, no need to check for edges going into
                // it anymore.
              }
              case None => {
                // We still need to consider this vertex, so we copy it over to the start of the
                // array.
                idxa(writeIdx) = other
                writeIdx += 1
              }
            }
          }
        }
        idxs = writeIdx
      }
    }
    res
  }
}

case class UniformOverlapForCC(overlapSize: Int) extends SetOverlapForCC {
  def minOverlapFn(a: Int, b: Int): Int = overlapSize
}

<<<<<<< HEAD
case class InfocomOverlapForCC(adjacencyThreshold: Double)
=======
case class InfocomOverlapForCC(attribute: String, adjacencyThreshold: Double)
>>>>>>> 563b0622
    extends SetOverlapForCC {
  def minOverlapFn(a: Int, b: Int): Int =
    math.ceil(adjacencyThreshold * (a + b) * (a * a + b * b) / (4 * a * b)).toInt
}<|MERGE_RESOLUTION|>--- conflicted
+++ resolved
@@ -118,11 +118,7 @@
   def minOverlapFn(a: Int, b: Int): Int = overlapSize
 }
 
-<<<<<<< HEAD
 case class InfocomOverlapForCC(adjacencyThreshold: Double)
-=======
-case class InfocomOverlapForCC(attribute: String, adjacencyThreshold: Double)
->>>>>>> 563b0622
     extends SetOverlapForCC {
   def minOverlapFn(a: Int, b: Int): Int =
     math.ceil(adjacencyThreshold * (a + b) * (a * a + b * b) / (4 * a * b)).toInt
