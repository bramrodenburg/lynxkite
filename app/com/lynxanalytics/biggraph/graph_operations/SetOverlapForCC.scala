--- conflicted
+++ resolved
@@ -118,11 +118,7 @@
   def minOverlapFn(a: Int, b: Int): Int = overlapSize
 }
 
-<<<<<<< HEAD
 case class InfocomOverlapForCC(adjacencyThreshold: Double)
-=======
-case class InfocomOverlapForCC(attribute: String, adjacencyThreshold: Double)
->>>>>>> 8ff72ffb
     extends SetOverlapForCC {
   def minOverlapFn(a: Int, b: Int): Int =
     math.ceil(adjacencyThreshold * (a + b) * (a * a + b * b) / (4 * a * b)).toInt
