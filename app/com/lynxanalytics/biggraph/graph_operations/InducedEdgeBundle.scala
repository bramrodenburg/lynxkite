--- conflicted
+++ resolved
@@ -113,15 +113,11 @@
       val mapping = getMapping(mappingInput)
       if (props.isFunction) {
         // If the mapping has no duplicates we can use the safer hybridLookup.
-<<<<<<< HEAD
         if (repartition) {
-          HybridRDD(rdd, partitioner).lookupAndRepartition(mapping.asUniqueSortedRDD)
+          HybridRDD(rdd, maxPartitioner).lookupAndRepartition(mapping.asUniqueSortedRDD)
         } else {
-          HybridRDD(rdd, partitioner).lookup(mapping.asUniqueSortedRDD)
+          HybridRDD(rdd, maxPartitioner).lookup(mapping.asUniqueSortedRDD)
         }
-=======
-        HybridRDD(rdd, maxPartitioner).lookupAndRepartition(mapping.asUniqueSortedRDD)
->>>>>>> 35e9a44e
       } else {
         // If the mapping can have duplicates we need to use the less reliable
         // sortedJoinWithDuplicates.
