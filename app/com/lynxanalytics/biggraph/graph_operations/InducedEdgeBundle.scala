--- conflicted
+++ resolved
@@ -18,19 +18,13 @@
     val dstInjection = if (induceDst) edgeBundle(dstSubset, dst, EdgeBundleProperties.embedding) else null
     val edges = edgeBundle(src, dst)
   }
-<<<<<<< HEAD
   class Output(induceSrc: Boolean, induceDst: Boolean)(implicit instance: MetaGraphOperationInstance, inputs: Input) extends MagicOutput(instance) {
     val induced = {
       val src = if (induceSrc) inputs.srcSubset else inputs.src
       val dst = if (induceDst) inputs.dstSubset else inputs.dst
       edgeBundle(src.entity, dst.entity)
     }
-=======
-  class Output(implicit instance: MetaGraphOperationInstance,
-               inputs: Input) extends MagicOutput(instance) {
-    val induced = edgeBundle(inputs.srcSubset.entity, inputs.dstSubset.entity)
     val embedding = edgeBundle(induced.asVertexSet, inputs.edges.asVertexSet)
->>>>>>> a73c0103
   }
 }
 import InducedEdgeBundle._
@@ -47,7 +41,6 @@
               rc: RuntimeContext): Unit = {
     implicit val id = inputDatas
     val edges = inputs.edges.rdd
-<<<<<<< HEAD
     val srcInduced = if (!induceSrc) edges else {
       val srcSubset = inputs.srcSubset.rdd
       val bySrc = edges
@@ -66,24 +59,9 @@
         .mapValues { case (idEdge, _) => idEdge }
       byDst.values
     }
-    output(o.induced, dstInduced.toSortedRDD(edges.partitioner.get))
-=======
-    val srcSubset = inputs.srcSubset.rdd
-    val dstSubset = inputs.dstSubset.rdd
-    val bySrc = edges
-      .map { case (id, edge) => (edge.src, (id, edge)) }
-      .toSortedRDD(srcSubset.partitioner.get)
-      .sortedJoin(srcSubset)
-      .mapValues { case (idEdge, _) => idEdge }
-    val byDst = bySrc
-      .map { case (vid, (id, edge)) => (edge.dst, (id, edge)) }
-      .toSortedRDD(dstSubset.partitioner.get)
-      .sortedJoin(dstSubset)
-      .mapValues { case (idEdge, _) => idEdge }
-    val induced = byDst.values.toSortedRDD(edges.partitioner.get)
+    val induced = dstInduced.toSortedRDD(edges.partitioner.get)
     output(o.induced, induced)
     output(o.embedding, induced.mapValuesWithKeys { case (id, _) => Edge(id, id) })
->>>>>>> a73c0103
   }
 
   override val isHeavy = true
