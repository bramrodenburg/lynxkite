// Transforms an edge bundle from one pair of vertex sets to another.
//
// The purpose of this is to update the edges after an operation has modified
// the vertex set. For example after filtering the vertices the edges that
// belonged to discarded vertices need to be discarded as well. You create an
// InducedEdgeBundle that follows the mapping from the unfiltered vertex set
// to the filtered one.

package com.lynxanalytics.biggraph.graph_operations

import scala.reflect.ClassTag

import org.apache.spark.Partitioner
import org.apache.spark.rdd.RDD

import com.lynxanalytics.biggraph.graph_api._
import com.lynxanalytics.biggraph.spark_util.HybridRDD
import com.lynxanalytics.biggraph.spark_util.Implicits._
import com.lynxanalytics.biggraph.spark_util.RDDUtils
import com.lynxanalytics.biggraph.spark_util.SortedRDD

object InducedEdgeBundle extends OpFromJson {
  class Input(induceSrc: Boolean, induceDst: Boolean) extends MagicInputSignature {
    val src = vertexSet
    val dst = vertexSet
    val srcImage = if (induceSrc) vertexSet else null
    val dstImage = if (induceDst) vertexSet else null
    val srcMapping =
      if (induceSrc) edgeBundle(src, srcImage) else null
    val dstMapping =
      if (induceDst) edgeBundle(dst, dstImage) else null
    val edges = edgeBundle(src, dst)
  }
  class Output(induceSrc: Boolean, induceDst: Boolean)(implicit instance: MetaGraphOperationInstance, inputs: Input) extends MagicOutput(instance) {
    private val srcMappingProp =
      if (induceSrc) inputs.srcMapping.entity.properties
      else EdgeBundleProperties.identity
    private val dstMappingProp =
      if (induceDst) inputs.dstMapping.entity.properties
      else EdgeBundleProperties.identity
    val induced = {
      val src = if (induceSrc) inputs.srcImage else inputs.src
      val dst = if (induceDst) inputs.dstImage else inputs.dst
      val origProp = inputs.edges.entity.properties
      val inducedProp = EdgeBundleProperties(
        isFunction =
          origProp.isFunction && srcMappingProp.isReversedFunction && dstMappingProp.isFunction,
        isReversedFunction =
          origProp.isReversedFunction && srcMappingProp.isFunction &&
            dstMappingProp.isReversedFunction,
        isEverywhereDefined =
          origProp.isEverywhereDefined && srcMappingProp.isReverseEverywhereDefined &&
            dstMappingProp.isEverywhereDefined,
        isReverseEverywhereDefined =
          origProp.isReverseEverywhereDefined && srcMappingProp.isEverywhereDefined &&
            dstMappingProp.isReverseEverywhereDefined,
        isIdPreserving =
          origProp.isIdPreserving && srcMappingProp.isIdPreserving && dstMappingProp.isIdPreserving)
      edgeBundle(src.entity, dst.entity, inducedProp)
    }
    val embedding = {
      val properties =
        if (srcMappingProp.isFunction && dstMappingProp.isFunction) EdgeBundleProperties.embedding
        else EdgeBundleProperties(isFunction = true, isEverywhereDefined = true)
      edgeBundle(induced.idSet, inputs.edges.idSet, properties)
    }
  }
  def fromJson(j: JsValue) = InducedEdgeBundle((j \ "induceSrc").as[Boolean], (j \ "induceDst").as[Boolean])
}

// A wrapper class for an RDD and a partitioner which can handle it adequately.
case class InducedRDD[T: ClassTag](rdd: RDD[T], partitioner: Partitioner) {
  def map[U](f: (T) ⇒ U)(implicit ct: ClassTag[U]): InducedRDD[U] = InducedRDD(rdd.map(f), partitioner)
}

import InducedEdgeBundle._
case class InducedEdgeBundle(induceSrc: Boolean = true, induceDst: Boolean = true)
    extends TypedMetaGraphOp[Input, Output] {
  override val isHeavy = true
  @transient override lazy val inputs = new Input(induceSrc, induceDst)

  def outputMeta(instance: MetaGraphOperationInstance) =
    new Output(induceSrc, induceDst)(instance, inputs)
  override def toJson = Json.obj("induceSrc" -> induceSrc, "induceDst" -> induceDst)

  def execute(inputDatas: DataSet,
              o: Output,
              output: OutputBuilder,
              rc: RuntimeContext): Unit = {
    implicit val id = inputDatas
    implicit val instance = output.instance
    implicit val runtimeContext = rc
    // Use the largest partitioner for sorted join and HybridRDD.
    val maxPartitioner = RDDUtils.maxPartitioner(Seq(
      inputs.edges.rdd.partitioner,
      Option(inputs.srcMapping).map(_.rdd.partitioner.get),
      Option(inputs.dstMapping).map(_.rdd.partitioner.get)).flatten: _*)
    val edges = InducedRDD(inputs.edges.rdd, maxPartitioner)

    def getMapping(
      mappingInput: MagicInputSignature#EdgeBundleTemplate,
      partitioner: Partitioner): SortedRDD[ID, ID] = {
      val mappingEntity = mappingInput.entity
      val mappingEdges = mappingInput.rdd
      if (mappingEntity.properties.isIdPreserving) {
        // We might save a shuffle in this case.
        mappingEdges.mapValuesWithKeys { case (id, _) => id }.sort(partitioner)
      } else {
        mappingEdges
          .map { case (id, edge) => (edge.src, edge.dst) }
          .sort(partitioner)
      }
    }

    def joinMapping[V: ClassTag](
      inducedRDD: InducedRDD[(ID, V)],
      mappingInput: MagicInputSignature#EdgeBundleTemplate,
      repartition: Boolean): InducedRDD[(ID, (V, ID))] = {
      val partitioner = inducedRDD.partitioner
      val props = mappingInput.entity.properties
      val mapping = getMapping(mappingInput, partitioner)
      if (props.isFunction) {
        // If the mapping has no duplicates we can use the safer hybridLookup.
        if (repartition) {
<<<<<<< HEAD
          HybridRDD.of(rdd, maxPartitioner, even = true)
            .lookupAndRepartition(mapping.asUniqueSortedRDD)
        } else {
          HybridRDD.of(rdd, maxPartitioner, even = true).lookup(mapping.asUniqueSortedRDD)
=======
          InducedRDD(HybridRDD(inducedRDD.rdd, partitioner, even = true)
            .lookupAndRepartition(mapping.asUniqueSortedRDD), partitioner)
        } else {
          InducedRDD(HybridRDD(inducedRDD.rdd, partitioner, even = true)
            .lookup(mapping.asUniqueSortedRDD), partitioner)
>>>>>>> 89280cb9
        }
      } else {
        // If the mapping can have duplicates we need to use the less reliable
        // sortedJoinWithDuplicates.
        val newInduced = inducedRDD.rdd.sort(partitioner).sortedJoinWithDuplicates(mapping)
        // Because of duplicates the new RDD may need a bigger partitioner.
        InducedRDD(newInduced, RDDUtils.maxPartitioner(
          partitioner, rc.partitionerForNRows(newInduced.count)))
      }
    }

    val srcInduced = if (!induceSrc) edges else {
      val byOldSrc = edges
        .map { case (id, edge) => (edge.src, (id, edge)) }
      joinMapping(byOldSrc, inputs.srcMapping, repartition = true)
        .map { case (_, ((id, edge), newSrc)) => (id, Edge(newSrc, edge.dst)) }
    }
    val dstInduced = if (!induceDst) srcInduced else {
      val byOldDst = srcInduced
        .map { case (id, edge) => (edge.dst, (id, edge)) }
      joinMapping(byOldDst, inputs.dstMapping, repartition = false)
        .map { case (_, ((id, edge), newDst)) => (id, Edge(edge.src, newDst)) }
    }
    val srcIsFunction = !induceSrc || inputs.srcMapping.properties.isFunction
    val dstIsFunction = !induceDst || inputs.dstMapping.properties.isFunction
    if (srcIsFunction && dstIsFunction) {
      val induced = RDDUtils.maybeRepartitionForOutput(
        dstInduced.rdd.sortUnique(inputs.edges.rdd.partitioner.get))
      output(o.induced, induced)
      output(o.embedding, induced.mapValuesWithKeys { case (id, _) => Edge(id, id) })
    } else {
      // A non-function mapping can introduce duplicates. We need to generate new IDs.
      val renumbered = dstInduced.rdd.randomNumbered(dstInduced.partitioner)
      output(o.induced, renumbered.mapValues { case (oldId, edge) => edge })
      output(o.embedding,
        renumbered.mapValuesWithKeys { case (newId, (oldId, edge)) => Edge(newId, oldId) })
    }
  }
}<|MERGE_RESOLUTION|>--- conflicted
+++ resolved
@@ -122,18 +122,11 @@
       if (props.isFunction) {
         // If the mapping has no duplicates we can use the safer hybridLookup.
         if (repartition) {
-<<<<<<< HEAD
-          HybridRDD.of(rdd, maxPartitioner, even = true)
-            .lookupAndRepartition(mapping.asUniqueSortedRDD)
-        } else {
-          HybridRDD.of(rdd, maxPartitioner, even = true).lookup(mapping.asUniqueSortedRDD)
-=======
-          InducedRDD(HybridRDD(inducedRDD.rdd, partitioner, even = true)
+          InducedRDD(HybridRDD.of(inducedRDD.rdd, partitioner, even = true)
             .lookupAndRepartition(mapping.asUniqueSortedRDD), partitioner)
         } else {
-          InducedRDD(HybridRDD(inducedRDD.rdd, partitioner, even = true)
+          InducedRDD(HybridRDD.of(inducedRDD.rdd, partitioner, even = true)
             .lookup(mapping.asUniqueSortedRDD), partitioner)
->>>>>>> 89280cb9
         }
       } else {
         // If the mapping can have duplicates we need to use the less reliable
