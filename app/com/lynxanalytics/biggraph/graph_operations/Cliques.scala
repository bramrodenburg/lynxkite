package com.lynxanalytics.biggraph.graph_operations

import org.apache.spark
import org.apache.spark.SparkContext.rddToPairRDDFunctions
import org.apache.spark.graphx
import org.apache.spark.graphx.VertexId
import org.apache.spark.rdd
import scala.collection.immutable
import scala.collection.mutable

import com.lynxanalytics.biggraph.graph_api._
import com.lynxanalytics.biggraph.graph_api.attributes.AttributeSignature
import com.lynxanalytics.biggraph.graph_api.attributes.DenseAttributes
import com.lynxanalytics.biggraph.spark_util.RDDUtils

case class FindMaxCliques(
    targetElementsAttribute: String,
    minCliqueSize: Int) extends GraphOperation {
  def isSourceListValid(sources: Seq[BigGraph]): Boolean = (sources.size == 1)

  def execute(target: BigGraph,
              manager: GraphDataManager): GraphData = {
    val inputGraph = target.sources.head
    val inputData = manager.obtainData(inputGraph)
    val runtimeContext = manager.runtimeContext
    val sc = runtimeContext.sparkContext
    val cug = CompactUndirectedGraph(inputData)
    val cliqueLists = computeCliques(
      inputData,
      cug,
      runtimeContext.sparkContext,
      minCliqueSize,
      runtimeContext.numAvailableCores * 5)
    val newSig = vertexAttributes(target.sources)
    val maker = newSig.maker
    val idx = newSig.writeIndex[Array[graphx.VertexId]](targetElementsAttribute)
    val indexedCliqueLists = RDDUtils.fastNumbered(cliqueLists)
    val vertices = indexedCliqueLists.mapValues(clq => maker.make.set(idx, clq.toArray.sorted))
    val edges = new rdd.EmptyRDD[graphx.Edge[DenseAttributes]](sc)
    return new SimpleGraphData(target, vertices, edges)
  }

  def vertexAttributes(inputGraphSpecs: Seq[BigGraph]) =
    AttributeSignature
      .empty
      .addAttribute[Array[graphx.VertexId]](targetElementsAttribute)
      .signature

  def edgeAttributes(inputGraphSpecs: Seq[BigGraph]) =
    AttributeSignature.empty

<<<<<<< HEAD
  override def targetProperties(inputGraphSpecs: Seq[BigGraph]) =
    new BigGraphProperties(symmetricEdges = true)

=======
>>>>>>> 81c1972e
  // Implementaion of the actual algorithm.

  /*
   * Finds best pivot among given candidates based on degree.
   */
  private def FindPivot(candidates: Seq[VertexId], fullGraph: CompactUndirectedGraph): VertexId = {
    return candidates
      .map(id => (id, fullGraph.getNeighbors(id).length))
      .maxBy(_._2)._1
  }

  /*
   * Copies the elements of markedCandidates with index [start, end) that
   * are in neighbors back to markedCandidates starting at position end.
   * Extends markedCandidates if necessary. Returns the new end position.
   */
  private def SmartIntersectNA(markedCandidates: mutable.ArrayBuffer[(VertexId, Boolean)],
                               start: Int,
                               end: Int,
                               neighbours: Seq[VertexId]): Int = {
    var source = start
    var target = end
    val nit = neighbours.iterator.buffered
    while (source < end && nit.hasNext) {
      val nextMarkedCandidate = markedCandidates(source)
      if (nextMarkedCandidate._1 == nit.head) {
        if (target == markedCandidates.size) {
          markedCandidates += markedCandidates(source)
        } else {
          markedCandidates(target) = markedCandidates(source)
        }
        target += 1
        source += 1
        nit.next()
      } else if (nextMarkedCandidate._1 < nit.head) {
        source += 1
      } else {
        nit.next()
      }
    }
    return target
  }

  /*
   * BK implementation, see:
   * http://en.wikipedia.org/wiki/Bron%E2%80%93Kerbosch_algorithm P and X are
   * stored together in a subsequence of markedCandidates with indexes
   * [start, end), only elements of X are marked by setting the second element
   * of the pair to true. The function is allowed to overwrite elements of
   * markedCandidate starting from end or add new elements at the
   * end. Basically the single ArrayBuffer is used as a stack to store the
   * state of the recursion.
   */
  private def SmartBKNA(currentClique: List[VertexId],
                        markedCandidates: mutable.ArrayBuffer[(VertexId, Boolean)],
                        start: Int,
                        end: Int,
                        fullGraph: CompactUndirectedGraph,
                        cliqueCollector: mutable.ArrayBuffer[List[VertexId]],
                        minCliqueSize: Int) {
    if (start == end) {
      if (currentClique.size >= minCliqueSize) cliqueCollector += currentClique
      return
    }
    val pivot = FindPivot(markedCandidates.slice(start, end).map(_._1), fullGraph)
    val pit = fullGraph.getNeighbors(pivot).iterator.buffered
    for (idx <- start until end) {
      val (id, is_excluded) = markedCandidates(idx)
      if (!is_excluded) {
        while (pit.hasNext && pit.head < id) {
          pit.next()
        }
        if (!pit.hasNext || pit.head != id) {
          val neighbours = fullGraph.getNeighbors(id)
          val nextEnd = SmartIntersectNA(
            markedCandidates, start, end, neighbours)
          SmartBKNA(
            id :: currentClique,
            markedCandidates,
            end,
            nextEnd,
            fullGraph,
            cliqueCollector,
            minCliqueSize)
          markedCandidates(idx) = (id, true)
        }
      }
    }
  }

  private def computeCliques(g: GraphData,
                             cug: CompactUndirectedGraph,
                             sc: spark.SparkContext,
                             minCliqueSize: Int,
                             numTasks: Int): rdd.RDD[List[VertexId]] = {
    val broadcastGraph = sc.broadcast(cug)
    g.vertices.map(_._1).repartition(numTasks).flatMap(
      v => {
        val fullGraph = broadcastGraph.value
        val markedCandidates =
          mutable.ArrayBuffer.concat(fullGraph.getNeighbors(v).map(n => (n, n < v)))
        val collector = mutable.ArrayBuffer[List[VertexId]]()
        SmartBKNA(
          List(v),
          markedCandidates,
          0, // start
          markedCandidates.size, // end
          fullGraph,
          collector,
          minCliqueSize)
        collector
      }
    )
  }
}<|MERGE_RESOLUTION|>--- conflicted
+++ resolved
@@ -49,12 +49,9 @@
   def edgeAttributes(inputGraphSpecs: Seq[BigGraph]) =
     AttributeSignature.empty
 
-<<<<<<< HEAD
   override def targetProperties(inputGraphSpecs: Seq[BigGraph]) =
     new BigGraphProperties(symmetricEdges = true)
 
-=======
->>>>>>> 81c1972e
   // Implementaion of the actual algorithm.
 
   /*
