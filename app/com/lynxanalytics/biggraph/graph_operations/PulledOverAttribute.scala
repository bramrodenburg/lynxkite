--- conflicted
+++ resolved
@@ -44,24 +44,14 @@
     val originalAttr = inputs.originalAttr.rdd
     val originalPartitioner = originalAttr.partitioner.get
     val pulledAttr =
-<<<<<<< HEAD
-      if (functionEntity.properties.isIdentity) {
-        val byOriginalId = function.toSortedRDD(originalAttr.partitioner.get)
-        originalAttr.sortedJoin(byOriginalId).mapValues { case (value, edge) => value }
-=======
       if (functionEntity.properties.isIdPreserving) {
         val joinableFunction = function.sortedRepartition(originalPartitioner)
         originalAttr.sortedJoin(joinableFunction).mapValues { case (value, edge) => value }
->>>>>>> bb553543
       } else {
         val destinationVS = inputs.destinationVS.rdd
         val originalToDestinationID = function
           .map { case (id, edge) => (edge.dst, edge.src) }
-<<<<<<< HEAD
-          .toSortedRDD(originalAttr.partitioner.get)
-=======
           .toSortedRDD(originalPartitioner)
->>>>>>> bb553543
         implicit val ct = inputs.originalAttr.meta.classTag
         originalToDestinationID.sortedJoin(originalAttr)
           .values
