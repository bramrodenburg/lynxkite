--- conflicted
+++ resolved
@@ -17,7 +17,7 @@
       extends MagicOutput(instance) {
     val outDegree = vertexAttribute[Double](inputs.src.entity)
   }
-<<<<<<< HEAD
+  def fromJson(j: JsValue) = OutDegree()
 
   def outDegree(es: EdgeBundle)(implicit manager: MetaGraphManager) = {
     import Scripting._
@@ -30,9 +30,6 @@
   def allDegree(es: EdgeBundle)(implicit manager: MetaGraphManager) = {
     DeriveJS.add(inDegree(es), outDegree(es))
   }
-=======
-  def fromJson(j: JsValue) = OutDegree()
->>>>>>> 9252bef8
 }
 import OutDegree._
 case class OutDegree() extends TypedMetaGraphOp[Input, Output] {
