--- conflicted
+++ resolved
@@ -65,18 +65,12 @@
     new Output()(resultTypeTag, instance, inputs)
 
   // Validate JS using default values for the types of the attributes.
-<<<<<<< HEAD
   def validateJS[T: TypeTag](
     defaultAttributeValues: Seq[Any],
     defaultScalarValues: Seq[Any]): Unit = {
     val testNamedValues =
       (attrNames ++ scalarNames).zip(defaultAttributeValues ++ defaultScalarValues).toMap
     val result = expr.evaluate(testNamedValues)
-=======
-  def validateJS[T: TypeTag](defaultValues: Seq[Any]): Unit = {
-    val testNamedValues = attrNames.zip(defaultValues).toMap
-    val result = expr.evaluate(testNamedValues, desiredClass)
->>>>>>> bbe7bc26
     if (result != null) {
       convert(result)
     }
@@ -125,20 +119,14 @@
   scalarNames: Seq[String])
     extends DeriveJS[String](expr, attrNames, scalarNames) {
   @transient lazy val resultTypeTag = typeTag[String]
-<<<<<<< HEAD
   override def toJson = Json.obj(
     "expr" -> expr.expression,
     "attrNames" -> attrNames,
     "scalarNames" -> scalarNames)
-  def convert(v: Any): String = v.asInstanceOf[String]
-=======
-  override def toJson = Json.obj("expr" -> expr.expression, "attrNames" -> attrNames)
-  val desiredClass = classOf[String]
   def convert(v: Any): String = v match {
     case v: String => v
     case _ => throw new AssertionError(s"$v of ${v.getClass} cannot be converted to String")
   }
->>>>>>> bbe7bc26
 }
 
 object DeriveJSDouble extends OpFromJson {
@@ -152,15 +140,11 @@
   attrNames: Seq[String], scalarNames: Seq[String])
     extends DeriveJS[Double](expr, attrNames, scalarNames) {
   @transient lazy val resultTypeTag = typeTag[Double]
-<<<<<<< HEAD
   override def toJson = Json.obj(
     "expr" -> expr.expression,
     "attrNames" -> attrNames,
     "scalarNames" -> scalarNames)
-=======
-  override def toJson = Json.obj("expr" -> expr.expression, "attrNames" -> attrNames)
   val desiredClass = classOf[java.lang.Double]
->>>>>>> bbe7bc26
   def convert(v: Any): Double = v match {
     case v: Double => {
       assert(!v.isNaN(), s"$expr did not return a valid number")
