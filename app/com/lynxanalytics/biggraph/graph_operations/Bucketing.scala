--- conflicted
+++ resolved
@@ -18,13 +18,7 @@
   private val segToValue = attrIdsToBuckets.values.distinct.randomNumbered(partitioner)
   private val vToSeg = {
     val valueToSeg = segToValue.map(_.swap).sortUnique(partitioner)
-<<<<<<< HEAD
-    HybridRDD.of(attrIdsToBuckets.map(_.swap), partitioner, even = true)
-=======
-    HybridRDD(attrIdsToBuckets.map(_.swap), partitioner, even)
->>>>>>> 89280cb9
-      .lookup(valueToSeg)
-      .map { case (value, (v, seg)) => (v, seg) }
+    HybridRDD.of(attrIdsToBuckets.map(_.swap), partitioner, even)
   }
   val segments = segToValue.mapValues(_ => ())
   val label = segToValue
