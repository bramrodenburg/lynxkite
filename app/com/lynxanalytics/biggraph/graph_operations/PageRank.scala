--- conflicted
+++ resolved
@@ -81,13 +81,7 @@
         .mapValues {
           case (oldRank, incoming) => distributedExtraWeight + incoming.getOrElse(0.0)
         }
-<<<<<<< HEAD
-        // We need copyWithAncestorsCached because of the restrictToIdSet in HybridRDD.
-        // CopyWithAncestorsCached caches everything into memory which may be problematic.
-        .copyWithAncestorsCached
-=======
         .persist(spark.storage.StorageLevel.MEMORY_AND_DISK)
->>>>>>> 0b9fee15
     }
     output(o.pagerank, pageRank.sortedRepartition(vertexPartitioner))
   }
