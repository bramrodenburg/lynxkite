// Operations and other classes for importing data from tables.
package com.lynxanalytics.biggraph.graph_operations

import scala.reflect.runtime.universe._

import com.lynxanalytics.biggraph.graph_api._
import com.lynxanalytics.biggraph.spark_util.HybridRDD
import com.lynxanalytics.biggraph.spark_util.Implicits._
import com.lynxanalytics.biggraph.spark_util.RDDUtils
import com.lynxanalytics.biggraph.spark_util.UniqueSortedRDD

object ImportEdgesForExistingVertices extends OpFromJson {
  class Input[A, B] extends MagicInputSignature {
    val rows = vertexSet
    val srcVidColumn = vertexAttribute[A](rows)
    val dstVidColumn = vertexAttribute[B](rows)
    val sources = vertexSet
    val destinations = vertexSet
    val srcVidAttr = vertexAttribute[A](sources)
    val dstVidAttr = vertexAttribute[B](destinations)
  }
  class Output(implicit instance: MetaGraphOperationInstance,
               inputs: Input[_, _])
      extends MagicOutput(instance) {
    val edges = edgeBundle(inputs.sources.entity, inputs.destinations.entity)
    val embedding = edgeBundle(edges.idSet, inputs.rows.entity, EdgeBundleProperties.embedding)
  }

  def run[A: TypeTag, B: TypeTag](
    srcVidAttr: Attribute[A],
    dstVidAttr: Attribute[B],
    srcVidColumn: Attribute[A],
    dstVidColumn: Attribute[B])(implicit m: MetaGraphManager): Output = {
    import Scripting._
    val op = ImportEdgesForExistingVertices[A, B]()(SerializableType[A], SerializableType[B])
    op(
      op.srcVidColumn, srcVidColumn)(
        op.dstVidColumn, dstVidColumn)(
          op.srcVidAttr, srcVidAttr)(
            op.dstVidAttr, dstVidAttr).result
  }

  def runtimeSafe[A, B](
    srcVidAttr: Attribute[A],
    dstVidAttr: Attribute[B],
    srcVidColumn: Attribute[_],
    dstVidColumn: Attribute[_])(implicit m: MetaGraphManager): Output = {
    implicit val ta = srcVidAttr.typeTag
    implicit val tb = dstVidAttr.typeTag
    run(
      srcVidAttr,
      dstVidAttr,
      srcVidColumn.runtimeSafeCast[A],
      dstVidColumn.runtimeSafeCast[B])
  }

  def resolveEdges[A: reflect.ClassTag: Ordering, B: reflect.ClassTag: Ordering](
    unresolvedEdges: UniqueSortedRDD[ID, (A, B)],
    srcVidAttr: AttributeData[A],
    dstVidAttr: AttributeData[B]): UniqueSortedRDD[ID, Edge] = {

    val edgePartitioner = unresolvedEdges.partitioner.get
    val maxPartitioner = RDDUtils.maxPartitioner(
      edgePartitioner, srcVidAttr.rdd.partitioner.get, dstVidAttr.rdd.partitioner.get)

    val srcNameToVid = srcVidAttr.rdd
      .map(_.swap)
      .assertUniqueKeys(maxPartitioner)
    val dstNameToVid = {
      if (srcVidAttr.gUID == dstVidAttr.gUID)
        srcNameToVid.asInstanceOf[UniqueSortedRDD[B, ID]]
      else
        dstVidAttr.rdd
          .map(_.swap)
          .assertUniqueKeys(maxPartitioner)
    }
    val edgesBySrc = unresolvedEdges.map {
      case (edgeId, (srcName, dstName)) => srcName -> (edgeId, dstName)
    }
    val srcResolvedByDst = HybridRDD(edgesBySrc, maxPartitioner)
      .lookupAndRepartition(srcNameToVid)
      .map { case (srcName, ((edgeId, dstName), srcVid)) => dstName -> (edgeId, srcVid) }

<<<<<<< HEAD
    HybridRDD(srcResolvedByDst, partitioner)
      .lookup(dstNameToVid)
=======
    HybridRDD(srcResolvedByDst, maxPartitioner)
      .lookupAndRepartition(dstNameToVid)
>>>>>>> 225afba3
      .map { case (dstName, ((edgeId, srcVid), dstVid)) => edgeId -> Edge(srcVid, dstVid) }
      .sortUnique(edgePartitioner)
  }

  def fromJson(j: JsValue) = {
    val srcType = SerializableType.fromJson(j \ "srcType")
    val dstType = SerializableType.fromJson(j \ "dstType")
    ImportEdgesForExistingVertices()(srcType, dstType)
  }
}
import ImportEdgesForExistingVertices._
case class ImportEdgesForExistingVertices[A: SerializableType, B: SerializableType]()
    extends TypedMetaGraphOp[Input[A, B], Output] {
  override val isHeavy = true
  @transient override lazy val inputs = new Input[A, B]()
  def outputMeta(instance: MetaGraphOperationInstance) = new Output()(instance, inputs)
  override def toJson = Json.obj(
    "srcType" -> implicitly[SerializableType[A]].toJson,
    "dstType" -> implicitly[SerializableType[B]].toJson)

  def execute(inputDatas: DataSet,
              o: Output,
              output: OutputBuilder,
              rc: RuntimeContext): Unit = {
    implicit val id = inputDatas
    import SerializableType.Implicits._

    // Join the source and destination columns of the table to import.
    // If there were null values in the original DataFrame, then those
    // will end up as missing keys in srcVidColumn and dstVidColumns,
    // and this join will just discard any rows having those.
    val unresolvedEdges = inputs.srcVidColumn.rdd
      .sortedJoin(inputs.dstVidColumn.rdd)

    val edges = resolveEdges(
      unresolvedEdges, inputs.srcVidAttr.data, inputs.dstVidAttr.data)

    val embedding = edges.mapValuesWithKeys { case (id, _) => Edge(id, id) }

    output(o.edges, edges)
    output(o.embedding, embedding)
  }
}

// Legacy class.
object ImportEdgeListForExistingVertexSetFromTable extends OpFromJson {
  def fromJson(j: JsValue) = new ImportEdgeListForExistingVertexSetFromTable
}
// Use the new implementation, but without changing the serialized form.
// This keeps the GUID unchanged and avoids recomputation.
class ImportEdgeListForExistingVertexSetFromTable
    extends ImportEdgesForExistingVertices[String, String]()(
      SerializableType[String], SerializableType[String]) {
  override def toJson = Json.obj()
}<|MERGE_RESOLUTION|>--- conflicted
+++ resolved
@@ -81,13 +81,8 @@
       .lookupAndRepartition(srcNameToVid)
       .map { case (srcName, ((edgeId, dstName), srcVid)) => dstName -> (edgeId, srcVid) }
 
-<<<<<<< HEAD
-    HybridRDD(srcResolvedByDst, partitioner)
+    HybridRDD(srcResolvedByDst, maxPartitioner)
       .lookup(dstNameToVid)
-=======
-    HybridRDD(srcResolvedByDst, maxPartitioner)
-      .lookupAndRepartition(dstNameToVid)
->>>>>>> 225afba3
       .map { case (dstName, ((edgeId, srcVid), dstVid)) => edgeId -> Edge(srcVid, dstVid) }
       .sortUnique(edgePartitioner)
   }
