--- conflicted
+++ resolved
@@ -71,28 +71,16 @@
           .map(_.swap)
           .assertUniqueKeys(partitioner)
     }
-<<<<<<< HEAD
     val edgesBySrc = unresolvedEdges.map {
-      case (edgeId, (srcString, dstString)) => srcString -> (edgeId, dstString)
+      case (edgeId, (srcName, dstName)) => srcName -> (edgeId, dstName)
     }
     val srcResolvedByDst = HybridRDD(edgesBySrc)
-      .lookupAndRepartition(srcStringToVid)
-      .map { case (srcString, ((edgeId, dstString), srcVid)) => dstString -> (edgeId, srcVid) }
+      .lookupAndRepartition(srcNameToVid)
+      .map { case (srcName, ((edgeId, dstName), srcVid)) => dstName -> (edgeId, srcVid) }
 
     HybridRDD(srcResolvedByDst)
-      .lookupAndRepartition(dstStringToVid)
-      .map { case (dstString, ((edgeId, srcVid), dstVid)) => edgeId -> Edge(srcVid, dstVid) }
-=======
-    val srcResolvedByDst = RDDUtils.hybridLookupAndRepartition(
-      HybridRDD(unresolvedEdges.map {
-        case (edgeId, (srcName, dstName)) => srcName -> (edgeId, dstName)
-      }),
-      srcNameToVid)
-      .map { case (srcName, ((edgeId, dstName), srcVid)) => dstName -> (edgeId, srcVid) }
-
-    RDDUtils.hybridLookupAndRepartition(HybridRDD(srcResolvedByDst), dstNameToVid)
+      .lookupAndRepartition(dstNameToVid)
       .map { case (dstName, ((edgeId, srcVid), dstVid)) => edgeId -> Edge(srcVid, dstVid) }
->>>>>>> 1e85d978
       .sortUnique(partitioner)
   }
 
