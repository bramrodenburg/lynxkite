--- conflicted
+++ resolved
@@ -33,17 +33,11 @@
               rc: RuntimeContext): Unit = {
     implicit val id = inputDatas
     val es = inputs.es.rdd
-<<<<<<< HEAD
-    val reverseAdded: SortedRDD[ID, Edge] = es.flatMapValues(e => Iterator(e, Edge(e.dst, e.src)))
-    val renumbered: UniqueSortedRDD[ID, (ID, Edge)] = reverseAdded.randomNumbered(es.partitioner.get)
-    output(o.esPlus, renumbered.mapValues { case (oldID, e) => e })
-=======
     val reverseAdded: SortedRDD[ID, (Edge, Double)] =
       es.flatMapValues(e => Iterator((e, 0.0), (Edge(e.dst, e.src), 1.0)))
-    val renumbered: SortedRDD[ID, (ID, (Edge, Double))] =
+    val renumbered: UniqueSortedRDD[ID, (ID, (Edge, Double))] =
       reverseAdded.randomNumbered(es.partitioner.get)
     output(o.esPlus, renumbered.mapValues { case (oldID, (e, _)) => e })
->>>>>>> 5c82d142
     output(
       o.newToOriginal,
       renumbered.mapValuesWithKeys {
