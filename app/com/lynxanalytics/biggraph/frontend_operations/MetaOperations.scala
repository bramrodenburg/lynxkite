// Frontend operations that do not represent actual operations.
package com.lynxanalytics.biggraph.frontend_operations

import com.lynxanalytics.biggraph.SparkFreeEnvironment
import com.lynxanalytics.biggraph.controllers._

class MetaOperations(env: SparkFreeEnvironment) extends OperationRegistry {
  implicit lazy val manager = env.metaGraphManager
  import Operation.Category
  import Operation.Context
  import OperationParams._

  def register(
    id: String,
    category: Category,
    icon: String = "black_medium_square")(factory: Context => Operation): Unit = {
    registerOp(id, icon, category, List(), List(), factory)
  }

  // Categories
  val OtherBoxes = Category("Other boxes", "yellow", icon = "kraken")
  val AnchorBox = Category("Anchor box", "yellow", icon = "kraken", visible = false)

  register("Comment", OtherBoxes)(new DecoratorOperation(_) {
    params += Code("comment", "Comment", language = "plain_text")
  })

<<<<<<< HEAD
  register("Anchor", AnchorBox, "anchor")(new DecoratorOperation(_) {
    override def parameters = List(
      Code("description", "Description", language = "plain_text"),
      Param("icon", "Icon URL"),
      ParametersParam("parameters", "Parameters"))
=======
  register("Anchor", AnchorBox)(new DecoratorOperation(_) {
    params += Code("description", "Description", language = "plain_text")
    params += ParametersParam("parameters", "Parameters")
>>>>>>> 66663a75
  })

  registerOp(
    "Input", "black_down-pointing_triangle", OtherBoxes,
    List(), List("input"),
    new SimpleOperation(_) {
      params += Param("name", "Name")
    })

  registerOp(
    "Output", "black_up-pointing_triangle", OtherBoxes,
    List("output"), List(),
    new SimpleOperation(_) {
      params += Param("name", "Name")
    })
}<|MERGE_RESOLUTION|>--- conflicted
+++ resolved
@@ -25,17 +25,10 @@
     params += Code("comment", "Comment", language = "plain_text")
   })
 
-<<<<<<< HEAD
   register("Anchor", AnchorBox, "anchor")(new DecoratorOperation(_) {
-    override def parameters = List(
-      Code("description", "Description", language = "plain_text"),
-      Param("icon", "Icon URL"),
-      ParametersParam("parameters", "Parameters"))
-=======
-  register("Anchor", AnchorBox)(new DecoratorOperation(_) {
     params += Code("description", "Description", language = "plain_text")
+    params += Param("icon", "Icon URL")
     params += ParametersParam("parameters", "Parameters")
->>>>>>> 66663a75
   })
 
   registerOp(
