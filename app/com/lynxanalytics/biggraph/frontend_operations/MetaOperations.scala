--- conflicted
+++ resolved
@@ -20,15 +20,8 @@
   val OtherBoxes = Category("Other boxes", "black", icon = "kraken")
   val AnchorBox = Category("Anchor box", "black", icon = "kraken", visible = false)
 
-<<<<<<< HEAD
-  register("Add comment", OtherBoxes)(new DecoratorOperation(_) {
+  register("Comment", OtherBoxes)(new DecoratorOperation(_) {
     params += Code("comment", "Comment", language = "plain_text")
-=======
-  register("Comment", OtherBoxes)(new DecoratorOperation(_) {
-    override def parameters = List(
-      Code("comment", "Comment", language = "plain_text")
-    )
->>>>>>> 0763567a
   })
 
   register("Anchor", AnchorBox)(new DecoratorOperation(_) {
