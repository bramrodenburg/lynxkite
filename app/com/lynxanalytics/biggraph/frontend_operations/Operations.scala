--- conflicted
+++ resolved
@@ -33,16 +33,11 @@
       id: String,
       title: String,
       options: List[FEOption],
-      default: String = "",
       multipleChoice: Boolean = false,
       allowUnknownOption: Boolean = false,
       mandatory: Boolean = true) extends OperationParameterMeta {
     val kind = "choice"
-    val defaultValue = if (default.nonEmpty) {
-      default
-    } else {
-      options.headOption.map(_.id).getOrElse("")
-    }
+    val defaultValue = options.headOption.map(_.id).getOrElse("")
     def validate(value: String): Unit = {
       if (!allowUnknownOption) {
         val possibleValues = options.map { x => x.id }.toSet
@@ -1215,11 +1210,7 @@
       NonNegInt("iterations", "Number of iterations", default = 5),
       Ratio("damping", "Damping factor", defaultValue = "0.85"),
       Choice("direction", "Direction",
-<<<<<<< HEAD
-        options = Direction.attrOptions, mandatory = false, default = "outgoing edges"))
-=======
         options = Direction.attrOptionsWithDefault("outgoing edges"), mandatory = false))
->>>>>>> 39ef9d04
     def enabled = hasEdgeBundle
     def apply(params: Map[String, String]) = {
       assert(params("name").nonEmpty, "Please set an attribute name.")
@@ -1272,11 +1263,7 @@
         options = FEOption.list("Harmonic", "Lin", "Average distance")),
       NonNegInt("bits", "Precision", default = 8),
       Choice("direction", "Direction",
-<<<<<<< HEAD
-        options = Direction.attrOptions, mandatory = false, default = "outgoing edges"))
-=======
         options = Direction.attrOptionsWithDefault("outgoing edges"), mandatory = false))
->>>>>>> 39ef9d04
     def enabled = hasEdgeBundle
     def apply(params: Map[String, String]) = {
       val name = params("name")
