// Frontend operations for projects.
package com.lynxanalytics.biggraph.frontend_operations

import com.lynxanalytics.biggraph.SparkFreeEnvironment
import com.lynxanalytics.biggraph.graph_api._
import com.lynxanalytics.biggraph.graph_api.Scripting._
import com.lynxanalytics.biggraph.graph_operations
import com.lynxanalytics.biggraph.graph_util.Scripting._
import com.lynxanalytics.biggraph.controllers._

class Operations(env: SparkFreeEnvironment) extends OperationRepository(env) {
  val registries = Seq(
    new ImportOperations(env),
    new BuildGraphOperations(env),
    new SubgraphOperations(env),
    new BuildSegmentationOperations(env),
    new UseSegmentationOperations(env),
    new StructureOperations(env),
    new ScalarOperations(env),
    new VertexAttributeOperations(env),
    new EdgeAttributeOperations(env),
    new AttributePropagationOperations(env),
    new GraphComputationOperations(env),
    new MachineLearningOperations(env),
    new WorkflowOperations(env),
    new ManageProjectOperations(env),
    new ExportOperations(env),
    new VisualizationOperations(env),
    new HiddenOperations(env))

  override val atomicOperations = registries.flatMap(_.operations).toMap
  override val atomicCategories = registries.flatMap(_.categories).toMap
}

// The categories are collected here so that it is easier to manage them. E.g. sorting them or
// grouping them with colors.
object Categories {
  import com.lynxanalytics.biggraph.controllers.Operation.Category

  // Assign indices in declaration order.
  var lastIdx = 0
  def idx = { lastIdx += 1; lastIdx }

  val ImportOperations = Category("Import", "green", icon = "upload", index = idx)
  val BuildGraphOperations = Category("Build graph", "green", icon = "gavel", index = idx)
  val SubgraphOperations = Category("Subgraph", "green", icon = "filter", index = idx)
  val BuildSegmentationOperations =
    Category("Build segmentation", "green", icon = "th-large", index = idx)
  val UseSegmentationOperations =
    Category("Use segmentation", "yellow", icon = "th-large", index = idx)
  val StructureOperations =
    Category("Structure", "yellow", icon = "asterisk", index = idx)
  val ScalarOperations =
    Category("Scalars", "yellow", icon = "globe", index = idx)
  val VertexAttributeOperations =
    Category("Vertex attributes", "yellow", icon = "circle", index = idx)
  val EdgeAttributeOperations =
    Category("Edge attributes", "yellow", icon = "share-alt", index = idx)
  val AttributePropagationOperations =
    Category("Attribute propagation", "yellow", icon = "podcast", index = idx)
  val GraphComputationOperations =
    Category("Graph computation", "blue", icon = "snowflake-o", index = idx)
  val MachineLearningOperations =
    Category("Machine learning", "blue", icon = "android", index = idx)
  val WorkflowOperations =
    Category("Workflow", "blue", icon = "cogs", index = idx)
  val ManageProjectOperations =
    Category("Manage project", "pink", icon = "wrench", index = idx)
  val VisualizationOperations =
    Category("Visualization operations", "purple", icon = "eye", index = idx)
  val ExportOperations =
    Category("Export operations", "purple", icon = "download", index = idx)
  val HiddenOperations = Category("Hidden operations", "yellow", visible = false, index = idx)
}

abstract class ProjectOperations(env: SparkFreeEnvironment) extends OperationRegistry {
  import Operation.Context

  val category: Operation.Category
  override def defaultIcon = category.icon

  implicit lazy val manager = env.metaGraphManager

  protected val projectInput = "project" // The default input name, just to avoid typos.
  protected val projectOutput = "project"

  def registerProjectCreatingOp(id: String)(factory: Context => ProjectOutputOperation): Unit = {
    registerOp(id, defaultIcon, category, List(), List(projectOutput), factory)
  }

  def register(id: String)(factory: Context => ProjectTransformation): Unit = {
    registerOp(id, defaultIcon, category, List(projectInput), List(projectOutput), factory)
  }

  def register(id: String, inputs: List[String])(factory: Context => ProjectOutputOperation): Unit = {
    registerOp(id, defaultIcon, category, inputs, List(projectOutput), factory)
  }

  def register(id: String, inputs: List[String], outputs: List[String], icon: String = defaultIcon)(
    factory: Context => Operation): Unit = {
    registerOp(id, icon, category, inputs, outputs, factory)
  }

  trait SegOp extends ProjectTransformation {
    protected def seg = project.asSegmentation
    protected def parent = seg.parent
    protected def addSegmentationParameters(): Unit
    if (project.isSegmentation) addSegmentationParameters()
  }

  import OperationParams._

  protected def segmentationSizesSquareSum(seg: SegmentationEditor, parent: ProjectEditor)(
    implicit manager: MetaGraphManager): Scalar[_] = {
    val size = aggregateViaConnection(
      seg.belongsTo,
      AttributeWithLocalAggregator(parent.vertexSet.idAttribute, "count")
    )
    val sizeSquare = graph_operations.DeriveScala.derive[Double](
      "size * size",
      Seq("size" -> size))
    aggregate(AttributeWithAggregator(sizeSquare, "sum"))
  }

  protected def segmentationSizesProductSum(seg: SegmentationEditor, parent: ProjectEditor)(
    implicit manager: MetaGraphManager): Scalar[_] = {
    val size = aggregateViaConnection(
      seg.belongsTo,
      AttributeWithLocalAggregator(parent.vertexSet.idAttribute, "count")
    )
    val srcSize = graph_operations.VertexToEdgeAttribute.srcAttribute(size, seg.edgeBundle)
    val dstSize = graph_operations.VertexToEdgeAttribute.dstAttribute(size, seg.edgeBundle)
    val sizeProduct = graph_operations.DeriveScala.derive[Double](
      "src_size * dst_size",
      Seq("src_size" -> srcSize, "dst_size" -> dstSize))
    aggregate(AttributeWithAggregator(sizeProduct, "sum"))
  }

  protected def getShapeFilePath(params: ParameterHolder): String = {
    val shapeFilePath = params("shapefile")
    assert(listShapefiles().exists(f => f.id == shapeFilePath),
      "Shapefile deleted, please choose another.")
    shapeFilePath
  }

  protected def listShapefiles(): List[FEOption] = {
    import java.io.File
    def metaDir = new File(env.metaGraphManager.repositoryPath).getParent
    val shapeDir = s"$metaDir/resources/shapefiles/"
    def lsR(f: File): Array[File] = {
      val files = f.listFiles()
      if (files == null)
        return Array.empty
      files.filter(_.getName.endsWith(".shp")) ++ files.filter(_.isDirectory).flatMap(lsR)
    }
    lsR(new File(shapeDir)).toList.map(f =>
      FEOption(f.getPath, f.getPath.substring(shapeDir.length)))
  }

  def computeSegmentSizes(segmentation: SegmentationEditor): Attribute[Double] = {
    val op = graph_operations.OutDegree()
    op(op.es, segmentation.belongsTo.reverse).result.outDegree
  }

  def toDouble(attr: Attribute[_]): Attribute[Double] = {
    if (attr.is[String])
      attr.runtimeSafeCast[String].asDouble
    else if (attr.is[Long])
      attr.runtimeSafeCast[Long].asDouble
    else if (attr.is[Int])
      attr.runtimeSafeCast[Int].asDouble
    else
      throw new AssertionError(s"Unexpected type (${attr.typeTag}) on $attr")
  }

  def parseAggregateParams(params: ParameterHolder) = {
    val aggregate = "aggregate_(.*)".r
    params.toMap.toSeq.collect {
      case (aggregate(attr), choices) if choices.nonEmpty => attr -> choices
    }.flatMap {
      case (attr, choices) => choices.split(",", -1).map(attr -> _)
    }
  }
  def aggregateParams(
    attrs: Iterable[(String, Attribute[_])],
    needsGlobal: Boolean = false,
    weighted: Boolean = false): List[OperationParameterMeta] = {
    val sortedAttrs = attrs.toList.sortBy(_._1)
    sortedAttrs.toList.map {
      case (name, attr) =>
        val options = if (attr.is[Double]) {
          if (weighted) { // At the moment all weighted aggregators are global.
            FEOption.list("weighted_average", "by_max_weight", "by_min_weight", "weighted_sum")
          } else if (needsGlobal) {
            FEOption.list(
              "average", "count", "count_distinct", "count_most_common", "first", "max", "min", "most_common",
              "std_deviation", "sum")

          } else {
            FEOption.list(
              "average", "count", "count_distinct", "count_most_common", "first", "max", "median", "min", "most_common",
              "set", "std_deviation", "sum", "vector")
          }
        } else if (attr.is[String]) {
          if (weighted) { // At the moment all weighted aggregators are global.
            FEOption.list("by_max_weight", "by_min_weight")
          } else if (needsGlobal) {
            FEOption.list("count", "count_distinct", "first", "most_common", "count_most_common")
          } else {
            FEOption.list(
              "count", "count_distinct", "first", "most_common", "count_most_common", "majority_50", "majority_100",
              "vector", "set")
          }
        } else {
          if (weighted) { // At the moment all weighted aggregators are global.
            FEOption.list("by_max_weight", "by_min_weight")
          } else if (needsGlobal) {
            FEOption.list("count", "count_distinct", "first", "most_common", "count_most_common")
          } else {
            FEOption.list("count", "count_distinct", "first", "median", "most_common", "count_most_common", "set", "vector")
          }
        }
        TagList(s"aggregate_$name", name, options = options)
    }
  }

  // Aggregation parameters which are empty - i.e. no aggregator was defined - should be removed.
  protected def cleanAggregateParams(params: Map[String, String]): Map[String, String] = {
    params.filter { case (k, v) => !k.startsWith("aggregate_") || v.nonEmpty }
  }

  // Performs AggregateAttributeToScalar.
  protected def aggregate[From, Intermediate, To](
    attributeWithAggregator: AttributeWithAggregator[From, Intermediate, To]): Scalar[To] = {
    val op = graph_operations.AggregateAttributeToScalar(attributeWithAggregator.aggregator)
    op(op.attr, attributeWithAggregator.attr).result.aggregated
  }

  // Performs AggregateByEdgeBundle.
  protected def aggregateViaConnection[From, To](
    connection: EdgeBundle,
    attributeWithAggregator: AttributeWithLocalAggregator[From, To]): Attribute[To] = {
    val op = graph_operations.AggregateByEdgeBundle(attributeWithAggregator.aggregator)
    op(
      op.connectionBySrc, graph_operations.HybridEdgeBundle.bySrc(connection))(
        op.attr, attributeWithAggregator.attr).result.attr
  }
  private def mergeEdgesWithKey[T](edgesAsAttr: Attribute[(ID, ID)], keyAttr: Attribute[T]) = {
    val edgesAndKey: Attribute[((ID, ID), T)] = edgesAsAttr.join(keyAttr)
    val op = graph_operations.MergeVertices[((ID, ID), T)]()
    op(op.attr, edgesAndKey).result
  }

  protected def mergeEdges(edgesAsAttr: Attribute[(ID, ID)]) = {
    val op = graph_operations.MergeVertices[(ID, ID)]()
    op(op.attr, edgesAsAttr).result
  }

  // Common code for operations "merge parallel edges" and "merge parallel edges by key"
  protected def applyMergeParallelEdges(
    project: ProjectEditor, params: ParameterHolder, byKey: Boolean) = {

    val edgesAsAttr = {
      val op = graph_operations.EdgeBundleAsAttribute()
      op(op.edges, project.edgeBundle).result.attr
    }

    val mergedResult =
      if (byKey) {
        val keyAttr = project.edgeAttributes(params("key"))
        mergeEdgesWithKey(edgesAsAttr, keyAttr)
      } else {
        mergeEdges(edgesAsAttr)
      }

    val newEdges = {
      val op = graph_operations.PulledOverEdges()
      op(op.originalEB, project.edgeBundle)(op.injection, mergedResult.representative)
        .result.pulledEB
    }
    val oldAttrs = project.edgeAttributes.toMap
    project.edgeBundle = newEdges

    for ((attr, choice) <- parseAggregateParams(params)) {
      project.edgeAttributes(s"${attr}_${choice}") =
        aggregateViaConnection(
          mergedResult.belongsTo,
          AttributeWithLocalAggregator(oldAttrs(attr), choice))
    }
    if (byKey) {
      val key = params("key")
      project.edgeAttributes(key) =
        aggregateViaConnection(mergedResult.belongsTo,
          AttributeWithLocalAggregator(oldAttrs(key), "most_common"))
    }
  }

  // Performs AggregateFromEdges.
  protected def aggregateFromEdges[From, To](
    edges: EdgeBundle,
    attributeWithAggregator: AttributeWithLocalAggregator[From, To]): Attribute[To] = {
    val op = graph_operations.AggregateFromEdges(attributeWithAggregator.aggregator)
    val res = op(op.edges, edges)(op.eattr, attributeWithAggregator.attr).result
    res.dstAttr
  }

  def stripDuplicateEdges(eb: EdgeBundle): EdgeBundle = {
    val op = graph_operations.StripDuplicateEdgesFromBundle()
    op(op.es, eb).result.unique
  }

  object Direction {
    // Options suitable when edge attributes are involved.
    val attrOptions = FEOption.list("incoming edges", "outgoing edges", "all edges")
    def attrOptionsWithDefault(default: String): List[FEOption] = {
      assert(attrOptions.map(_.id).contains(default), s"$default not in $attrOptions")
      FEOption.list(default) ++ attrOptions.filter(_.id != default)
    }
    // Options suitable when only neighbors are involved.
    val neighborOptions = FEOption.list(
      "in-neighbors", "out-neighbors", "all neighbors", "symmetric neighbors")
    // Options suitable when edge attributes are not involved.
    val options = attrOptions ++ FEOption.list("symmetric edges") ++ neighborOptions
    // Neighborhood directions correspond to these
    // edge directions, but they also retain only one A->B edge in
    // the output edgeBundle
    private val neighborOptionMapping = Map(
      "in-neighbors" -> "incoming edges",
      "out-neighbors" -> "outgoing edges",
      "all neighbors" -> "all edges",
      "symmetric neighbors" -> "symmetric edges"
    )
  }
  case class Direction(direction: String, origEB: EdgeBundle, reversed: Boolean = false) {
    val unchangedOut: (EdgeBundle, Option[EdgeBundle]) = (origEB, None)
    val reversedOut: (EdgeBundle, Option[EdgeBundle]) = {
      val op = graph_operations.ReverseEdges()
      val res = op(op.esAB, origEB).result
      (res.esBA, Some(res.injection))
    }
    private def computeEdgeBundleAndPullBundleOpt(dir: String): (EdgeBundle, Option[EdgeBundle]) = {
      dir match {
        case "incoming edges" => if (reversed) reversedOut else unchangedOut
        case "outgoing edges" => if (reversed) unchangedOut else reversedOut
        case "all edges" =>
          val op = graph_operations.AddReversedEdges()
          val res = op(op.es, origEB).result
          (res.esPlus, Some(res.newToOriginal))
        case "symmetric edges" =>
          // Use "null" as the injection because it is an error to use
          // "symmetric edges" with edge attributes.
          (origEB.makeSymmetric, Some(null))
      }
    }

    val (edgeBundle, pullBundleOpt): (EdgeBundle, Option[EdgeBundle]) = {
      if (Direction.neighborOptionMapping.contains(direction)) {
        val (eB, pBO) = computeEdgeBundleAndPullBundleOpt(Direction.neighborOptionMapping(direction))
        (stripDuplicateEdges(eB), pBO)
      } else {
        computeEdgeBundleAndPullBundleOpt(direction)
      }
    }

    def pull[T](attribute: Attribute[T]): Attribute[T] = {
      pullBundleOpt.map(attribute.pullVia(_)).getOrElse(attribute)
    }
  }

  protected def unifyAttributeT[T](a1: Attribute[T], a2: Attribute[_]): Attribute[T] = {
    a1.fallback(a2.runtimeSafeCast(a1.typeTag))
  }
  def unifyAttribute(a1: Attribute[_], a2: Attribute[_]): Attribute[_] = {
    unifyAttributeT(a1, a2)
  }

  def unifyAttributes(
    as1: Iterable[(String, Attribute[_])],
    as2: Iterable[(String, Attribute[_])]): Map[String, Attribute[_]] = {

    val m1 = as1.toMap
    val m2 = as2.toMap
    m1.keySet.union(m2.keySet)
      .map(k => k -> (m1.get(k) ++ m2.get(k)).reduce(unifyAttribute _))
      .toMap
  }

  def newScalar(data: String): Scalar[String] = {
    val op = graph_operations.CreateStringScalar(data)
    op.result.created
  }
}

object ScalaUtilities {
  // "Letters" as defined in the Scala spec:
  // https://www.scala-lang.org/files/archive/spec/2.11/01-lexical-syntax.html
  val letters = "\\p{Ll}\\p{Lu}\\p{Lt}\\p{Lo}\\p{Nl}$_"
  val simpleVariableChar = "0-9" + letters
  val quoteChar = "\"'"
<<<<<<< HEAD
  val simpleIdent = s"[a-z][$simpleVariableChar]*"
  // From https://www.scala-lang.org/files/archive/spec/2.11/01-lexical-syntax.html#identifiers.
  val reservedWords = Set("abstract", "case", "catch", "class", "def", "do", "else", "extends",
    "false", "final", "finally", "for", "forSome", "if", "implicit", "import", "lazy", "macro",
    "match", "new", "null", "object", "override", "package", "private", "protected", "return",
    "sealed", "super", "this", "throw", "trait", "try", "true", "type", "val", "var", "while",
    "with", "yield")
=======
  val simpleIdent = s"[$letters][$simpleVariableChar]*"
>>>>>>> 133c24ab

  def collectIdentifiers[T <: MetaGraphEntity](
    holder: StateMapHolder[T],
    expr: String,
    prefix: String = ""): IndexedSeq[(String, T)] = {
    holder.filter {
      case (name, _) => containsIdentifier(expr, prefix + name)
    }.toIndexedSeq
  }

  // Whether a Scala expression contains a given identifier. All back quoted identifiers are found.
  // Implementation for simple identifiers is not guaranteed to be 100% correct.
  def containsIdentifier(expr: String, identifier: String): Boolean = {
    val escapedIdent = identifier.replace("$", "\\$")
    // The algorithm finds every identifier within back quotes.
    if (expr.contains("`" + identifier + "`")) {
      true
    } else {
      // Try to match simple identifiers if they are not between quotes nor substrings of the actual
      // identifier. The rule is quite crude, both false positives and negatives are possible.
      if (identifier.matches(simpleIdent) && (" " + expr + " ").matches(
        s"(?s).*[^$simpleVariableChar$quoteChar]$escapedIdent[^$simpleVariableChar$quoteChar].*")) {
        assert(!reservedWords.contains(identifier), s"Cannot use Scala reserved word $identifier " +
          s"as a variable identifier. Please use backticks: `$identifier`.")
        true
      } else {
        false
      }
    }
  }
}<|MERGE_RESOLUTION|>--- conflicted
+++ resolved
@@ -397,17 +397,13 @@
   val letters = "\\p{Ll}\\p{Lu}\\p{Lt}\\p{Lo}\\p{Nl}$_"
   val simpleVariableChar = "0-9" + letters
   val quoteChar = "\"'"
-<<<<<<< HEAD
-  val simpleIdent = s"[a-z][$simpleVariableChar]*"
+  val simpleIdent = s"[$letters][$simpleVariableChar]*"
   // From https://www.scala-lang.org/files/archive/spec/2.11/01-lexical-syntax.html#identifiers.
   val reservedWords = Set("abstract", "case", "catch", "class", "def", "do", "else", "extends",
     "false", "final", "finally", "for", "forSome", "if", "implicit", "import", "lazy", "macro",
     "match", "new", "null", "object", "override", "package", "private", "protected", "return",
     "sealed", "super", "this", "throw", "trait", "try", "true", "type", "val", "var", "while",
     "with", "yield")
-=======
-  val simpleIdent = s"[$letters][$simpleVariableChar]*"
->>>>>>> 133c24ab
 
   def collectIdentifiers[T <: MetaGraphEntity](
     holder: StateMapHolder[T],
