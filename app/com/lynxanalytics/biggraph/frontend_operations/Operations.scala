// Frontend operations for projects.
package com.lynxanalytics.biggraph.frontend_operations

import com.lynxanalytics.biggraph.SparkFreeEnvironment
import com.lynxanalytics.biggraph.JavaScript
import com.lynxanalytics.biggraph.graph_api._
import com.lynxanalytics.biggraph.graph_api.Scripting._
import com.lynxanalytics.biggraph.graph_operations
import com.lynxanalytics.biggraph.graph_util
import com.lynxanalytics.biggraph.graph_util.Scripting._
import com.lynxanalytics.biggraph.controllers._
import com.lynxanalytics.biggraph.graph_util.LoggedEnvironment
import com.lynxanalytics.biggraph.model
import com.lynxanalytics.biggraph.serving.FrontendJson
import play.api.libs.json

class Operations(env: SparkFreeEnvironment) extends OperationRepository(env) {
  override val atomicOperations =
    new ProjectOperations(env).operations.toMap ++
      new MetaOperations(env).operations.toMap ++
      new ImportOperations(env).operations.toMap ++
      new ExportOperations(env).operations.toMap ++
      new PlotOperations(env).operations.toMap
}

class ProjectOperations(env: SparkFreeEnvironment) extends OperationRegistry {
  implicit lazy val manager = env.metaGraphManager
  import Operation.Category
  import Operation.Context
  import Operation.Implicits._

  private val projectInput = "project" // The default input name, just to avoid typos.
  private val projectOutput = "project"

  def register(
    id: String,
    category: Category,
    factory: Context => ProjectTransformation): Unit = {
    registerOp(id, category, List(projectInput), List(projectOutput), factory)
  }

  def register(
    id: String,
    category: Category,
    inputProjects: String*)(factory: Context => Operation): Unit = {
    registerOp(id, category, inputProjects.toList, List(projectOutput), factory)
  }

  trait SegOp extends ProjectTransformation {
    protected def seg = project.asSegmentation
    protected def parent = seg.parent
    protected def segmentationParameters(): List[OperationParameterMeta]
    lazy val parameters = {
      if (project.isSegmentation) segmentationParameters
      else List[OperationParameterMeta]()
    }
  }

  // Categories
  val SpecialtyOperations = Category("Specialty operations", "green", icon = "book")
  val EdgeAttributesOperations =
    Category("Edge attribute operations", "blue", sortKey = "Attribute, edge")
  val VertexAttributesOperations =
    Category("Vertex attribute operations", "blue", sortKey = "Attribute, vertex")
  val GlobalOperations = Category("Global operations", "magenta", icon = "globe")
  val ImportOperations = Category("Import operations", "yellow", icon = "import")
  val MetricsOperations = Category("Graph metrics", "green", icon = "stats")
  val PropagationOperations = Category("Propagation operations", "green", icon = "fullscreen")
  val HiddenOperations = Category("Hidden operations", "black", visible = false)
  val DeprecatedOperations =
    Category("Deprecated operations", "red", deprecated = true, icon = "remove-sign")
  val CreateSegmentationOperations = Category("Create segmentation", "green", icon = "th-large")
  val StructureOperations = Category("Structure operations", "pink", icon = "asterisk")
  val MachineLearningOperations = Category("Machine learning operations", "pink ", icon = "knight")
  val UtilityOperations = Category("Utility operations", "green", icon = "wrench", sortKey = "zz")

  def getAndCheckProjectCheckpoint(readableProjectCheckpoint: String) = {
    val (cp, title, suffix) = FEOption.unpackTitledCheckpoint(
      readableProjectCheckpoint,
      customError =
        s"Obsolete project reference: $readableProjectCheckpoint. Please select a new project from the dropdown.")
    assert(suffix == "", s"Invalid project reference $readableProjectCheckpoint with suffix $suffix")
    (cp, title, suffix)
  }

  import OperationParams._

  register("Discard vertices", StructureOperations, new ProjectTransformation(_) {
    lazy val parameters = List()
    def enabled = project.hasVertexSet && project.assertNotSegmentation
    def apply() = {
      project.vertexSet = null
    }
  })

  register("Discard edges", StructureOperations, new ProjectTransformation(_) {
    lazy val parameters = List()
    def enabled = project.hasEdgeBundle
    def apply() = {
      project.edgeBundle = null
    }
  })

  register("Discard segmentation links", StructureOperations, new ProjectTransformation(_) with SegOp {
    def segmentationParameters = List()
    def enabled = project.assertSegmentation
    def apply() = {
      val op = graph_operations.EmptyEdgeBundle()
      seg.belongsTo = op(op.src, parent.vertexSet)(op.dst, seg.vertexSet).result.eb
    }
  })

  register("Create vertices", StructureOperations)(new ProjectOutputOperation(_) {
    lazy val parameters = List(
      NonNegInt("size", "Vertex set size", default = 10))
    def enabled = FEStatus.enabled
    def apply() = {
      val result = graph_operations.CreateVertexSet(params("size").toLong)().result
      project.setVertexSet(result.vs, idAttr = "id")
      project.newVertexAttribute("ordinal", result.ordinal)
    }
  })

  register("Create random edge bundle", StructureOperations, new ProjectTransformation(_) {
    lazy val parameters = List(
      NonNegDouble("degree", "Average degree", defaultValue = "10.0"),
      RandomSeed("seed", "Seed"))
    def enabled = project.hasVertexSet
    def apply() = {
      val op = graph_operations.FastRandomEdgeBundle(
        params("seed").toInt, params("degree").toDouble)
      project.edgeBundle = op(op.vs, project.vertexSet).result.es
    }
  })

  register("Create scale-free random edge bundle", StructureOperations, new ProjectTransformation(_) {
    lazy val parameters = List(
      NonNegInt("iterations", "Number of iterations", default = 10),
      NonNegDouble(
        "perIterationMultiplier",
        "Per iteration edge number multiplier",
        defaultValue = "1.3"),
      RandomSeed("seed", "Seed"))
    def enabled = project.hasVertexSet
    def apply() = {
      val op = graph_operations.ScaleFreeEdgeBundle(
        params("iterations").toInt,
        params("seed").toLong,
        params("perIterationMultiplier").toDouble)
      project.edgeBundle = op(op.vs, project.vertexSet).result.es
    }
  })

  register("Connect vertices on attribute", StructureOperations, new ProjectTransformation(_) {
    lazy val parameters = List(
      Choice("fromAttr", "Source attribute", options = project.vertexAttrList),
      Choice("toAttr", "Destination attribute", options = project.vertexAttrList))
    def enabled =
      (project.hasVertexSet
        && FEStatus.assert(project.vertexAttrList.nonEmpty, "No vertex attributes."))
    private def applyAA[A](fromAttr: Attribute[A], toAttr: Attribute[A]) = {
      if (fromAttr == toAttr) {
        // Use the slightly faster operation.
        val op = graph_operations.EdgesFromAttributeMatches[A]()
        project.edgeBundle = op(op.attr, fromAttr).result.edges
      } else {
        val op = graph_operations.EdgesFromBipartiteAttributeMatches[A]()
        project.edgeBundle = op(op.fromAttr, fromAttr)(op.toAttr, toAttr).result.edges
      }
    }
    private def applyAB[A, B](fromAttr: Attribute[A], toAttr: Attribute[B]) = {
      applyAA(fromAttr, toAttr.asInstanceOf[Attribute[A]])
    }
    def apply() = {
      val fromAttrName = params("fromAttr")
      val toAttrName = params("toAttr")
      val fromAttr = project.vertexAttributes(fromAttrName)
      val toAttr = project.vertexAttributes(toAttrName)
      assert(fromAttr.typeTag.tpe =:= toAttr.typeTag.tpe,
        s"$fromAttrName and $toAttrName are not of the same type.")
      applyAB(fromAttr, toAttr)
    }
  })

  registerOp(
    "Import vertices", ImportOperations,
    inputs = List("vertices"), outputs = List(projectOutput),
    factory = new ProjectOutputOperation(_) {
      lazy val vertices = tableLikeInput("vertices").asProject
      lazy val parameters = List(
        Param("id_attr", "Save internal ID as", defaultValue = ""))
      def enabled = FEStatus.enabled
      def apply() = {
        project.vertexSet = vertices.vertexSet
        for ((name, attr) <- vertices.vertexAttributes) {
          project.newVertexAttribute(name, attr, "imported")
        }
        val idAttr = params("id_attr")
        if (idAttr.nonEmpty) {
          assert(
            !project.vertexAttributes.contains(idAttr),
            s"The input also contains a column called '$idAttr'. Please pick a different name.")
          project.newVertexAttribute(idAttr, project.vertexSet.idAttribute, "internal")
        }
      }
    })

  registerOp(
    "Import edges for existing vertices", ImportOperations,
    inputs = List(projectInput, "edges"), outputs = List(projectOutput),
    factory = new ProjectOutputOperation(_) {
      override lazy val project = projectInput("project")
      lazy val edges = tableLikeInput("edges").asProject
      lazy val parameters = List(
        Choice("attr", "Vertex ID attribute", options = FEOption.unset +: project.vertexAttrList),
        Choice("src", "Source ID column", options = FEOption.unset +: edges.vertexAttrList),
        Choice("dst", "Destination ID column", options = FEOption.unset +: edges.vertexAttrList))
      def enabled =
        FEStatus.assert(
          project.vertexAttrList.nonEmpty, "No attributes on the project to use as id.") &&
          FEStatus.assert(
            edges.vertexAttrList.nonEmpty, "No attributes on the edges to use as id.")
      def apply() = {
        val src = params("src")
        val dst = params("dst")
        val id = params("attr")
        assert(src != FEOption.unset.id, "The Source ID column parameter must be set.")
        assert(dst != FEOption.unset.id, "The Destination ID column parameter must be set.")
        assert(id != FEOption.unset.id, "The Vertex ID attribute parameter must be set.")
        val idAttr = project.vertexAttributes(id)
        val srcAttr = edges.vertexAttributes(src)
        val dstAttr = edges.vertexAttributes(dst)
        val imp = graph_operations.ImportEdgesForExistingVertices.runtimeSafe(
          idAttr, idAttr, srcAttr, dstAttr)
        project.edgeBundle = imp.edges
        for ((name, attr) <- edges.vertexAttributes) {
          project.edgeAttributes(name) = attr.pullVia(imp.embedding)
        }
      }
    })

  registerOp(
    "Import vertices and edges from a single table", ImportOperations,
    inputs = List("edges"), outputs = List(projectOutput),
    factory = new ProjectOutputOperation(_) {
      lazy val edges = tableLikeInput("edges").asProject
      lazy val parameters = List(
        Choice("src", "Source ID column", options = FEOption.unset +: edges.vertexAttrList),
        Choice("dst", "Destination ID column", options = FEOption.unset +: edges.vertexAttrList))
      def enabled = FEStatus.enabled
      def apply() = {
        val src = params("src")
        val dst = params("dst")
        assert(src != FEOption.unset.id, "The Source ID column parameter must be set.")
        assert(dst != FEOption.unset.id, "The Destination ID column parameter must be set.")
        val eg = {
          val op = graph_operations.VerticesToEdges()
          op(op.srcAttr, edges.vertexAttributes(src).runtimeSafeCast[String])(
            op.dstAttr, edges.vertexAttributes(dst).runtimeSafeCast[String]).result
        }
        project.setVertexSet(eg.vs, idAttr = "id")
        project.newVertexAttribute("stringId", eg.stringId)
        project.edgeBundle = eg.es
        for ((name, attr) <- edges.vertexAttributes) {
          project.edgeAttributes(name) = attr.pullVia(eg.embedding)
        }
      }
    })

  registerOp(
    "Import vertex attributes", ImportOperations,
    inputs = List(projectInput, "attributes"),
    outputs = List(projectOutput),
    factory = new ProjectOutputOperation(_) {
      override lazy val project = projectInput("project")
      lazy val attributes = tableLikeInput("attributes").asProject
      lazy val parameters = List(
        Choice("id_attr", "Vertex attribute",
          options = FEOption.unset +: project.vertexAttrList[String]),
        Choice("id_column", "ID column",
          options = FEOption.unset +: attributes.vertexAttrList[String]),
        Param("prefix", "Name prefix for the imported vertex attributes"),
        Choice("unique_keys", "Assert unique vertex attribute values", options = FEOption.bools))
      def enabled =
        project.hasVertexSet &&
          FEStatus.assert(project.vertexAttrList[String].nonEmpty, "No vertex attributes to use as key.")
      def apply() = {
        val idAttrName = params("id_attr")
        val idColumnName = params("id_column")
        assert(idAttrName != FEOption.unset.id, "The vertex attribute parameter must be set.")
        assert(idColumnName != FEOption.unset.id, "The ID column parameter must be set.")
        val idAttr = project.vertexAttributes(idAttrName).runtimeSafeCast[String]
        val idColumn = attributes.vertexAttributes(idColumnName).runtimeSafeCast[String]
        val projectAttrNames = project.vertexAttributeNames
        val uniqueKeys = params.getOrElse("unique_keys", "true").toBoolean
        val edges = if (uniqueKeys) {
          val op = graph_operations.EdgesFromUniqueBipartiteAttributeMatches()
          op(op.fromAttr, idAttr)(op.toAttr, idColumn).result.edges
        } else {
          val op = graph_operations.EdgesFromLookupAttributeMatches()
          op(op.fromAttr, idAttr)(op.toAttr, idColumn).result.edges
        }
        val prefix = if (params("prefix").nonEmpty) params("prefix") + "_" else ""
        for ((name, attr) <- attributes.vertexAttributes) {
          assert(!projectAttrNames.contains(prefix + name),
            s"Cannot import column `${prefix + name}`. Attribute already exists.")
          project.newVertexAttribute(prefix + name, attr.pullVia(edges), "imported")
        }
      }
    })

  registerOp(
    "Import edge attributes", ImportOperations,
    inputs = List(projectInput, "attributes"),
    outputs = List(projectOutput),
    factory = new ProjectOutputOperation(_) {
      override lazy val project = projectInput("project")
      lazy val attributes = tableLikeInput("attributes").asProject
      lazy val parameters = List(
        Choice("id_attr", "Edge attribute",
          options = FEOption.unset +: project.edgeAttrList[String]),
        Choice("id_column", "ID column", options = FEOption.unset +: attributes.vertexAttrList),
        Param("prefix", "Name prefix for the imported edge attributes"),
        Choice("unique_keys", "Assert unique edge attribute values", options = FEOption.bools))
      def enabled =
        project.hasEdgeBundle &&
          FEStatus.assert(project.edgeAttrList[String].nonEmpty, "No edge attributes to use as key.")
      def apply() = {
        val columnName = params("id_column")
        assert(columnName != FEOption.unset.id, "The ID column parameter must be set.")
        val attrName = params("id_attr")
        assert(attrName != FEOption.unset.id, "The edge attribute parameter must be set.")
        val idAttr = project.edgeAttributes(attrName).runtimeSafeCast[String]
        val idColumn = attributes.vertexAttributes(columnName).runtimeSafeCast[String]
        val projectAttrNames = project.edgeAttributeNames
        val uniqueKeys = params.getOrElse("unique_keys", "true").toBoolean
        val edges = if (uniqueKeys) {
          val op = graph_operations.EdgesFromUniqueBipartiteAttributeMatches()
          op(op.fromAttr, idAttr)(op.toAttr, idColumn).result.edges
        } else {
          val op = graph_operations.EdgesFromLookupAttributeMatches()
          op(op.fromAttr, idAttr)(op.toAttr, idColumn).result.edges
        }
        val prefix = if (params("prefix").nonEmpty) params("prefix") + "_" else ""
        for ((name, attr) <- attributes.vertexAttributes) {
          assert(!projectAttrNames.contains(prefix + name),
            s"Cannot import column `${prefix + name}`. Attribute already exists.")
          project.newEdgeAttribute(prefix + name, attr.pullVia(edges), "imported")
        }
      }
    })

  register("Find maximal cliques", CreateSegmentationOperations, new ProjectTransformation(_) {
    lazy val parameters = List(
      Param("name", "Segmentation name", defaultValue = "maximal_cliques"),
      Choice(
        "bothdir", "Edges required in both directions", options = FEOption.bools),
      NonNegInt("min", "Minimum clique size", default = 3))
    def enabled = project.hasEdgeBundle
    def apply() = {
      val minCliques = params("min").toInt
      val bothDir = params("bothdir").toBoolean
      val op = graph_operations.FindMaxCliques(minCliques, bothDir)
      val result = op(op.es, project.edgeBundle).result
      val segmentation = project.segmentation(params("name"))
      segmentation.setVertexSet(result.segments, idAttr = "id")
      segmentation.notes =
        s"Find maximal cliques (edges in both directions: $bothDir, minimum clique size: $minCliques)"
      segmentation.belongsTo = result.belongsTo
      segmentation.newVertexAttribute("size", computeSegmentSizes(segmentation))
    }
  })

  register("Take segmentation as base project", StructureOperations,
    new ProjectTransformation(_) with SegOp {
      def segmentationParameters = List()
      def enabled = FEStatus.enabled
      def apply() = {
        project.rootEditor.state = project.state
      }
    })

  register("Take edges as vertices", StructureOperations, new ProjectTransformation(_) {
    def parameters = List()
    def enabled = project.hasEdgeBundle
    def apply() = {
      val edgeBundle = project.edgeBundle
      val vertexAttrs = project.vertexAttributes.toMap
      val edgeAttrs = project.edgeAttributes.toMap
      project.scalars = Map()
      project.vertexSet = edgeBundle.idSet
      for ((name, attr) <- vertexAttrs) {
        project.newVertexAttribute(
          "src_" + name, graph_operations.VertexToEdgeAttribute.srcAttribute(attr, edgeBundle))
        project.newVertexAttribute(
          "dst_" + name, graph_operations.VertexToEdgeAttribute.dstAttribute(attr, edgeBundle))
      }
      for ((name, attr) <- edgeAttrs) {
        project.newVertexAttribute("edge_" + name, attr)
      }
    }
  })

  register("Take segmentation links as base project", StructureOperations,
    new ProjectTransformation(_) with SegOp {
      def segmentationParameters = List()
      def enabled = FEStatus.enabled
      def apply() = {
        val root = project.rootEditor
        val baseAttrs = parent.vertexAttributes.toMap
        val segAttrs = project.vertexAttributes.toMap
        val belongsTo = seg.belongsTo
        root.scalars = Map()
        root.vertexSet = belongsTo.idSet
        for ((name, attr) <- baseAttrs) {
          root.newVertexAttribute(
            "base_" + name, graph_operations.VertexToEdgeAttribute.srcAttribute(attr, belongsTo))
        }
        for ((name, attr) <- segAttrs) {
          root.newVertexAttribute(
            "segment_" + name, graph_operations.VertexToEdgeAttribute.dstAttribute(attr, belongsTo))
        }
      }
    })

  register("Check cliques", UtilityOperations, new ProjectTransformation(_) with SegOp {
    def segmentationParameters = List(
      Param("selected", "Segment IDs to check", defaultValue = "<All>"),
      Choice("bothdir", "Edges required in both directions", options = FEOption.bools))
    def enabled = project.hasVertexSet
    def apply() = {
      val selected =
        if (params("selected") == "<All>") None
        else Some(splitParam("selected").map(_.toLong).toSet)
      val op = graph_operations.CheckClique(selected, params("bothdir").toBoolean)
      val result = op(op.es, parent.edgeBundle)(op.belongsTo, seg.belongsTo).result
      parent.scalars("invalid_cliques") = result.invalid
    }
  })

  register("Find connected components", CreateSegmentationOperations, new ProjectTransformation(_) {
    lazy val parameters = List(
      Param("name", "Segmentation name", defaultValue = "connected_components"),
      Choice(
        "directions",
        "Edge direction",
        options = FEOption.list("ignore directions", "require both directions")))
    def enabled = project.hasEdgeBundle
    def apply() = {
      val directions = params("directions")
      val symmetric = directions match {
        case "ignore directions" => project.edgeBundle.addReversed
        case "require both directions" => project.edgeBundle.makeSymmetric
      }
      val op = graph_operations.ConnectedComponents()
      val result = op(op.es, symmetric).result
      val segmentation = project.segmentation(params("name"))
      segmentation.setVertexSet(result.segments, idAttr = "id")
      segmentation.notes = s"Find connected components (edges: $directions)"
      segmentation.belongsTo = result.belongsTo
      segmentation.newVertexAttribute("size", computeSegmentSizes(segmentation))
    }
  })

  register("Find infocom communities", CreateSegmentationOperations, new ProjectTransformation(_) {
    lazy val parameters = List(
      Param(
        "cliques_name", "Name for maximal cliques segmentation", defaultValue = "maximal_cliques"),
      Param(
        "communities_name", "Name for communities segmentation", defaultValue = "communities"),
      Choice("bothdir", "Edges required in cliques in both directions", options = FEOption.bools),
      NonNegInt("min_cliques", "Minimum clique size", default = 3),
      Ratio("adjacency_threshold", "Adjacency threshold for clique overlaps", defaultValue = "0.6"))
    def enabled = project.hasEdgeBundle
    def apply() = {
      val minCliques = params("min_cliques").toInt
      val bothDir = params("bothdir").toBoolean
      val adjacencyThreshold = params("adjacency_threshold").toDouble

      val cliquesResult = {
        val op = graph_operations.FindMaxCliques(minCliques, bothDir)
        op(op.es, project.edgeBundle).result
      }

      val cliquesSegmentation = project.segmentation(params("cliques_name"))
      cliquesSegmentation.setVertexSet(cliquesResult.segments, idAttr = "id")
      cliquesSegmentation.notes =
        s"Find maximal cliques (edges in both directions: $bothDir, minimum clique size: $minCliques)"
      cliquesSegmentation.belongsTo = cliquesResult.belongsTo
      cliquesSegmentation.newVertexAttribute("size", computeSegmentSizes(cliquesSegmentation))

      val cedges = {
        val op = graph_operations.InfocomOverlapForCC(adjacencyThreshold)
        op(op.belongsTo, cliquesResult.belongsTo).result.overlaps
      }

      val ccResult = {
        val op = graph_operations.ConnectedComponents()
        op(op.es, cedges).result
      }

      val weightedVertexToClique = cliquesResult.belongsTo.const(1.0)
      val weightedCliqueToCommunity = ccResult.belongsTo.const(1.0)

      val vertexToCommunity = {
        val op = graph_operations.ConcatenateBundles()
        op(
          op.edgesAB, cliquesResult.belongsTo)(
            op.edgesBC, ccResult.belongsTo)(
              op.weightsAB, weightedVertexToClique)(
                op.weightsBC, weightedCliqueToCommunity).result.edgesAC
      }

      val communitiesSegmentation = project.segmentation(params("communities_name"))
      communitiesSegmentation.setVertexSet(ccResult.segments, idAttr = "id")
      communitiesSegmentation.notes =
        s"Infocom communities (edges in both directions: $bothDir, minimum clique size:" +
          s" $minCliques, adjacency threshold: $adjacencyThreshold)"
      communitiesSegmentation.belongsTo = vertexToCommunity
      communitiesSegmentation.newVertexAttribute(
        "size", computeSegmentSizes(communitiesSegmentation))
    }
  })

  register("Find modular clustering", CreateSegmentationOperations, new ProjectTransformation(_) {
    lazy val parameters = List(
      Param("name", "Segmentation name", defaultValue = "modular_clusters"),
      Choice("weights", "Weight attribute", options =
        FEOption.noWeight +: project.edgeAttrList[Double]),
      Param(
        "max_iterations",
        "Maximum number of iterations to do",
        defaultValue = "30"),
      Param(
        "min_increment_per_iteration",
        "Minimal modularity increment in an iteration to keep going",
        defaultValue = "0.001"))
    def enabled = project.hasEdgeBundle
    def apply() = {
      val edgeBundle = project.edgeBundle
      val weightsName = params.getOrElse("weights", FEOption.noWeight.id)
      val weights =
        if (weightsName == FEOption.noWeight.id) edgeBundle.const(1.0)
        else project.edgeAttributes(weightsName).runtimeSafeCast[Double]
      val result = {
        val op = graph_operations.FindModularClusteringByTweaks(
          params("max_iterations").toInt, params("min_increment_per_iteration").toDouble)
        op(op.edges, edgeBundle)(op.weights, weights).result
      }
      val segmentation = project.segmentation(params("name"))
      segmentation.setVertexSet(result.clusters, idAttr = "id")
      segmentation.notes =
        if (weightsName == FEOption.noWeight.id) "Modular clustering"
        else s"Modular clustering by $weightsName"
      segmentation.belongsTo = result.belongsTo
      segmentation.newVertexAttribute("size", computeSegmentSizes(segmentation))

      val symmetricDirection = Direction("all edges", project.edgeBundle)
      val symmetricEdges = symmetricDirection.edgeBundle
      val symmetricWeights = symmetricDirection.pull(weights)
      val modularity = {
        val op = graph_operations.Modularity()
        op(op.edges, symmetricEdges)(op.weights, symmetricWeights)(op.belongsTo, result.belongsTo)
          .result.modularity
      }
      segmentation.scalars("modularity") = modularity
    }
  })

  register("Segment by Double attribute", CreateSegmentationOperations, new ProjectTransformation(_) {
    lazy val parameters = List(
      Param("name", "Segmentation name", defaultValue = "bucketing"),
      Choice("attr", "Attribute", options = project.vertexAttrList[Double]),
      NonNegDouble("interval_size", "Interval size"),
      Choice("overlap", "Overlap", options = FEOption.noyes))
    def enabled = FEStatus.assert(
      project.vertexAttrList[Double].nonEmpty, "No Double vertex attributes.")
    override def summary = {
      val attrName = params("attr")
      val overlap = params("overlap") == "yes"
      val name = params("name")
      s"Segmentation by $attrName" + (if (overlap) " with overlap" else "") + ": $name"
    }

    def apply() = {
      val attrName = params("attr")
      val attr = project.vertexAttributes(attrName).runtimeSafeCast[Double]
      val overlap = params("overlap") == "yes"
      val intervalSize = params("interval_size").toDouble
      val bucketing = {
        val op = graph_operations.DoubleBucketing(intervalSize, overlap)
        op(op.attr, attr).result
      }
      val segmentation = project.segmentation(params("name"))
      segmentation.setVertexSet(bucketing.segments, idAttr = "id")
      segmentation.notes = summary
      segmentation.belongsTo = bucketing.belongsTo
      segmentation.newVertexAttribute("size", computeSegmentSizes(segmentation))
      segmentation.newVertexAttribute("bottom", bucketing.bottom)
      segmentation.newVertexAttribute("top", bucketing.top)
    }
  })

  register("Segment by String attribute", CreateSegmentationOperations, new ProjectTransformation(_) {
    lazy val parameters = List(
      Param("name", "Segmentation name", defaultValue = "bucketing"),
      Choice("attr", "Attribute", options = project.vertexAttrList[String]))
    def enabled = FEStatus.assert(
      project.vertexAttrList[String].nonEmpty, "No String vertex attributes.")
    override def summary = {
      val attrName = params("attr")
      val name = params("name")
      s"Segmentation by $attrName" + ": $name"
    }

    def apply() = {
      val attrName = params("attr")
      val attr = project.vertexAttributes(attrName).runtimeSafeCast[String]
      val bucketing = {
        val op = graph_operations.StringBucketing()
        op(op.attr, attr).result
      }
      val segmentation = project.segmentation(params("name"))
      segmentation.setVertexSet(bucketing.segments, idAttr = "id")
      segmentation.notes = summary
      segmentation.belongsTo = bucketing.belongsTo
      segmentation.newVertexAttribute("size", computeSegmentSizes(segmentation))
      segmentation.newVertexAttribute(attrName, bucketing.label)
    }
  })

<<<<<<< HEAD
  register("Segment by vector attribute", new CreateSegmentationOperation(_, _) {
    def vectorAttributes =
      vertexAttributes[Vector[Double]] ++
        vertexAttributes[Vector[String]] ++
        vertexAttributes[Vector[Long]]
    def parameters = List(
      Param("name", "Segmentation name"),
      Choice("attr", "Attribute", options = vectorAttributes))
    def enabled = FEStatus.assert(vectorAttributes.nonEmpty, "No suitable vector vertex attributes.")
    override def summary(params: Map[String, String]) = {
      val attrName = params("attr")
      s"Segmentation by $attrName"
    }

    def apply(params: Map[String, String]) = {
      import SerializableType.Implicits._
      val attrName = params("attr")
      val attr = project.vertexAttributes(attrName)
      val bucketing = {
        val tt = attr.typeTag
        tt match {
          case _ if tt == scala.reflect.runtime.universe.typeTag[Vector[Double]] =>
            val op = graph_operations.SegmentByVectorAttribute[Double]()(SerializableType.double)
            op(op.attr, attr.runtimeSafeCast[Vector[Double]]).result
          case _ if tt == scala.reflect.runtime.universe.typeTag[Vector[String]] =>
            val op = graph_operations.SegmentByVectorAttribute[String]()(SerializableType.string)
            op(op.attr, attr.runtimeSafeCast[Vector[String]]).result
          case _ if tt == scala.reflect.runtime.universe.typeTag[Vector[Long]] =>
            val op = graph_operations.SegmentByVectorAttribute[Long]()(SerializableType.long)
            op(op.attr, attr.runtimeSafeCast[Vector[Long]]).result
        }
      }
      val segmentation = project.segmentation(params("name"))
      segmentation.setVertexSet(bucketing.segments, idAttr = "id")
      segmentation.notes = summary(params)
      segmentation.belongsTo = bucketing.belongsTo
      segmentation.newVertexAttribute("size", computeSegmentSizes(segmentation))
      segmentation.newVertexAttribute(attrName, bucketing.label)
    }
  })

  register("Segment by interval", new CreateSegmentationOperation(_, _) {
    def parameters = List(
=======
  register("Segment by interval", CreateSegmentationOperations, new ProjectTransformation(_) {
    lazy val parameters = List(
>>>>>>> 63c6b979
      Param("name", "Segmentation name", defaultValue = "bucketing"),
      Choice("begin_attr", "Begin attribute", options = project.vertexAttrList[Double]),
      Choice("end_attr", "End attribute", options = project.vertexAttrList[Double]),
      NonNegDouble("interval_size", "Interval size"),
      Choice("overlap", "Overlap", options = FEOption.noyes))
    def enabled = FEStatus.assert(
      project.vertexAttrList[Double].size >= 2,
      "Less than two Double vertex attributes.")
    override def summary = {
      val beginAttrName = params("begin_attr")
      val endAttrName = params("end_attr")
      val overlap = params("overlap") == "yes"
      val name = params("name")
      s"Interval segmentation by $beginAttrName and $endAttrName" + (if (overlap) " with overlap" else "") + ": $name"
    }

    def apply() = {
      val beginAttrName = params("begin_attr")
      val endAttrName = params("end_attr")
      val beginAttr = project.vertexAttributes(beginAttrName).runtimeSafeCast[Double]
      val endAttr = project.vertexAttributes(endAttrName).runtimeSafeCast[Double]
      val overlap = params("overlap") == "yes"
      val intervalSize = params("interval_size").toDouble
      val bucketing = {
        val op = graph_operations.IntervalBucketing(intervalSize, overlap)
        op(op.beginAttr, beginAttr)(op.endAttr, endAttr).result
      }
      val segmentation = project.segmentation(params("name"))
      segmentation.setVertexSet(bucketing.segments, idAttr = "id")
      segmentation.notes = summary
      segmentation.belongsTo = bucketing.belongsTo
      segmentation.newVertexAttribute("size", computeSegmentSizes(segmentation))
      segmentation.newVertexAttribute("bottom", bucketing.bottom)
      segmentation.newVertexAttribute("top", bucketing.top)
    }
  })

  register("Segment by event sequence", CreateSegmentationOperations, new ProjectTransformation(_) {
    val SegmentationPrefix = "Segmentation: "
    val AttributePrefix = "Attribute: "
    val possibleLocations =
      project
        .segmentations
        .map { seg => FEOption.regular(SegmentationPrefix + seg.segmentationName) }
        .toList ++
        project.vertexAttrList[String].map {
          attr => FEOption.regular(AttributePrefix + attr.title)
        }

    lazy val parameters = List(
      Param("name", "Target segmentation name"),
      Choice(
        "location",
        "Location",
        options = possibleLocations),
      Choice("time_attr", "Time attribute", options = project.vertexAttrList[Double]),
      Choice("algorithm", "Algorithm", options = List(
        FEOption("continuous", "Take continuous event sequences"),
        FEOption("with-gaps", "Allow gaps in event sequences"))),
      NonNegInt("sequence_length", "Sequence length", default = 2),
      NonNegDouble("time_window_step", "Time window step"),
      NonNegDouble("time_window_length", "Time window length")
    )

    def enabled =
      FEStatus.assert(project.isSegmentation, "Must be run on a segmentation") &&
        FEStatus.assert(
          possibleLocations.nonEmpty,
          "There must be a String attribute or a sub-segmentation to define event locations") &&
          FEStatus.assert(
            project.vertexAttrList[Double].nonEmpty,
            "There must be a Double attribute to define event times")

    override def summary = {
      val name = params("name")
      s"Segmentation by event sequence: $name"
    }

    def apply() = {
      val timeAttrName = params("time_attr")
      val timeAttr = project.vertexAttributes(timeAttrName).runtimeSafeCast[Double]
      val locationAttr = params("location")
      val belongsToLocation =
        if (locationAttr.startsWith(SegmentationPrefix)) {
          project.existingSegmentation(locationAttr.substring(SegmentationPrefix.length)).belongsTo
        } else {
          val locationAttribute =
            project.vertexAttributes(locationAttr.substring(AttributePrefix.length)).runtimeSafeCast[String]
          val op = graph_operations.StringBucketing()
          op(op.attr, locationAttribute).result.belongsTo.entity
        }

      val cells = {
        val op = graph_operations.SegmentByEventSequence(
          params("algorithm"),
          params("sequence_length").toInt,
          params("time_window_step").toDouble,
          params("time_window_length").toDouble)
        op(op.personBelongsToEvent, project.asSegmentation.belongsTo)(
          op.eventTimeAttribute, timeAttr)(
            op.eventBelongsToLocation, belongsToLocation).result
      }
      val segmentation = project.asSegmentation.parent.segmentation(params("name"))
      segmentation.setVertexSet(cells.segments, idAttr = "id")
      segmentation.notes = summary
      segmentation.belongsTo = cells.belongsTo
      segmentation.vertexAttributes("description") = cells.segmentDescription
      segmentation.vertexAttributes("size") = toDouble(cells.segmentSize)
    }
  })

  register("Find triangles", CreateSegmentationOperations, new ProjectTransformation(_) {
    lazy val parameters = List(
      Param("name", "Segmentation name", defaultValue = "triangles"),
      Choice("bothdir", "Edges required in both directions", options = FEOption.bools))
    def enabled = project.hasEdgeBundle
    def apply() = {
      val bothDir = params("bothdir").toBoolean
      val op = graph_operations.EnumerateTriangles(bothDir)
      val result = op(op.vs, project.vertexSet)(op.es, project.edgeBundle).result
      val segmentation = project.segmentation(params("name"))
      segmentation.setVertexSet(result.segments, idAttr = "id")
      segmentation.notes =
        s"Finds all triangles in a graph"
      segmentation.belongsTo = result.belongsTo
      segmentation.newVertexAttribute("size", computeSegmentSizes(segmentation))
    }
  })

  register("Combine segmentations", CreateSegmentationOperations, new ProjectTransformation(_) {
    lazy val parameters = List(
      Param("name", "New segmentation name"),
      Choice(
        "segmentations", "Segmentations",
        options = project.segmentationList, multipleChoice = true))
    def enabled = FEStatus.assert(project.segmentationList.nonEmpty, "No segmentations")
    override def summary = {
      val segmentations = params("segmentations").replace(",", ", ")
      s"Combination of $segmentations"
    }

    def apply() = {
      val segmentations =
        splitParam("segmentations").map(project.existingSegmentation(_))
      assert(segmentations.size >= 2, "Please select at least 2 segmentations to combine.")
      val result = project.segmentation(params("name"))
      // Start by copying the first segmentation.
      val first = segmentations.head
      result.vertexSet = first.vertexSet;
      result.notes = summary
      result.belongsTo = first.belongsTo
      for ((name, attr) <- first.vertexAttributes) {
        result.newVertexAttribute(
          s"${first.segmentationName}_$name", attr)
      }
      // Then combine the other segmentations one by one.
      for (seg <- segmentations.tail) {
        val combination = {
          val op = graph_operations.CombineSegmentations()
          op(op.belongsTo1, result.belongsTo)(op.belongsTo2, seg.belongsTo).result
        }
        val attrs = result.vertexAttributes.toMap
        result.vertexSet = combination.segments
        result.belongsTo = combination.belongsTo
        for ((name, attr) <- attrs) {
          // These names are already prefixed.
          result.vertexAttributes(name) = attr.pullVia(combination.origin1)
        }
        for ((name, attr) <- seg.vertexAttributes) {
          // Add prefix for the new attributes.
          result.newVertexAttribute(
            s"${seg.segmentationName}_$name",
            attr.pullVia(combination.origin2))
        }
      }
      // Calculate sizes and ids at the end.
      result.newVertexAttribute("size", computeSegmentSizes(result))
      result.newVertexAttribute("id", result.vertexSet.idAttribute)
    }
  })

  register("Expose internal vertex ID", VertexAttributesOperations, new ProjectTransformation(_) {
    lazy val parameters = List(
      Param("name", "Attribute name", defaultValue = "id"))
    def enabled = project.hasVertexSet
    def apply() = {
      assert(params("name").nonEmpty, "Please set an attribute name.")
      project.newVertexAttribute(params("name"), project.vertexSet.idAttribute, help)
    }
  })

  register("Expose internal edge ID", EdgeAttributesOperations, new ProjectTransformation(_) {
    lazy val parameters = List(
      Param("name", "Attribute name", defaultValue = "id"))
    def enabled = project.hasEdgeBundle
    def apply() = {
      assert(params("name").nonEmpty, "Please set an attribute name.")
      project.newEdgeAttribute(params("name"), project.edgeBundle.idSet.idAttribute, help)
    }
  })

  register("Add gaussian vertex attribute", DeprecatedOperations, new ProjectTransformation(_) {
    lazy val parameters = List(
      Param("name", "Attribute name", defaultValue = "random"),
      RandomSeed("seed", "Seed"))
    def enabled = project.hasVertexSet
    def apply() = {
      assert(params("name").nonEmpty, "Please set an attribute name.")
      val op = graph_operations.AddRandomAttribute(params("seed").toInt, "Standard Normal")
      project.newVertexAttribute(
        params("name"), op(op.vs, project.vertexSet).result.attr, help)
    }
  })

  register("Add random vertex attribute", VertexAttributesOperations, new ProjectTransformation(_) {
    lazy val parameters = List(
      Param("name", "Attribute name", defaultValue = "random"),
      Choice("dist", "Distribution", options = FEOption.list(graph_operations.RandomDistribution.getNames)),
      RandomSeed("seed", "Seed"))
    def enabled = project.hasVertexSet
    override def summary = {
      val dist = params("dist").toLowerCase
      s"Add $dist vertex attribute"
    }
    def apply() = {
      assert(params("name").nonEmpty, "Please set an attribute name.")
      val op = graph_operations.AddRandomAttribute(params("seed").toInt, params("dist"))
      project.newVertexAttribute(
        params("name"), op(op.vs, project.vertexSet).result.attr, help)
    }
  })

  register("Add random edge attribute", EdgeAttributesOperations, new ProjectTransformation(_) {
    lazy val parameters = List(
      Param("name", "Attribute name", defaultValue = "random"),
      Choice("dist", "Distribution", options = FEOption.list(graph_operations.RandomDistribution.getNames)),
      RandomSeed("seed", "Seed"))
    def enabled = project.hasEdgeBundle
    override def summary = {
      val dist = params("dist").toLowerCase
      s"Add $dist edge attribute"
    }
    def apply() = {
      assert(params("name").nonEmpty, "Please set an attribute name.")
      val op = graph_operations.AddRandomAttribute(params("seed").toInt, params("dist"))
      project.newEdgeAttribute(
        params("name"), op(op.vs, project.edgeBundle.idSet).result.attr, help)
    }
  })

  register("Add constant edge attribute", EdgeAttributesOperations, new ProjectTransformation(_) {
    lazy val parameters = List(
      Param("name", "Attribute name", defaultValue = "weight"),
      Param("value", "Value", defaultValue = "1"),
      Choice("type", "Type", options = FEOption.list("Double", "String")))
    def enabled = project.hasEdgeBundle
    override def summary = {
      val name = params("name")
      val value = params("value")
      s"Add constant edge attribute: $name = $value"
    }
    def apply() = {
      val value = params("value")
      val res = {
        if (params("type") == "Double") {
          project.edgeBundle.const(value.toDouble)
        } else {
          project.edgeBundle.const(value)
        }
      }
      project.newEdgeAttribute(params("name"), res, s"constant $value")
    }
  })

  register("Add constant vertex attribute", VertexAttributesOperations, new ProjectTransformation(_) {
    lazy val parameters = List(
      Param("name", "Attribute name"),
      Param("value", "Value", defaultValue = "1"),
      Choice("type", "Type", options = FEOption.list("Double", "String")))
    def enabled = project.hasVertexSet
    override def summary = {
      val name = params("name")
      val value = params("value")
      s"Add constant vertex attribute: $name = $value"
    }
    def apply() = {
      assert(params("name").nonEmpty, "Please set an attribute name.")
      val value = params("value")
      val op: graph_operations.AddConstantAttribute[_] =
        graph_operations.AddConstantAttribute.doubleOrString(
          isDouble = (params("type") == "Double"), value)
      project.newVertexAttribute(
        params("name"), op(op.vs, project.vertexSet).result.attr, s"constant $value")
    }
  })

  register(
    "Fill vertex attribute with constant default value",
    VertexAttributesOperations, new ProjectTransformation(_) {
      lazy val parameters = List(
        Choice(
          "attr", "Vertex attribute",
          options = project.vertexAttrList[String] ++ project.vertexAttrList[Double]),
        Param("def", "Default value"))
      def enabled = FEStatus.assert(
        (project.vertexAttrList[String] ++ project.vertexAttrList[Double]).nonEmpty,
        "No vertex attributes.")
      override def summary = {
        val name = params("attr")
        s"Fill vertex attribute '$name' with constant default value"
      }
      def apply() = {
        val attr = project.vertexAttributes(params("attr"))
        val paramDef = params("def")
        val op: graph_operations.AddConstantAttribute[_] =
          graph_operations.AddConstantAttribute.doubleOrString(
            isDouble = attr.is[Double], paramDef)
        val default = op(op.vs, project.vertexSet).result
        project.newVertexAttribute(
          params("attr"), unifyAttribute(attr, default.attr.entity),
          project.viewer.getVertexAttributeNote(params("attr")) + s" (filled with default $paramDef)" + help)
      }
    })

  register(
    "Fill edge attribute with constant default value",
    EdgeAttributesOperations, new ProjectTransformation(_) {
      lazy val parameters = List(
        Choice(
          "attr", "Edge attribute",
          options = project.edgeAttrList[String] ++ project.edgeAttrList[Double]),
        Param("def", "Default value"))
      def enabled = FEStatus.assert(
        (project.edgeAttrList[String] ++ project.edgeAttrList[Double]).nonEmpty,
        "No edge attributes.")
      override def summary = {
        val name = params("attr")
        s"Fill edge attribute '$name' with constant default value"
      }
      def apply() = {
        val attr = project.edgeAttributes(params("attr"))
        val paramDef = params("def")
        val op: graph_operations.AddConstantAttribute[_] =
          graph_operations.AddConstantAttribute.doubleOrString(
            isDouble = attr.is[Double], paramDef)
        val default = op(op.vs, project.edgeBundle.idSet).result
        project.newEdgeAttribute(
          params("attr"), unifyAttribute(attr, default.attr.entity),
          project.viewer.getEdgeAttributeNote(params("attr")) + s" (filled with default $paramDef)" + help)
      }
    })

  register("Merge two vertex attributes", VertexAttributesOperations, new ProjectTransformation(_) {
    lazy val parameters = List(
      Param("name", "New attribute name", defaultValue = ""),
      Choice("attr1", "Primary attribute", options = project.vertexAttrList),
      Choice("attr2", "Secondary attribute", options = project.vertexAttrList))
    def enabled = FEStatus.assert(
      project.vertexAttrList.size >= 2, "Not enough vertex attributes.")
    override def summary = {
      val name1 = params("attr1")
      val name2 = params("attr2")
      s"Merge two vertex attributes: $name1, $name2"
    }
    def apply() = {
      val name = params("name")
      assert(name.nonEmpty, "You must specify a name for the new attribute.")
      val attr1 = project.vertexAttributes(params("attr1"))
      val attr2 = project.vertexAttributes(params("attr2"))
      assert(attr1.typeTag.tpe =:= attr2.typeTag.tpe,
        "The two attributes must have the same type.")
      project.newVertexAttribute(name, unifyAttribute(attr1, attr2), s"primary: $attr1, secondary: $attr2" + help)
    }
  })

  register("Merge two edge attributes", EdgeAttributesOperations, new ProjectTransformation(_) {
    lazy val parameters = List(
      Param("name", "New attribute name", defaultValue = ""),
      Choice("attr1", "Primary attribute", options = project.edgeAttrList),
      Choice("attr2", "Secondary attribute", options = project.edgeAttrList))
    def enabled = FEStatus.assert(
      project.edgeAttrList.size >= 2, "Not enough edge attributes.")
    override def summary = {
      val name1 = params("attr1")
      val name2 = params("attr2")
      s"Merge two edge attributes: $name1, $name2"
    }
    def apply() = {
      val name = params("name")
      assert(name.nonEmpty, "You must specify a name for the new attribute.")
      val attr1 = project.edgeAttributes(params("attr1"))
      val attr2 = project.edgeAttributes(params("attr2"))
      assert(attr1.typeTag.tpe =:= attr2.typeTag.tpe,
        "The two attributes must have the same type.")
      project.newEdgeAttribute(name, unifyAttribute(attr1, attr2), s"primary: $attr1, secondary: $attr2" + help)
    }
  })

  register(
    "Reduce vertex attributes to two dimensions",
    MachineLearningOperations, new ProjectTransformation(_) {
      lazy val parameters = List(
        Param("output_name1", "First dimension name", defaultValue = "reduced_dimension1"),
        Param("output_name2", "Second dimension name", defaultValue = "reduced_dimension2"),
        Choice(
          "features", "Attributes",
          options = project.vertexAttrList[Double], multipleChoice = true))
      def enabled = FEStatus.assert(
        project.vertexAttrList[Double].size >= 2, "Less than two vertex attributes.")
      def apply() = {
        val featureNames = splitParam("features").sorted
        assert(featureNames.size >= 2, "Please select at least two attributes.")
        val features = featureNames.map {
          name => project.vertexAttributes(name).runtimeSafeCast[Double]
        }
        val op = graph_operations.ReduceDimensions(features.size)
        val result = op(op.features, features).result
        project.newVertexAttribute(params("output_name1"), result.attr1, help)
        project.newVertexAttribute(params("output_name2"), result.attr2, help)
      }
    })

  register("Reverse edge direction", StructureOperations, new ProjectTransformation(_) {
    lazy val parameters = List()
    def enabled = project.hasEdgeBundle
    def apply() = {
      val op = graph_operations.ReverseEdges()
      val res = op(op.esAB, project.edgeBundle).result
      project.pullBackEdges(
        project.edgeBundle,
        project.edgeAttributes.toIndexedSeq,
        res.esBA,
        res.injection)
    }
  })

  register("Add reversed edges", StructureOperations, new ProjectTransformation(_) {
    lazy val parameters = List(
      Param("distattr", "Distinguishing edge attribute")
    )
    def enabled = project.hasEdgeBundle
    def apply() = {
      val addIsNewAttr = params.getOrElse("distattr", "").nonEmpty

      val rev = {
        val op = graph_operations.AddReversedEdges(addIsNewAttr)
        op(op.es, project.edgeBundle).result
      }

      project.pullBackEdges(
        project.edgeBundle,
        project.edgeAttributes.toIndexedSeq,
        rev.esPlus,
        rev.newToOriginal)
      if (addIsNewAttr) {
        project.edgeAttributes(params("distattr")) = rev.isNew
      }
    }
  })

  register("Find vertex coloring", MetricsOperations, new ProjectTransformation(_) {
    lazy val parameters = List(
      Param("name", "Attribute name", defaultValue = "color"))
    def enabled = project.hasEdgeBundle
    def apply() = {
      assert(params("name").nonEmpty, "Please set an attribute name.")
      val op = graph_operations.Coloring()
      project.newVertexAttribute(
        params("name"), op(op.es, project.edgeBundle).result.coloring, help)
    }
  })

  register("Compute clustering coefficient", MetricsOperations, new ProjectTransformation(_) {
    lazy val parameters = List(
      Param("name", "Attribute name", defaultValue = "clustering_coefficient"))
    def enabled = project.hasEdgeBundle
    def apply() = {
      assert(params("name").nonEmpty, "Please set an attribute name.")
      val op = graph_operations.ClusteringCoefficient()
      project.newVertexAttribute(
        params("name"), op(op.es, project.edgeBundle).result.clustering, help)
    }
  })

  register("Approximate clustering coefficient", MetricsOperations, new ProjectTransformation(_) {
    lazy val parameters = List(
      Param("name", "Attribute name", defaultValue = "clustering_coefficient"),
      NonNegInt("bits", "Precision", default = 8))
    def enabled = project.hasEdgeBundle
    def apply() = {
      assert(params("name").nonEmpty, "Please set an attribute name.")
      val op = graph_operations.ApproxClusteringCoefficient(params("bits").toInt)
      project.newVertexAttribute(
        params("name"), op(op.es, project.edgeBundle).result.clustering, help)
    }
  })

  register("Compute embeddedness", MetricsOperations, new ProjectTransformation(_) {
    lazy val parameters = List(
      Param("name", "Attribute name", defaultValue = "embeddedness"))
    def enabled = project.hasEdgeBundle
    def apply() = {
      val op = graph_operations.Embeddedness()
      project.newEdgeAttribute(params("name"), op(op.es, project.edgeBundle).result.embeddedness, help)
    }
  })

  register("Approximate embeddedness", MetricsOperations, new ProjectTransformation(_) {
    lazy val parameters = List(
      Param("name", "Attribute name", defaultValue = "embeddedness"),
      NonNegInt("bits", "Precision", default = 8))
    def enabled = project.hasEdgeBundle
    def apply() = {
      val op = graph_operations.ApproxEmbeddedness(params("bits").toInt)
      project.newEdgeAttribute(params("name"), op(op.es, project.edgeBundle).result.embeddedness, help)
    }
  })

  register("Compute dispersion", MetricsOperations, new ProjectTransformation(_) {
    lazy val parameters = List(
      Param("name", "Attribute name", defaultValue = "dispersion"))
    def enabled = project.hasEdgeBundle
    def apply() = {
      val dispersion = {
        val op = graph_operations.Dispersion()
        op(op.es, project.edgeBundle).result.dispersion.entity
      }
      val embeddedness = {
        val op = graph_operations.Embeddedness()
        op(op.es, project.edgeBundle).result.embeddedness.entity
      }
      // http://arxiv.org/pdf/1310.6753v1.pdf
      val normalizedDispersion = {
        val op = graph_operations.DeriveJSDouble(
          JavaScript("Math.pow(disp, 0.61) / (emb + 5)"),
          Seq("disp", "emb"))
        op(op.attrs, graph_operations.VertexAttributeToJSValue.seq(
          dispersion, embeddedness)).result.attr.entity
      }
      // TODO: recursive dispersion
      project.newEdgeAttribute(params("name"), dispersion, help)
      project.newEdgeAttribute("normalized_" + params("name"), normalizedDispersion, help)
    }
  })

  register("Compute degree", MetricsOperations, new ProjectTransformation(_) {
    lazy val parameters = List(
      Param("name", "Attribute name", defaultValue = "degree"),
      Choice("direction", "Count", options = Direction.options))
    def enabled = project.hasEdgeBundle
    def apply() = {
      assert(params("name").nonEmpty, "Please set an attribute name.")
      val es = Direction(params("direction"), project.edgeBundle, reversed = true).edgeBundle
      val op = graph_operations.OutDegree()
      project.newVertexAttribute(
        params("name"), op(op.es, es).result.outDegree, params("direction") + help)
    }
  })

  register("Compute PageRank", MetricsOperations, new ProjectTransformation(_) {
    lazy val parameters = List(
      Param("name", "Attribute name", defaultValue = "page_rank"),
      Choice("weights", "Weight attribute",
        options = FEOption.noWeight +: project.edgeAttrList[Double]),
      NonNegInt("iterations", "Number of iterations", default = 5),
      Ratio("damping", "Damping factor", defaultValue = "0.85"),
      Choice("direction", "Direction",
        options = Direction.attrOptionsWithDefault("outgoing edges")))
    def enabled = project.hasEdgeBundle
    def apply() = {
      assert(params("name").nonEmpty, "Please set an attribute name.")
      val op = graph_operations.PageRank(params("damping").toDouble, params("iterations").toInt)
      val weightsName = params.getOrElse("weights", FEOption.noWeight.id)
      val direction = Direction(params.getOrElse("direction", "outgoing edges"),
        project.edgeBundle, reversed = true)
      val es = direction.edgeBundle
      val weights =
        if (weightsName == FEOption.noWeight.id) es.const(1.0)
        else direction.pull(project.edgeAttributes(params("weights"))).runtimeSafeCast[Double]
      project.newVertexAttribute(
        params("name"), op(op.es, es)(op.weights, weights).result.pagerank, help)
    }
  })

  register("Find shortest path", MetricsOperations, new ProjectTransformation(_) {
    lazy val parameters = List(
      Param("name", "Attribute name", defaultValue = "shortest_distance"),
      Choice("edge_distance", "Edge distance attribute",
        options = FEOption.unitDistances +: project.edgeAttrList[Double]),
      Choice(
        "starting_distance", "Starting distance attribute",
        options = project.vertexAttrList[Double]),
      NonNegInt("iterations", "Maximum number of iterations", default = 10)
    )
    def enabled = project.hasEdgeBundle
    def apply() = {
      assert(params("name").nonEmpty, "Please set an attribute name.")
      val startingDistanceAttr = params("starting_distance")
      val startingDistance = project
        .vertexAttributes(startingDistanceAttr)
        .runtimeSafeCast[Double]
      val op = graph_operations.ShortestPath(params("iterations").toInt)
      val edgeDistance =
        if (params("edge_distance") == FEOption.unitDistances.id) {
          project.edgeBundle.const(1.0)
        } else {
          project.edgeAttributes(params("edge_distance")).runtimeSafeCast[Double]
        }
      project.newVertexAttribute(
        params("name"),
        op(op.es, project.edgeBundle)(op.edgeDistance, edgeDistance)(op.startingDistance, startingDistance).result.distance, help)
    }
  })

  register("Compute centrality", MetricsOperations, new ProjectTransformation(_) {
    lazy val parameters = List(
      Param("name", "Attribute name", defaultValue = "centrality"),
      NonNegInt("maxDiameter", "Maximal diameter to check", default = 10),
      Choice("algorithm", "Centrality type",
        options = FEOption.list("Harmonic", "Lin", "Average distance")),
      NonNegInt("bits", "Precision", default = 8),
      Choice("direction", "Direction",
        options = Direction.attrOptionsWithDefault("outgoing edges")))
    def enabled = project.hasEdgeBundle
    def apply() = {
      val name = params("name")
      val algorithm = params("algorithm")
      assert(name.nonEmpty, "Please set an attribute name.")
      val es = Direction(params.getOrElse("direction", "outgoing edges"),
        project.edgeBundle, reversed = true).edgeBundle
      val op = graph_operations.HyperBallCentrality(
        params("maxDiameter").toInt, algorithm, params("bits").toInt)
      project.newVertexAttribute(
        name, op(op.es, es).result.centrality, algorithm + help)
    }
  })

  register("Add rank attribute", VertexAttributesOperations, new ProjectTransformation(_) {
    lazy val parameters = List(
      Param("rankattr", "Rank attribute name", defaultValue = "ranking"),
      Choice("keyattr", "Key attribute name", options = project.vertexAttrList[Double]),
      Choice("order", "Order", options = FEOption.list("ascending", "descending")))

    def enabled = FEStatus.assert(
      project.vertexAttrList[Double].nonEmpty, "No numeric (Double) vertex attributes")
    override def summary = {
      val name = params("keyattr")
      s"Add rank attribute for '$name'"
    }
    def apply() = {
      val keyAttr = params("keyattr")
      val rankAttr = params("rankattr")
      val ascending = params("order") == "ascending"
      assert(keyAttr.nonEmpty, "Please set a key attribute name.")
      assert(rankAttr.nonEmpty, "Please set a name for the rank attribute")
      val op = graph_operations.AddRankingAttributeDouble(ascending)
      val sortKey = project.vertexAttributes(keyAttr).runtimeSafeCast[Double]
      project.newVertexAttribute(
        rankAttr, op(op.sortKey, sortKey).result.ordinal.asDouble, s"rank by $keyAttr" + help)
    }
  })

  register("Create example graph", StructureOperations)(new ProjectOutputOperation(_) {
    lazy val parameters = List()
    def enabled = FEStatus.enabled
    def apply() = {
      val g = graph_operations.ExampleGraph()().result
      project.vertexSet = g.vertices
      project.edgeBundle = g.edges
      for ((name, attr) <- g.vertexAttributes) {
        project.newVertexAttribute(name, attr)
      }
      project.newVertexAttribute("id", project.vertexSet.idAttribute)
      project.edgeAttributes = g.edgeAttributes.mapValues(_.entity)
      for ((name, s) <- g.scalars) {
        project.scalars(name) = s.entity
      }
      project.setElementMetadata(VertexAttributeKind, "income", MetadataNames.Icon, "money_bag")
      project.setElementMetadata(VertexAttributeKind, "location", MetadataNames.Icon, "paw_prints")
    }
  })

  register(
    "Create enhanced example graph", HiddenOperations)(new ProjectOutputOperation(_) {
      lazy val parameters = List()
      def enabled = FEStatus.enabled
      def apply() = {
        val g = graph_operations.EnhancedExampleGraph()().result
        project.vertexSet = g.vertices
        project.edgeBundle = g.edges
        for ((name, attr) <- g.vertexAttributes) {
          project.newVertexAttribute(name, attr)
        }
        project.newVertexAttribute("id", project.vertexSet.idAttribute)
        project.edgeAttributes = g.edgeAttributes.mapValues(_.entity)
      }
    })

  register("Load snapshot", StructureOperations)(new ProjectOutputOperation(_) {
    lazy val parameters = List(Param("path", "Path"))
    def enabled = FEStatus.enabled
    def apply() = {
      val snapshot = DirectoryEntry.fromName(paramValues("path")).asSnapshotFrame
      project.state = snapshot.getState.project.state
    }
  })

  register("Hash vertex attribute", VertexAttributesOperations, new ProjectTransformation(_) {
    lazy val parameters = List(
      Choice("attr", "Vertex attribute", options = project.vertexAttrList, multipleChoice = true),
      Param("salt", "Salt",
        defaultValue = graph_operations.HashVertexAttribute.makeSecret(nextString(15)))
    )
    def enabled = FEStatus.assert(project.vertexAttrList.nonEmpty, "No vertex attributes.")

    def apply() = {
      assert(params("attr").nonEmpty, "Please choose at least one vertex attribute to hash.")
      val salt = params("salt")
      graph_operations.HashVertexAttribute.assertSecret(salt)
      assert(
        graph_operations.HashVertexAttribute.getSecret(salt).nonEmpty, "Please set a salt value.")
      val op = graph_operations.HashVertexAttribute(salt)
      for (attribute <- splitParam("attr")) {
        val attr = project.vertexAttributes(attribute).asString
        project.newVertexAttribute(
          attribute, op(op.vs, project.vertexSet)(op.attr, attr).result.hashed, "hashed")
      }
    }

    // To have a more secure default salt value than just using Random.nextInt.toString
    def nextString(length: Int): String = {
      val validCharacters: Array[Char] = (('a' to 'z') ++ ('A' to 'Z') ++ ('0' to '9')).toArray
      val srand: java.security.SecureRandom = new java.security.SecureRandom()
      val rand: java.util.Random = new java.util.Random()

      rand.setSeed(srand.nextLong())

      val chars: Array[Char] = new Array[Char](length)
      chars.map(_ => validCharacters(rand.nextInt(validCharacters.length))).mkString("")
    }
  })

  register(
    "Convert vertex attribute to String", VertexAttributesOperations, new ProjectTransformation(_) {
      lazy val parameters = List(
        Choice("attr", "Vertex attribute", options = project.vertexAttrList, multipleChoice = true))
      def enabled = FEStatus.assert(project.vertexAttrList.nonEmpty, "No vertex attributes.")
      def apply() = {
        for (attr <- splitParam("attr")) {
          project.vertexAttributes(attr) = project.vertexAttributes(attr).asString
        }
      }
    })

  register(
    "Convert edge attribute to String", EdgeAttributesOperations, new ProjectTransformation(_) {
      lazy val parameters = List(
        Choice("attr", "Edge attribute", options = project.edgeAttrList, multipleChoice = true))
      def enabled = FEStatus.assert(project.edgeAttrList.nonEmpty, "No edge attributes.")
      def apply() = {
        for (attr <- splitParam("attr")) {
          project.edgeAttributes(attr) = project.edgeAttributes(attr).asString
        }
      }
    })

  register(
    "Convert vertex attribute to Double", VertexAttributesOperations, new ProjectTransformation(_) {
      val eligible =
        project.vertexAttrList[String] ++
          project.vertexAttrList[Long] ++
          project.vertexAttrList[Int]
      lazy val parameters = List(
        Choice("attr", "Vertex attribute", options = eligible, multipleChoice = true))
      def enabled = FEStatus.assert(eligible.nonEmpty, "No eligible vertex attributes.")
      def apply() = {
        for (name <- splitParam("attr")) {
          val attr = project.vertexAttributes(name)
          project.vertexAttributes(name) = toDouble(attr)
        }
      }
    })

  register(
    "Convert edge attribute to Double", EdgeAttributesOperations, new ProjectTransformation(_) {
      val eligible =
        project.edgeAttrList[String] ++
          project.edgeAttrList[Long] ++
          project.edgeAttrList[Int]
      lazy val parameters = List(
        Choice("attr", "Edge attribute", options = eligible, multipleChoice = true))
      def enabled = FEStatus.assert(eligible.nonEmpty, "No eligible edge attributes.")
      def apply() = {
        for (name <- splitParam("attr")) {
          val attr = project.edgeAttributes(name)
          project.edgeAttributes(name) = toDouble(attr)
        }
      }
    })

  register(
    "Convert vertex attributes to position",
    VertexAttributesOperations, new ProjectTransformation(_) {
      lazy val parameters = List(
        Param("output", "Save as", defaultValue = "position"),
        Choice("x", "X or latitude", options = project.vertexAttrList[Double]),
        Choice("y", "Y or longitude", options = project.vertexAttrList[Double]))
      def enabled = FEStatus.assert(
        project.vertexAttrList[Double].nonEmpty, "No numeric vertex attributes.")
      def apply() = {
        assert(params("output").nonEmpty, "Please set an attribute name.")
        val paramX = params("x")
        val paramY = params("y")
        val pos = {
          val op = graph_operations.JoinAttributes[Double, Double]()
          val x = project.vertexAttributes(paramX).runtimeSafeCast[Double]
          val y = project.vertexAttributes(paramY).runtimeSafeCast[Double]
          op(op.a, x)(op.b, y).result.attr
        }
        project.newVertexAttribute(params("output"), pos, s"($paramX, $paramY)" + help)
      }
    })

  register("Replace with edge graph", StructureOperations, new ProjectTransformation(_) {
    lazy val parameters = List()
    def enabled = project.hasEdgeBundle
    def apply() = {
      val op = graph_operations.EdgeGraph()
      val g = op(op.es, project.edgeBundle).result
      project.setVertexSet(g.newVS, idAttr = "id")
      project.edgeBundle = g.newES
    }
  })

  register("Derive vertex attribute", VertexAttributesOperations, new ProjectTransformation(_) {
    lazy val parameters = List(
      Param("output", "Save as"),
      Choice("type", "Result type", options = FEOption.jsDataTypes),
      Choice("defined_attrs", "Only run on defined attributes",
        options = FEOption.bools), // Default is true.
      Code("expr", "Value", defaultValue = "1 + 1", language = "javascript"))
    def enabled = project.hasVertexSet
    override def summary = {
      val name = params("output")
      val expr = params("expr")
      s"Derive vertex attribute: $name = $expr"
    }
    def apply() = {
      assert(params("output").nonEmpty, "Please set an output attribute name.")
      val expr = params("expr")
      val vertexSet = project.vertexSet
      val namedAttributes = JSUtilities.collectIdentifiers[Attribute[_]](project.vertexAttributes, expr)
      val namedScalars = JSUtilities.collectIdentifiers[Scalar[_]](project.scalars, expr)
      val onlyOnDefinedAttrs = params.getOrElse("defined_attrs", "true").toBoolean

      val result = params("type") match {
        case "String" =>
          graph_operations.DeriveJS.deriveFromAttributes[String](
            expr, namedAttributes, vertexSet, namedScalars, onlyOnDefinedAttrs)
        case "Double" =>
          graph_operations.DeriveJS.deriveFromAttributes[Double](
            expr, namedAttributes, vertexSet, namedScalars, onlyOnDefinedAttrs)
        case "Vector of Strings" =>
          graph_operations.DeriveJS.deriveFromAttributes[Vector[String]](
            expr, namedAttributes, vertexSet, namedScalars, onlyOnDefinedAttrs)
        case "Vector of Doubles" =>
          graph_operations.DeriveJS.deriveFromAttributes[Vector[Double]](
            expr, namedAttributes, vertexSet, namedScalars, onlyOnDefinedAttrs)
      }
      project.newVertexAttribute(params("output"), result, expr + help)
    }
  })

  register("Derive edge attribute", EdgeAttributesOperations, new ProjectTransformation(_) {
    lazy val parameters = List(
      Param("output", "Save as"),
      Choice("type", "Result type", options = FEOption.jsDataTypes),
      Choice("defined_attrs", "Only run on defined attributes",
        options = FEOption.bools), // Default is true.
      Code("expr", "Value", defaultValue = "1 + 1", language = "javascript"))
    def enabled = project.hasEdgeBundle
    override def summary = {
      val name = params("output")
      val expr = params("expr")
      s"Derive edge attribute: $name = $expr"
    }
    def apply() = {
      val expr = params("expr")
      val edgeBundle = project.edgeBundle
      val idSet = project.edgeBundle.idSet
      val namedEdgeAttributes = JSUtilities.collectIdentifiers[Attribute[_]](project.edgeAttributes, expr)
      val namedSrcVertexAttributes =
        JSUtilities.collectIdentifiers[Attribute[_]](project.vertexAttributes, expr, "src$")
          .map {
            case (name, attr) =>
              "src$" + name -> graph_operations.VertexToEdgeAttribute.srcAttribute(attr, edgeBundle)
          }
      val namedScalars = JSUtilities.collectIdentifiers[Scalar[_]](project.scalars, expr)
      val namedDstVertexAttributes =
        JSUtilities.collectIdentifiers[Attribute[_]](project.vertexAttributes, expr, "dst$")
          .map {
            case (name, attr) =>
              "dst$" + name -> graph_operations.VertexToEdgeAttribute.dstAttribute(attr, edgeBundle)
          }

      val namedAttributes =
        namedEdgeAttributes ++ namedSrcVertexAttributes ++ namedDstVertexAttributes
      val onlyOnDefinedAttrs = params.getOrElse("defined_attrs", "true").toBoolean

      val result = params("type") match {
        case "String" =>
          graph_operations.DeriveJS.deriveFromAttributes[String](
            expr, namedAttributes, idSet, namedScalars, onlyOnDefinedAttrs)
        case "Double" =>
          graph_operations.DeriveJS.deriveFromAttributes[Double](
            expr, namedAttributes, idSet, namedScalars, onlyOnDefinedAttrs)
        case "Vector of Strings" =>
          graph_operations.DeriveJS.deriveFromAttributes[Vector[String]](
            expr, namedAttributes, idSet, namedScalars, onlyOnDefinedAttrs)
        case "Vector of Doubles" =>
          graph_operations.DeriveJS.deriveFromAttributes[Vector[Double]](
            expr, namedAttributes, idSet, namedScalars, onlyOnDefinedAttrs)
      }
      project.newEdgeAttribute(params("output"), result, expr + help)
    }
  })

  register("Derive scalar", GlobalOperations, new ProjectTransformation(_) {
    lazy val parameters = List(
      Param("output", "Save as"),
      Choice("type", "Result type", options = FEOption.list("Double", "String")),
      Code("expr", "Value", defaultValue = "1 + 1", language = "javascript"))
    def enabled = FEStatus.enabled
    override def summary = {
      val name = params("output")
      val expr = params("expr")
      s"Derive scalar: $name = $expr"
    }
    def apply() = {
      val expr = params("expr")
      val namedScalars = JSUtilities.collectIdentifiers[Scalar[_]](project.scalars, expr)
      val result = params("type") match {
        case "String" =>
          graph_operations.DeriveJSScalar.deriveFromScalars[String](expr, namedScalars)
        case "Double" =>
          graph_operations.DeriveJSScalar.deriveFromScalars[Double](expr, namedScalars)
      }
      project.newScalar(params("output"), result.sc, expr + help)
    }
  })

  register("Predict vertex attribute", MachineLearningOperations, new ProjectTransformation(_) {
    lazy val parameters = List(
      Choice("label", "Attribute to predict", options = project.vertexAttrList[Double]),
      Choice("features", "Predictors", options = project.vertexAttrList[Double], multipleChoice = true),
      Choice("method", "Method", options = FEOption.list(
        "Linear regression", "Ridge regression", "Lasso", "Logistic regression", "Naive Bayes",
        "Decision tree", "Random forest", "Gradient-boosted trees")))
    def enabled =
      FEStatus.assert(project.vertexAttrList[Double].nonEmpty, "No numeric vertex attributes.")
    override def summary = {
      val method = params("method").capitalize
      val label = params("label")
      s"$method for $label"
    }
    def apply() = {
      assert(params("features").nonEmpty, "Please select at least one predictor.")
      val featureNames = splitParam("features")
      val features = featureNames.map {
        name => project.vertexAttributes(name).runtimeSafeCast[Double]
      }
      val labelName = params("label")
      val label = project.vertexAttributes(labelName).runtimeSafeCast[Double]
      val method = params("method")
      val prediction = {
        val op = graph_operations.Regression(method, features.size)
        op(op.label, label)(op.features, features).result.prediction
      }
      project.newVertexAttribute(s"${labelName}_prediction", prediction, s"$method for $labelName")
    }
  })

  register("Train linear regression model", MachineLearningOperations, new ProjectTransformation(_) {
    lazy val parameters = List(
      Param("name", "The name of the model"),
      Choice("label", "Label", options = project.vertexAttrList[Double]),
      Choice("features", "Features", options = project.vertexAttrList[Double], multipleChoice = true),
      Choice("method", "Method", options = FEOption.list(
        "Linear regression", "Ridge regression", "Lasso")))
    def enabled =
      FEStatus.assert(project.vertexAttrList[Double].nonEmpty, "No numeric vertex attributes.")
    override def summary = {
      val method = params("method").capitalize
      val label = params("label")
      s"Build a $method model for $label"
    }
    def apply() = {
      assert(params("name").nonEmpty, "Please set the name of the model.")
      assert(params("features").nonEmpty, "Please select at least one predictor.")
      val featureNames = splitParam("features").sorted
      val features = featureNames.map {
        name => project.vertexAttributes(name).runtimeSafeCast[Double]
      }
      val name = params("name")
      val labelName = params("label")
      val label = project.vertexAttributes(labelName).runtimeSafeCast[Double]
      val method = params("method")
      val model = {
        val op = graph_operations.RegressionModelTrainer(
          method, labelName, featureNames.toList)
        op(op.label, label)(op.features, features).result.model
      }
      project.scalars(name) = model
    }
  })

  register("Train a logistic regression model", MachineLearningOperations, new ProjectTransformation(_) {
    lazy val parameters = List(
      Param("name", "The name of the model"),
      Choice("label", "Label", options = project.vertexAttrList[Double]),
      Choice("features", "Features", options = project.vertexAttrList[Double], multipleChoice = true),
      NonNegInt("max_iter", "Maximum number of iterations", default = 20))
    def enabled =
      FEStatus.assert(project.vertexAttrList[Double].nonEmpty, "No numeric vertex attributes.")
    def apply() = {
      assert(params("name").nonEmpty, "Please set the name of the model.")
      assert(params("features").nonEmpty, "Please select at least one feature.")
      val featureNames = splitParam("features").sorted
      val features = featureNames.map {
        name => project.vertexAttributes(name).runtimeSafeCast[Double]
      }
      val name = params("name")
      val labelName = params("label")
      val label = project.vertexAttributes(labelName).runtimeSafeCast[Double]
      val maxIter = params("max_iter").toInt
      val model = {
        val op = graph_operations.LogisticRegressionModelTrainer(
          maxIter, labelName, featureNames.toList)
        op(op.label, label)(op.features, features).result.model
      }
      project.scalars(name) = model
    }
  })

  register("Train a decision tree classification model", MachineLearningOperations, new ProjectTransformation(_) {
    lazy val parameters = List(
      Param("name", "The name of the model"),
      Choice("label", "Label", options = project.vertexAttrList[Double]),
      Choice("features", "Features", options = project.vertexAttrList[Double], multipleChoice = true),
      Choice("impurity", "Impurity", options = FEOption.list("entropy", "gini")),
      NonNegInt("maxBins", "Maximum number of bins", default = 32),
      NonNegInt("maxDepth", "Maximum depth of tree", default = 5),
      NonNegDouble("minInfoGain", "Minimum information gain for splits", defaultValue = "0.0"),
      NonNegInt("minInstancesPerNode", "Minimum size of children after splits", default = 1),
      RandomSeed("seed", "Seed"))
    def enabled =
      FEStatus.assert(project.vertexAttrList[Double].nonEmpty, "No numeric vertex attributes.")
    def apply() = {
      assert(params("name").nonEmpty, "Please set the name of the model.")
      assert(params("features").nonEmpty, "Please select at least one feature.")
      val labelName = params("label")
      val featureNames = params("features").split(",", -1).sorted
      val label = project.vertexAttributes(labelName).runtimeSafeCast[Double]
      val features = featureNames.map {
        name => project.vertexAttributes(name).runtimeSafeCast[Double]
      }
      val model = {
        val op = graph_operations.TrainDecisionTreeClassifier(
          labelName = labelName,
          featureNames = featureNames.toList,
          impurity = params("impurity"),
          maxBins = params("maxBins").toInt,
          maxDepth = params("maxDepth").toInt,
          minInfoGain = params("minInfoGain").toDouble,
          minInstancesPerNode = params("minInstancesPerNode").toInt,
          seed = params("seed").toInt)
        op(op.label, label)(op.features, features).result.model
      }
      val name = params("name")
      project.scalars(name) = model
    }
  })

  register("Train a decision tree regression model", MachineLearningOperations, new ProjectTransformation(_) {
    lazy val parameters = List(
      Param("name", "The name of the model"),
      Choice("label", "Label", options = project.vertexAttrList[Double]),
      Choice("features", "Features", options = project.vertexAttrList[Double], multipleChoice = true),
      NonNegInt("maxBins", "Maximum number of bins", default = 32),
      NonNegInt("maxDepth", "Maximum depth of tree", default = 5),
      NonNegDouble("minInfoGain", "Minimum information gain for splits", defaultValue = "0.0"),
      NonNegInt("minInstancesPerNode", "Minimum size of children after splits", default = 1),
      RandomSeed("seed", "Seed"))
    def enabled =
      FEStatus.assert(project.vertexAttrList[Double].nonEmpty, "No numeric vertex attributes.")
    def apply() = {
      assert(params("name").nonEmpty, "Please set the name of the model.")
      assert(params("features").nonEmpty, "Please select at least one feature.")
      val labelName = params("label")
      val featureNames = params("features").split(",", -1).sorted
      val label = project.vertexAttributes(labelName).runtimeSafeCast[Double]
      val features = featureNames.map {
        name => project.vertexAttributes(name).runtimeSafeCast[Double]
      }
      val model = {
        val op = graph_operations.TrainDecisionTreeRegressor(
          labelName = labelName,
          featureNames = featureNames.toList,
          impurity = "variance",
          maxBins = params("maxBins").toInt,
          maxDepth = params("maxDepth").toInt,
          minInfoGain = params("minInfoGain").toDouble,
          minInstancesPerNode = params("minInstancesPerNode").toInt,
          seed = params("seed").toInt)
        op(op.label, label)(op.features, features).result.model
      }
      val name = params("name")
      project.scalars(name) = model
    }
  })

  register("Train a k-means clustering model", MachineLearningOperations, new ProjectTransformation(_) {
    lazy val parameters = List(
      Param("name", "The name of the model"),
      Choice(
        "features", "Attributes",
        options = project.vertexAttrList[Double], multipleChoice = true),
      NonNegInt("k", "Number of clusters", default = 2),
      NonNegInt("max_iter", "Maximum number of iterations", default = 20),
      RandomSeed("seed", "Seed"))
    def enabled =
      FEStatus.assert(project.vertexAttrList[Double].nonEmpty, "No numeric vertex attributes.")
    override def summary = {
      val k = params("k")
      s"Train a k-means clustering model (k=$k)"
    }
    def apply() = {
      assert(params("name").nonEmpty, "Please set the name of the model.")
      assert(params("features").nonEmpty, "Please select at least one predictor.")
      val featureNames = splitParam("features").sorted
      val features = featureNames.map {
        name => project.vertexAttributes(name).runtimeSafeCast[Double]
      }
      val name = params("name")
      val k = params("k").toInt
      val maxIter = params("max_iter").toInt
      val seed = params("seed").toLong
      val model = {
        val op = graph_operations.KMeansClusteringModelTrainer(
          k, maxIter, seed, featureNames.toList)
        op(op.features, features).result.model
      }
      project.scalars(name) = model
    }
  })

  register("Predict from model", MachineLearningOperations, new ProjectTransformation(_) {
    val models = project.viewer.models.filterNot(_._2.isClassification)
    lazy val parameters = List(
      Param("name", "The name of the attribute of the predictions"),
      ModelParams("model", "The parameters of the model", models, project.vertexAttrList[Double]))
    def enabled =
      FEStatus.assert(models.nonEmpty, "No regression models.") &&
        FEStatus.assert(project.vertexAttrList[Double].nonEmpty, "No numeric vertex attributes.")
    def apply() = {
      assert(params("name").nonEmpty, "Please set the name of attribute.")
      assert(params("model").nonEmpty, "Please select a model.")
      val name = params("name")
      val p = json.Json.parse(params("model"))
      val modelName = (p \ "modelName").as[String]
      val modelValue: Scalar[model.Model] = project.scalars(modelName).runtimeSafeCast[model.Model]
      val features = (p \ "features").as[List[String]].map {
        name => project.vertexAttributes(name).runtimeSafeCast[Double]
      }
      val predictedAttribute = {
        val op = graph_operations.PredictFromModel(features.size)
        op(op.model, modelValue)(op.features, features).result.prediction
      }
      project.newVertexAttribute(name, predictedAttribute, s"predicted from ${modelName}")
    }
  })

  register("Classify vertices with a model", MachineLearningOperations, new ProjectTransformation(_) {
    val models = project.viewer.models.filter(_._2.isClassification)
    lazy val parameters = List(
      Param("name", "The name of the attribute of the classifications"),
      ModelParams("model", "The parameters of the model", models, project.vertexAttrList[Double]))
    def enabled =
      FEStatus.assert(models.nonEmpty, "No classification models.") &&
        FEStatus.assert(project.vertexAttrList[Double].nonEmpty, "No numeric vertex attributes.")
    def apply() = {
      assert(params("name").nonEmpty, "Please set the name of attribute.")
      assert(params("model").nonEmpty, "Please select a model.")
      val name = params("name")
      val p = json.Json.parse(params("model"))
      val modelName = (p \ "modelName").as[String]
      val modelValue: Scalar[model.Model] = project.scalars(modelName).runtimeSafeCast[model.Model]
      val features = (p \ "features").as[List[String]].map {
        name => project.vertexAttributes(name).runtimeSafeCast[Double]
      }
      import model.Implicits._
      val generatesProbability = modelValue.modelMeta.generatesProbability
      val isBinary = modelValue.modelMeta.isBinary
      val op = graph_operations.ClassifyWithModel(features.size)
      val result = op(op.model, modelValue)(op.features, features).result
      val classifiedAttribute = result.classification
      project.newVertexAttribute(name, classifiedAttribute,
        s"classification according to ${modelName}")
      if (generatesProbability) {
        val certainty = result.probability
        project.newVertexAttribute(name + "_certainty", certainty,
          s"probability of predicted class according to ${modelName}")
        if (isBinary) {
          val probabilityOf0 = graph_operations.DeriveJS.deriveFromAttributes[Double](
            "classification == 0 ? certainty : 1 - certainty",
            Seq("certainty" -> certainty, "classification" -> classifiedAttribute),
            project.vertexSet)
          project.newVertexAttribute(name + "_probability_of_0", probabilityOf0,
            s"probability of class 0 according to ${modelName}")
          val probabilityOf1 = graph_operations.DeriveJS.deriveFromAttributes[Double](
            "1 - probabilityOf0", Seq("probabilityOf0" -> probabilityOf0), project.vertexSet)
          project.newVertexAttribute(name + "_probability_of_1", probabilityOf1,
            s"probability of class 1 according to ${modelName}")
        }
      }
    }
  })

  register("Aggregate to segmentation", PropagationOperations, new ProjectTransformation(_) with SegOp {
    def segmentationParameters = aggregateParams(parent.vertexAttributes)
    def enabled =
      project.assertSegmentation &&
        FEStatus.assert(parent.vertexAttributes.nonEmpty,
          "No vertex attributes on parent")
    def apply() = {
      for ((attr, choice) <- parseAggregateParams(params)) {
        val result = aggregateViaConnection(
          seg.belongsTo,
          AttributeWithLocalAggregator(parent.vertexAttributes(attr), choice))
        project.newVertexAttribute(s"${attr}_${choice}", result)
      }
    }
  })

  register(
    "Weighted aggregate to segmentation", PropagationOperations, new ProjectTransformation(_) with SegOp {
      def segmentationParameters = List(
        Choice("weight", "Weight", options = project.parentVertexAttrList[Double])) ++
        aggregateParams(parent.vertexAttributes, weighted = true)
      def enabled =
        project.assertSegmentation &&
          FEStatus.assert(parent.vertexAttributeNames[Double].nonEmpty,
            "No numeric vertex attributes on parent")
      def apply() = {
        val weightName = params("weight")
        val weight = parent.vertexAttributes(weightName).runtimeSafeCast[Double]
        for ((attr, choice) <- parseAggregateParams(params)) {
          val result = aggregateViaConnection(
            seg.belongsTo,
            AttributeWithWeightedAggregator(weight, parent.vertexAttributes(attr), choice))
          project.newVertexAttribute(s"${attr}_${choice}_by_${weightName}", result)
        }
      }
    })

  register("Aggregate from segmentation", PropagationOperations, new ProjectTransformation(_) with SegOp {
    def segmentationParameters = List(
      Param("prefix", "Generated name prefix",
        defaultValue = project.asSegmentation.segmentationName)) ++
      aggregateParams(project.vertexAttributes)
    def enabled =
      project.assertSegmentation &&
        FEStatus.assert(project.vertexAttrList.nonEmpty, "No vertex attributes")
    def apply() = {
      val prefix = if (params("prefix").nonEmpty) params("prefix") + "_" else ""
      for ((attr, choice) <- parseAggregateParams(params)) {
        val result = aggregateViaConnection(
          seg.belongsTo.reverse,
          AttributeWithLocalAggregator(project.vertexAttributes(attr), choice))
        seg.parent.newVertexAttribute(s"${prefix}${attr}_${choice}", result)
      }
    }
  })

  register(
    "Weighted aggregate from segmentation", PropagationOperations, new ProjectTransformation(_) with SegOp {
      def segmentationParameters = List(
        Param("prefix", "Generated name prefix",
          defaultValue = project.asSegmentation.segmentationName),
        Choice("weight", "Weight", options = project.vertexAttrList[Double])) ++
        aggregateParams(project.vertexAttributes, weighted = true)
      def enabled =
        project.assertSegmentation &&
          FEStatus.assert(project.vertexAttrList[Double].nonEmpty, "No numeric vertex attributes")
      def apply() = {
        val prefix = if (params("prefix").nonEmpty) params("prefix") + "_" else ""
        val weightName = params("weight")
        val weight = project.vertexAttributes(weightName).runtimeSafeCast[Double]
        for ((attr, choice) <- parseAggregateParams(params)) {
          val result = aggregateViaConnection(
            seg.belongsTo.reverse,
            AttributeWithWeightedAggregator(weight, project.vertexAttributes(attr), choice))
          seg.parent.newVertexAttribute(s"${prefix}${attr}_${choice}_by_${weightName}", result)
        }
      }
    })

  register("Create edges from set overlaps", StructureOperations, new ProjectTransformation(_) with SegOp {
    def segmentationParameters = List(
      NonNegInt("minOverlap", "Minimal overlap for connecting two segments", default = 3))
    def enabled = project.assertSegmentation
    def apply() = {
      val op = graph_operations.SetOverlap(params("minOverlap").toInt)
      val res = op(op.belongsTo, seg.belongsTo).result
      project.edgeBundle = res.overlaps
      // Long is better supported on the frontend than Int.
      project.edgeAttributes("Overlap size") = res.overlapSize.asLong
    }
  })

  private def segmentationSizesSquareSum(seg: SegmentationEditor, parent: ProjectEditor)(
    implicit manager: MetaGraphManager): Scalar[_] = {
    val size = aggregateViaConnection(
      seg.belongsTo,
      AttributeWithLocalAggregator(parent.vertexSet.idAttribute, "count")
    )
    val sizeSquare: Attribute[Double] = {
      val op = graph_operations.DeriveJSDouble(
        JavaScript("size * size"),
        Seq("size"))
      op(
        op.attrs,
        graph_operations.VertexAttributeToJSValue.seq(size)).result.attr
    }
    aggregate(AttributeWithAggregator(sizeSquare, "sum"))
  }

  register("Create edges from co-occurrence", StructureOperations, new ProjectTransformation(_) with SegOp {
    def segmentationParameters = List()
    override def visibleScalars =
      if (project.isSegmentation) {
        val scalar = segmentationSizesSquareSum(seg, parent)
        implicit val entityProgressManager = env.entityProgressManager
        List(ProjectViewer.feScalar(scalar, "num_created_edges", "", Map()))
      } else {
        List()
      }

    def enabled =
      project.assertSegmentation &&
        FEStatus.assert(parent.edgeBundle == null, "Parent graph has edges already.")
    def apply() = {
      val op = graph_operations.EdgesFromSegmentation()
      val result = op(op.belongsTo, seg.belongsTo).result
      parent.edgeBundle = result.es
      for ((name, attr) <- project.vertexAttributes) {
        parent.edgeAttributes(s"${seg.segmentationName}_$name") = attr.pullVia(result.origin)
      }
    }
  })

  register("Sample edges from co-occurrence", StructureOperations, new ProjectTransformation(_) with SegOp {
    def segmentationParameters = List(
      NonNegDouble("probability", "Vertex pair selection probability", defaultValue = "0.001"),
      RandomSeed("seed", "Random seed")
    )
    override def visibleScalars =
      if (project.isSegmentation) {
        val scalar = segmentationSizesSquareSum(seg, parent)
        implicit val entityProgressManager = env.entityProgressManager
        List(ProjectViewer.feScalar(scalar, "num_total_edges", "", Map()))
      } else {
        List()
      }

    def enabled =
      project.assertSegmentation &&
        FEStatus.assert(parent.edgeBundle == null, "Parent graph has edges already.")
    def apply() = {
      val op = graph_operations.SampleEdgesFromSegmentation(
        params("probability").toDouble,
        params("seed").toLong)
      val result = op(op.belongsTo, seg.belongsTo).result
      parent.edgeBundle = result.es
      parent.edgeAttributes("multiplicity") = result.multiplicity
    }
  })

  register("Pull segmentation one level up", StructureOperations, new ProjectTransformation(_) with SegOp {
    def segmentationParameters = List()

    def enabled =
      project.assertSegmentation && FEStatus.assert(parent.isSegmentation, "Parent graph is not a segmentation")

    def apply() = {
      val parentSegmentation = parent.asSegmentation
      val thisSegmentation = project.asSegmentation
      val segmentationName = thisSegmentation.segmentationName
      val targetSegmentation = parentSegmentation.parent.segmentation(segmentationName)
      targetSegmentation.state = thisSegmentation.state
      targetSegmentation.belongsTo =
        parentSegmentation.belongsTo.concat(thisSegmentation.belongsTo)
    }
  })

  register("Grow segmentation", StructureOperations, new ProjectTransformation(_) with SegOp {
    def enabled = project.assertSegmentation && project.hasVertexSet &&
      FEStatus.assert(parent.edgeBundle != null, "Parent has no edges.")

    def segmentationParameters = List(
      Choice("direction", "Direction", options = Direction.neighborOptions))

    def apply() = {
      val segmentation = project.asSegmentation
      val direction = Direction(params("direction"), parent.edgeBundle, reversed = true)

      val op = graph_operations.GrowSegmentation()
      segmentation.belongsTo = op(
        op.vsG, parent.vertexSet)(
          op.esG, direction.edgeBundle)(
            op.esGS, segmentation.belongsTo).result.esGS
    }
  })

  register("Aggregate on neighbors", PropagationOperations, new ProjectTransformation(_) {
    lazy val parameters = List(
      Param("prefix", "Generated name prefix", defaultValue = "neighborhood"),
      Choice("direction", "Aggregate on", options = Direction.options)) ++
      aggregateParams(project.vertexAttributes)
    def enabled =
      FEStatus.assert(project.vertexAttrList.nonEmpty, "No vertex attributes") && project.hasEdgeBundle
    def apply() = {
      val prefix = if (params("prefix").nonEmpty) params("prefix") + "_" else ""
      val edges = Direction(params("direction"), project.edgeBundle).edgeBundle
      for ((attr, choice) <- parseAggregateParams(params)) {
        val result = aggregateViaConnection(
          edges,
          AttributeWithLocalAggregator(project.vertexAttributes(attr), choice))
        project.newVertexAttribute(s"${prefix}${attr}_${choice}", result)
      }
    }
  })

  register("Weighted aggregate on neighbors", PropagationOperations, new ProjectTransformation(_) {
    lazy val parameters = List(
      Param("prefix", "Generated name prefix", defaultValue = "neighborhood"),
      Choice("weight", "Weight", options = project.vertexAttrList[Double]),
      Choice("direction", "Aggregate on", options = Direction.options)) ++
      aggregateParams(project.vertexAttributes, weighted = true)
    def enabled =
      FEStatus.assert(project.vertexAttrList[Double].nonEmpty, "No numeric vertex attributes") &&
        project.hasEdgeBundle
    def apply() = {
      val prefix = if (params("prefix").nonEmpty) params("prefix") + "_" else ""
      val edges = Direction(params("direction"), project.edgeBundle).edgeBundle
      val weightName = params("weight")
      val weight = project.vertexAttributes(weightName).runtimeSafeCast[Double]
      for ((name, choice) <- parseAggregateParams(params)) {
        val attr = project.vertexAttributes(name)
        val result = aggregateViaConnection(
          edges,
          AttributeWithWeightedAggregator(weight, attr, choice))
        project.newVertexAttribute(s"${prefix}${name}_${choice}_by_${weightName}", result)
      }
    }
  })

  register("Split vertices", StructureOperations, new ProjectTransformation(_) {
    lazy val parameters = List(
      Choice("rep", "Repetition attribute", options = project.vertexAttrList[Double]),
      Param("idattr", "ID attribute name", defaultValue = "new_id"),
      Param("idx", "Index attribute name", defaultValue = "index"))

    def enabled =
      FEStatus.assert(project.vertexAttrList[Double].nonEmpty, "No Double vertex attributes")
    def doSplit(doubleAttr: Attribute[Double]): graph_operations.SplitVertices.Output = {
      val op = graph_operations.SplitVertices()
      op(op.attr, doubleAttr.asLong).result
    }
    def apply() = {
      val rep = params("rep")
      val split = doSplit(project.vertexAttributes(rep).runtimeSafeCast[Double])

      project.pullBack(split.belongsTo)
      project.vertexAttributes(params("idx")) = split.indexAttr
      project.newVertexAttribute(params("idattr"), project.vertexSet.idAttribute)
    }
  })

  register("Split edges", StructureOperations, new ProjectTransformation(_) {
    lazy val parameters = List(
      Choice("rep", "Repetition attribute", options = project.edgeAttrList[Double]),
      Param("idx", "Index attribute name", defaultValue = "index"))

    def enabled =
      FEStatus.assert(project.edgeAttrList[Double].nonEmpty, "No Double edge attributes")
    def doSplit(doubleAttr: Attribute[Double]): graph_operations.SplitEdges.Output = {
      val op = graph_operations.SplitEdges()
      op(op.es, project.edgeBundle)(op.attr, doubleAttr.asLong).result
    }
    def apply() = {
      val rep = params("rep")
      val split = doSplit(project.edgeAttributes(rep).runtimeSafeCast[Double])

      project.pullBackEdges(
        project.edgeBundle, project.edgeAttributes.toIndexedSeq, split.newEdges, split.belongsTo)
      project.edgeAttributes(params("idx")) = split.indexAttr
    }
  })

  register("Merge vertices by attribute", StructureOperations, new ProjectTransformation(_) {
    lazy val parameters = List(
      Choice("key", "Match by", options = project.vertexAttrList)) ++
      aggregateParams(project.vertexAttributes)
    def enabled =
      FEStatus.assert(project.vertexAttrList.nonEmpty, "No vertex attributes")
    def merge[T](attr: Attribute[T]): graph_operations.MergeVertices.Output = {
      val op = graph_operations.MergeVertices[T]()
      op(op.attr, attr).result
    }
    def apply() = {
      val key = params("key")
      val m = merge(project.vertexAttributes(key))
      val oldVAttrs = project.vertexAttributes.toMap
      val oldEdges = project.edgeBundle
      val oldEAttrs = project.edgeAttributes.toMap
      val oldSegmentations = project.viewer.segmentationMap
      val oldBelongsTo = if (project.isSegmentation) project.asSegmentation.belongsTo else null
      project.setVertexSet(m.segments, idAttr = "id")
      for ((name, segViewer) <- oldSegmentations) {
        val seg = project.segmentation(name)
        seg.segmentationState = segViewer.segmentationState
        val op = graph_operations.InducedEdgeBundle(induceDst = false)
        seg.belongsTo = op(
          op.srcMapping, m.belongsTo)(
            op.edges, seg.belongsTo).result.induced
      }
      if (project.isSegmentation) {
        val seg = project.asSegmentation
        val op = graph_operations.InducedEdgeBundle(induceSrc = false)
        seg.belongsTo = op(
          op.dstMapping, m.belongsTo)(
            op.edges, oldBelongsTo).result.induced
      }
      for ((attr, choice) <- parseAggregateParams(params)) {
        val result = aggregateViaConnection(
          m.belongsTo,
          AttributeWithLocalAggregator(oldVAttrs(attr), choice))
        project.newVertexAttribute(s"${attr}_${choice}", result)
      }
      // Automatically keep the key attribute.
      project.vertexAttributes(key) = aggregateViaConnection(
        m.belongsTo,
        AttributeWithAggregator(oldVAttrs(key), "first"))
      if (oldEdges != null) {
        val edgeInduction = {
          val op = graph_operations.InducedEdgeBundle()
          op(op.srcMapping, m.belongsTo)(op.dstMapping, m.belongsTo)(op.edges, oldEdges).result
        }
        project.edgeBundle = edgeInduction.induced
        for ((name, eAttr) <- oldEAttrs) {
          project.edgeAttributes(name) = eAttr.pullVia(edgeInduction.embedding)
        }
      }
    }
  })

  private def mergeEdgesWithKey[T](edgesAsAttr: Attribute[(ID, ID)], keyAttr: Attribute[T]) = {
    val edgesAndKey: Attribute[((ID, ID), T)] = edgesAsAttr.join(keyAttr)
    val op = graph_operations.MergeVertices[((ID, ID), T)]()
    op(op.attr, edgesAndKey).result
  }

  private def mergeEdges(edgesAsAttr: Attribute[(ID, ID)]) = {
    val op = graph_operations.MergeVertices[(ID, ID)]()
    op(op.attr, edgesAsAttr).result
  }
  // Common code for operations "merge parallel edges" and "merge parallel edges by key"

  private def applyMergeParallelEdgesByKey(project: ProjectEditor, params: Map[String, String]) = {

    val edgesAsAttr = {
      val op = graph_operations.EdgeBundleAsAttribute()
      op(op.edges, project.edgeBundle).result.attr
    }

    val hasKeyAttr = params.contains("key")

    val mergedResult =
      if (hasKeyAttr) {
        val keyAttr = project.edgeAttributes(params("key"))
        mergeEdgesWithKey(edgesAsAttr, keyAttr)
      } else {
        mergeEdges(edgesAsAttr)
      }

    val newEdges = {
      val op = graph_operations.PulledOverEdges()
      op(op.originalEB, project.edgeBundle)(op.injection, mergedResult.representative)
        .result.pulledEB
    }
    val oldAttrs = project.edgeAttributes.toMap
    project.edgeBundle = newEdges

    for ((attr, choice) <- parseAggregateParams(params)) {
      project.edgeAttributes(s"${attr}_${choice}") =
        aggregateViaConnection(
          mergedResult.belongsTo,
          AttributeWithLocalAggregator(oldAttrs(attr), choice))
    }
    if (hasKeyAttr) {
      val key = params("key")
      project.edgeAttributes(key) =
        aggregateViaConnection(mergedResult.belongsTo,
          AttributeWithLocalAggregator(oldAttrs(key), "most_common"))
    }
  }

  register("Merge parallel edges", StructureOperations, new ProjectTransformation(_) {
    lazy val parameters = aggregateParams(project.edgeAttributes)
    def enabled = project.hasEdgeBundle

    def apply() = {
      applyMergeParallelEdgesByKey(project, params)
    }
  })

  register("Merge parallel edges by attribute", StructureOperations, new ProjectTransformation(_) {
    lazy val parameters = List(
      Choice("key", "Merge by", options = project.edgeAttrList)) ++
      aggregateParams(project.edgeAttributes)
    def enabled = FEStatus.assert(project.edgeAttrList.nonEmpty,
      "There must be at least one edge attribute")

    def apply() = {
      applyMergeParallelEdgesByKey(project, params)
    }
  })

  register("Merge parallel segmentation links", StructureOperations, new ProjectTransformation(_) with SegOp {
    def segmentationParameters = List()
    def enabled = project.assertSegmentation
    def apply() = {
      val linksAsAttr = {
        val op = graph_operations.EdgeBundleAsAttribute()
        op(op.edges, seg.belongsTo).result.attr
      }
      val mergedResult = mergeEdges(linksAsAttr)
      val newLinks = {
        val op = graph_operations.PulledOverEdges()
        op(op.originalEB, seg.belongsTo)(op.injection, mergedResult.representative)
          .result.pulledEB
      }
      seg.belongsTo = newLinks
    }
  })

  register("Discard loop edges", StructureOperations, new ProjectTransformation(_) {
    lazy val parameters = List()
    def enabled = project.hasEdgeBundle
    def apply() = {
      val edgesAsAttr = {
        val op = graph_operations.EdgeBundleAsAttribute()
        op(op.edges, project.edgeBundle).result.attr
      }
      val guid = edgesAsAttr.entity.gUID.toString
      val embedding = FEFilters.embedFilteredVertices(
        project.edgeBundle.idSet,
        Seq(FEVertexAttributeFilter(guid, "!=")))
      project.pullBackEdges(embedding)
    }
  })

  register("Replace edges with triadic closure", StructureOperations, new ProjectTransformation(_) {
    lazy val parameters = List()
    def enabled = project.hasVertexSet && project.hasEdgeBundle
    def apply() = {
      val op = graph_operations.ConcatenateBundlesMulti()
      val result = op(op.edgesAB, project.edgeBundle)(
        op.edgesBC, project.edgeBundle).result

      // saving attributes and original edges
      val origEdgeAttrs = project.edgeAttributes.toIndexedSeq

      // new edges after closure
      project.edgeBundle = result.edgesAC

      // pulling old edge attributes
      for ((name, attr) <- origEdgeAttrs) {
        project.newEdgeAttribute("ab_" + name, attr.pullVia(result.projectionFirst))
        project.newEdgeAttribute("bc_" + name, attr.pullVia(result.projectionSecond))
      }
    }
  })

  register("Create snowball sample", StructureOperations, new ProjectTransformation(_) {
    lazy val parameters = List(
      Ratio("ratio", "Fraction of vertices to use as starting points", defaultValue = "0.0001"),
      NonNegInt("radius", "Radius", default = 3),
      Param("attrName", "Attribute name", defaultValue = "distance_from_start_point"),
      RandomSeed("seed", "Seed")
    )
    def enabled = project.hasVertexSet && project.hasEdgeBundle
    def apply() = {
      val ratio = params("ratio")
      // Creating random attr for filtering the original center vertices of the "snowballs".
      val rnd = {
        val op = graph_operations.AddRandomAttribute(params("seed").toInt, "Standard Uniform")
        op(op.vs, project.vertexSet).result.attr
      }

      // Creating derived attribute based on rnd and ratio parameter.
      val startingDistance = rnd.deriveX[Double](s"x < ${ratio} ? 0.0 : undefined")

      // Constant unit length for all edges.
      val edgeLength = project.edgeBundle.const(1.0)

      // Running shortest path from vertices with attribute startingDistance.
      val distance = {
        val op = graph_operations.ShortestPath(params("radius").toInt)
        op(op.vs, project.vertexSet)(
          op.es, project.edgeBundle)(
            op.edgeDistance, edgeLength)(
              op.startingDistance, startingDistance).result.distance
      }
      project.newVertexAttribute(params("attrName"), distance)

      // Filtering on distance attribute.
      val guid = distance.entity.gUID.toString
      val vertexEmbedding = FEFilters.embedFilteredVertices(
        project.vertexSet, Seq(FEVertexAttributeFilter(guid, ">-1")), heavy = true)
      project.pullBack(vertexEmbedding)

    }
  })

  register("Sample graph by random walks", StructureOperations, new ProjectTransformation(_) {
    lazy val parameters = List(
      NonNegInt("startPoints", "Number of start points", default = 1),
      NonNegInt("walksFromOnePoint", "Number of walks from each start point", default = 10000),
      Ratio("walkAbortionProbability", "Walk abortion probability", defaultValue = "0.15"),
      Param("vertexAttrName", "Save vertex indices as", defaultValue = "first_reached"),
      Param("edgeAttrName", "Save edge indices as", defaultValue = "firts_traversed"),
      RandomSeed("seed", "Seed")
    )
    def enabled = project.hasVertexSet && project.hasEdgeBundle

    def apply() = {
      val output = {
        val startPoints = params("startPoints").toInt
        val walksFromOnePoint = params("walksFromOnePoint").toInt
        val walkAbortionProbability = params("walkAbortionProbability").toDouble
        val seed = params("seed").toInt
        val op = graph_operations.RandomWalkSample(startPoints, walksFromOnePoint,
          walkAbortionProbability, seed)
        op(op.vs, project.vertexSet)(op.es, project.edgeBundle).result
      }
      project.newVertexAttribute(params("vertexAttrName"), output.vertexFirstVisited)
      project.newEdgeAttribute(params("edgeAttrName"), output.edgeFirstTraversed)
    }
  })

  register("Aggregate vertex attribute globally", GlobalOperations, new ProjectTransformation(_) {
    lazy val parameters = List(Param("prefix", "Generated name prefix")) ++
      aggregateParams(project.vertexAttributes, needsGlobal = true)
    def enabled =
      FEStatus.assert(project.vertexAttrList.nonEmpty, "No vertex attributes")
    def apply() = {
      val prefix = if (params("prefix").nonEmpty) params("prefix") + "_" else ""
      for ((attr, choice) <- parseAggregateParams(params)) {
        val result = aggregate(AttributeWithAggregator(project.vertexAttributes(attr), choice))
        val name = s"${prefix}${attr}_${choice}"
        project.scalars(name) = result
      }
    }
  })

  register("Weighted aggregate vertex attribute globally", GlobalOperations,
    new ProjectTransformation(_) {
      lazy val parameters = List(
        Param("prefix", "Generated name prefix"),
        Choice("weight", "Weight", options = project.vertexAttrList[Double])) ++
        aggregateParams(project.vertexAttributes, needsGlobal = true, weighted = true)
      def enabled =
        FEStatus.assert(project.vertexAttrList[Double].nonEmpty, "No numeric vertex attributes")
      def apply() = {
        val prefix = if (params("prefix").nonEmpty) params("prefix") + "_" else ""
        val weightName = params("weight")
        val weight = project.vertexAttributes(weightName).runtimeSafeCast[Double]
        for ((attr, choice) <- parseAggregateParams(params)) {
          val result = aggregate(
            AttributeWithWeightedAggregator(weight, project.vertexAttributes(attr), choice))
          val name = s"${prefix}${attr}_${choice}_by_${weightName}"
          project.scalars(name) = result
        }
      }
    })

  register("Aggregate edge attribute globally", GlobalOperations, new ProjectTransformation(_) {
    lazy val parameters = List(Param("prefix", "Generated name prefix")) ++
      aggregateParams(
        project.edgeAttributes,
        needsGlobal = true)
    def enabled =
      FEStatus.assert(project.edgeAttrList.nonEmpty, "No edge attributes")
    def apply() = {
      val prefix = if (params("prefix").nonEmpty) params("prefix") + "_" else ""
      for ((attr, choice) <- parseAggregateParams(params)) {
        val result = aggregate(
          AttributeWithAggregator(project.edgeAttributes(attr), choice))
        val name = s"${prefix}${attr}_${choice}"
        project.scalars(name) = result
      }
    }
  })

  register("Weighted aggregate edge attribute globally", GlobalOperations, new ProjectTransformation(_) {
    lazy val parameters = List(
      Param("prefix", "Generated name prefix"),
      Choice("weight", "Weight", options = project.edgeAttrList[Double])) ++
      aggregateParams(
        project.edgeAttributes,
        needsGlobal = true, weighted = true)
    def enabled =
      FEStatus.assert(project.edgeAttrList[Double].nonEmpty, "No numeric edge attributes")
    def apply() = {
      val prefix = if (params("prefix").nonEmpty) params("prefix") + "_" else ""
      val weightName = params("weight")
      val weight = project.edgeAttributes(weightName).runtimeSafeCast[Double]
      for ((attr, choice) <- parseAggregateParams(params)) {
        val result = aggregate(
          AttributeWithWeightedAggregator(weight, project.edgeAttributes(attr), choice))
        val name = s"${prefix}${attr}_${choice}_by_${weightName}"
        project.scalars(name) = result
      }
    }
  })

  register("Aggregate edge attribute to vertices", PropagationOperations, new ProjectTransformation(_) {
    lazy val parameters = List(
      Param("prefix", "Generated name prefix", defaultValue = "edge"),
      Choice("direction", "Aggregate on", options = Direction.attrOptions)) ++
      aggregateParams(
        project.edgeAttributes)
    def enabled =
      FEStatus.assert(project.edgeAttrList.nonEmpty, "No edge attributes")
    def apply() = {
      val direction = Direction(params("direction"), project.edgeBundle)
      val prefix = if (params("prefix").nonEmpty) params("prefix") + "_" else ""
      for ((attr, choice) <- parseAggregateParams(params)) {
        val result = aggregateFromEdges(
          direction.edgeBundle,
          AttributeWithLocalAggregator(
            direction.pull(project.edgeAttributes(attr)),
            choice))
        project.newVertexAttribute(s"${prefix}${attr}_${choice}", result)
      }
    }
  })

  register(
    "Weighted aggregate edge attribute to vertices", PropagationOperations,
    new ProjectTransformation(_) {
      lazy val parameters = List(
        Param("prefix", "Generated name prefix", defaultValue = "edge"),
        Choice("weight", "Weight", options = project.edgeAttrList[Double]),
        Choice("direction", "Aggregate on", options = Direction.attrOptions)) ++
        aggregateParams(
          project.edgeAttributes,
          weighted = true)
      def enabled =
        FEStatus.assert(project.edgeAttrList[Double].nonEmpty, "No numeric edge attributes")
      def apply() = {
        val direction = Direction(params("direction"), project.edgeBundle)
        val prefix = if (params("prefix").nonEmpty) params("prefix") + "_" else ""
        val weightName = params("weight")
        val weight = project.edgeAttributes(weightName).runtimeSafeCast[Double]
        for ((attr, choice) <- parseAggregateParams(params)) {
          val result = aggregateFromEdges(
            direction.edgeBundle,
            AttributeWithWeightedAggregator(
              direction.pull(weight),
              direction.pull(project.edgeAttributes(attr)),
              choice))
          project.newVertexAttribute(s"${prefix}${attr}_${choice}_by_${weightName}", result)
        }
      }
    })

  register("Discard edge attributes", EdgeAttributesOperations, new ProjectTransformation(_) {
    lazy val parameters = List(
      Choice("name", "Name", options = project.edgeAttrList, multipleChoice = true))
    def enabled = FEStatus.assert(project.edgeAttrList.nonEmpty, "No edge attributes")
    override def summary = {
      val names = params("name").replace(",", ", ")
      s"Discard edge attributes: $names"
    }
    def apply() = {
      for (param <- splitParam("name")) {
        project.deleteEdgeAttribute(param)
      }
    }
  })

  register("Discard vertex attributes", VertexAttributesOperations, new ProjectTransformation(_) {
    lazy val parameters = List(
      Choice("name", "Name", options = project.vertexAttrList, multipleChoice = true))
    def enabled = FEStatus.assert(project.vertexAttrList.nonEmpty, "No vertex attributes")
    override def summary = {
      val names = params("name").replace(",", ", ")
      s"Discard vertex attributes: $names"
    }
    def apply() = {
      for (param <- splitParam("name")) {
        project.deleteVertexAttribute(param)
      }
    }
  })

  register("Discard segmentation", CreateSegmentationOperations, new ProjectTransformation(_) {
    lazy val parameters = List(
      Choice("name", "Name", options = project.segmentationList))
    def enabled = FEStatus.assert(project.segmentationList.nonEmpty, "No segmentations")
    override def summary = {
      val name = params("name")
      s"Discard segmentation: $name"
    }
    def apply() = {
      project.deleteSegmentation(params("name"))
    }
  })

  register("Discard scalars", GlobalOperations, new ProjectTransformation(_) {
    lazy val parameters = List(
      Choice("name", "Name", options = project.scalarList, multipleChoice = true))
    def enabled = FEStatus.assert(project.scalarList.nonEmpty, "No scalars")
    override def summary = {
      val names = params("name").replace(",", ", ")
      s"Discard scalars: $names"
    }
    def apply() = {
      for (param <- splitParam("name")) {
        project.deleteScalar(param)
      }
    }
  })

  register("Rename edge attribute", UtilityOperations, new ProjectTransformation(_) {
    lazy val parameters = List(
      Choice("before", "Old name", options = project.edgeAttrList),
      Param("after", "New name"))
    def enabled = FEStatus.assert(project.edgeAttrList.nonEmpty, "No edge attributes")
    override def summary = {
      val from = params("before")
      val to = params("after")
      s"Rename edge attribute $from to $to"
    }
    def apply() = {
      project.edgeAttributes(params("after")) = project.edgeAttributes(params("before"))
      project.edgeAttributes(params("before")) = null
    }
  })

  register("Rename vertex attribute", UtilityOperations, new ProjectTransformation(_) {
    lazy val parameters = List(
      Choice("before", "Old name", options = project.vertexAttrList),
      Param("after", "New name"))
    def enabled = FEStatus.assert(project.vertexAttrList.nonEmpty, "No vertex attributes")
    override def summary = {
      val before = params("before")
      val after = params("after")
      s"Rename vertex attribute $before to $after"
    }
    def apply() = {
      assert(params("after").nonEmpty, "Please set the new attribute name.")
      project.newVertexAttribute(
        params("after"), project.vertexAttributes(params("before")),
        project.viewer.getVertexAttributeNote(params("before")))
      project.vertexAttributes(params("before")) = null
    }
  })

  register("Rename segmentation", UtilityOperations, new ProjectTransformation(_) {
    lazy val parameters = List(
      Choice("before", "Old name", options = project.segmentationList),
      Param("after", "New name"))
    def enabled = FEStatus.assert(project.segmentationList.nonEmpty, "No segmentations")
    override def summary = {
      val from = params("before")
      val to = params("after")
      s"Rename segmentation $from to $to"
    }
    def apply() = {
      project.segmentation(params("after")).segmentationState =
        project.existingSegmentation(params("before")).segmentationState
      project.deleteSegmentation(params("before"))
    }
  })

  register("Rename scalar", UtilityOperations, new ProjectTransformation(_) {
    lazy val parameters = List(
      Choice("before", "Old name", options = project.scalarList),
      Param("after", "New name"))
    def enabled = FEStatus.assert(project.scalarList.nonEmpty, "No scalars")
    override def summary = {
      val from = params("before")
      val to = params("after")
      s"Rename scalar $from to $to"
    }
    def apply() = {
      project.scalars(params("after")) = project.scalars(params("before"))
      project.scalars(params("before")) = null
    }
  })

  register("Set scalar icon", UtilityOperations, new ProjectTransformation(_) {
    lazy val parameters = List(
      Choice("name", "Name", options = project.scalarList),
      Param("icon", "Icon name"))
    def enabled = FEStatus.assert(project.scalarList.nonEmpty, "No scalars")
    override def summary = {
      val name = params("name")
      val icon = params.getOrElse("icon", "nothing")
      s"Set icon for $name to $icon"
    }
    def apply() = {
      val name = params("name")
      params.get("icon") match {
        case Some(icon) =>
          project.setElementMetadata(ScalarKind, name, MetadataNames.Icon, icon)
        case None =>
          project.setElementMetadata(ScalarKind, name, MetadataNames.Icon, null)
      }
    }
  })

  register("Set vertex attribute icon", UtilityOperations, new ProjectTransformation(_) {
    lazy val parameters = List(
      Choice("name", "Name", options = project.vertexAttrList),
      Param("icon", "Icon name"))
    def enabled = FEStatus.assert(project.vertexAttrList.nonEmpty, "No vertex attributes")
    override def summary = {
      val name = params("name")
      val icon = params.getOrElse("icon", "nothing")
      s"Set icon for $name to $icon"
    }
    def apply() = {
      val name = params("name")
      params.get("icon") match {
        case Some(icon) =>
          project.setElementMetadata(VertexAttributeKind, name, MetadataNames.Icon, icon)
        case None =>
          project.setElementMetadata(VertexAttributeKind, name, MetadataNames.Icon, null)
      }
    }
  })

  register("Set edge attribute icon", UtilityOperations, new ProjectTransformation(_) {
    lazy val parameters = List(
      Choice("name", "Name", options = project.edgeAttrList),
      Param("icon", "Icon name"))
    def enabled = FEStatus.assert(project.edgeAttrList.nonEmpty, "No vertex attributes")
    override def summary = {
      val name = params("name")
      val icon = params.getOrElse("icon", "nothing")
      s"Set icon for $name to $icon"
    }
    def apply() = {
      val name = params("name")
      params.get("icon") match {
        case Some(icon) =>
          project.setElementMetadata(EdgeAttributeKind, name, MetadataNames.Icon, icon)
        case None =>
          project.setElementMetadata(EdgeAttributeKind, name, MetadataNames.Icon, null)
      }
    }
  })

  register("Set segmentation icon", UtilityOperations, new ProjectTransformation(_) {
    lazy val parameters = List(
      Choice("name", "Name", options = project.segmentationList),
      Param("icon", "Icon name"))
    def enabled = FEStatus.assert(project.segmentationList.nonEmpty, "No vertex attributes")
    override def summary = {
      val name = params("name")
      val icon = params.getOrElse("icon", "nothing")
      s"Set icon for $name to $icon"
    }
    def apply() = {
      val name = params("name")
      params.get("icon") match {
        case Some(icon) =>
          project.setElementMetadata(SegmentationKind, name, MetadataNames.Icon, icon)
        case None =>
          project.setElementMetadata(SegmentationKind, name, MetadataNames.Icon, null)
      }
    }
  })

  register("Copy edge attribute", UtilityOperations, new ProjectTransformation(_) {
    lazy val parameters = List(
      Choice("name", "Old name", options = project.edgeAttrList),
      Param("destination", "New name"))
    def enabled = FEStatus.assert(project.edgeAttrList.nonEmpty, "No edge attributes")
    override def summary = {
      val from = params("name")
      val to = params("destination")
      s"Copy edge attribute $from to $to"
    }
    def apply() = {
      project.newEdgeAttribute(
        params("destination"), project.edgeAttributes(params("name")),
        project.viewer.getEdgeAttributeNote(params("name")))
    }
  })

  register("Copy vertex attribute", UtilityOperations, new ProjectTransformation(_) {
    lazy val parameters = List(
      Choice("name", "Old name", options = project.vertexAttrList),
      Param("destination", "New name"))
    def enabled = FEStatus.assert(project.vertexAttrList.nonEmpty, "No vertex attributes")
    override def summary = {
      val from = params("name")
      val to = params("destination")
      s"Copy vertex attribute $from to $to"
    }
    def apply() = {
      assert(params("destination").nonEmpty, "Please set the new attribute name.")
      project.newVertexAttribute(
        params("destination"), project.vertexAttributes(params("name")),
        project.viewer.getVertexAttributeNote(params("name")))
    }
  })

  register("Copy segmentation", UtilityOperations, new ProjectTransformation(_) {
    lazy val parameters = List(
      Choice("name", "Old name", options = project.segmentationList),
      Param("destination", "New name"))
    def enabled = FEStatus.assert(project.segmentationList.nonEmpty, "No segmentations")
    override def summary = {
      val from = params("name")
      val to = params("destination")
      s"Copy segmentation $from to $to"
    }
    def apply() = {
      val from = project.existingSegmentation(params("name"))
      val to = project.segmentation(params("destination"))
      to.segmentationState = from.segmentationState
    }
  })

  register("Copy scalar", UtilityOperations, new ProjectTransformation(_) {
    lazy val parameters = List(
      Choice("name", "Old name", options = project.scalarList),
      Param("destination", "New name"))
    def enabled = FEStatus.assert(project.scalarList.nonEmpty, "No scalars")
    override def summary = {
      val from = params("name")
      val to = params("destination")
      s"Copy scalar $from to $to"
    }
    def apply() = {
      project.newScalar(
        params("destination"), project.scalars(params("name")),
        project.viewer.getScalarNote(params("name")))
    }
  })

  register("Copy graph into a segmentation", CreateSegmentationOperations, new ProjectTransformation(_) {
    lazy val parameters = List(
      Param("name", "Segmentation name", defaultValue = "self_as_segmentation"))
    def enabled = project.hasVertexSet

    def apply() = {
      val oldProjectState = project.state
      val segmentation = project.segmentation(params("name"))
      segmentation.state = oldProjectState
      for (subSegmentationName <- segmentation.segmentationNames) {
        segmentation.deleteSegmentation(subSegmentationName)
      }

      val op = graph_operations.LoopEdgeBundle()
      segmentation.belongsTo = op(op.vs, project.vertexSet).result.eb
    }
  })

  register("Import project as segmentation", StructureOperations, "project", "segmentation")(
    new ProjectOutputOperation(_) {
      override lazy val project = projectInput("project")
      lazy val them = projectInput("segmentation")
      lazy val parameters = List(
        Param("name", "Segmentation's name", defaultValue = "segmentation"))
      def enabled = project.hasVertexSet && them.hasVertexSet
      def apply() = {
        val segmentation = project.segmentation(params("name"))
        segmentation.state = them.state
        val op = graph_operations.EmptyEdgeBundle()
        segmentation.belongsTo = op(op.src, project.vertexSet)(op.dst, them.vertexSet).result.eb
      }
    })

  registerOp(
    "Import segmentation links", ImportOperations,
    inputs = List(projectInput, "links"), outputs = List(projectOutput),
    factory = new ProjectOutputOperation(_) {
      override lazy val project = projectInput("project")
      lazy val links = tableLikeInput("links").asProject
      def seg = project.asSegmentation
      def parent = seg.parent
      def segmentationParameters = List(
        Choice(
          "base_id_attr",
          s"Identifying vertex attribute in base project",
          options = FEOption.unset +: parent.vertexAttrList),
        Choice(
          "base_id_column",
          s"Identifying column for base project",
          options = FEOption.unset +: links.vertexAttrList),
        Choice(
          "seg_id_attr",
          s"Identifying vertex attribute in segmentation",
          options = FEOption.unset +: project.vertexAttrList),
        Choice(
          "seg_id_column",
          s"Identifying column for segmentation",
          options = FEOption.unset +: links.vertexAttrList))
      lazy val parameters = {
        // We cannot just mix in SegOp, because it extends ProjectTransformation.
        if (project.isSegmentation) segmentationParameters
        else List[OperationParameterMeta]()
      }
      def enabled =
        project.assertSegmentation &&
          FEStatus.assert(
            project.vertexAttrList.nonEmpty,
            "No vertex attributes in this segmentation") &&
            FEStatus.assert(
              parent.vertexAttributeNames.nonEmpty,
              "No vertex attributes in base project")
      def apply() = {
        val baseColumnName = params("base_id_column")
        val segColumnName = params("seg_id_column")
        val baseAttrName = params("base_id_attr")
        val segAttrName = params("seg_id_attr")
        assert(baseColumnName != FEOption.unset.id,
          "The identifying column parameter must be set for the base project.")
        assert(segColumnName != FEOption.unset.id,
          "The identifying column parameter must be set for the segmentation.")
        assert(baseAttrName != FEOption.unset.id,
          "The base ID attribute parameter must be set.")
        assert(segAttrName != FEOption.unset.id,
          "The segmentation ID attribute parameter must be set.")
        val imp = graph_operations.ImportEdgesForExistingVertices.runtimeSafe(
          parent.vertexAttributes(baseAttrName),
          project.vertexAttributes(segAttrName),
          links.vertexAttributes(baseColumnName),
          links.vertexAttributes(segColumnName))
        seg.belongsTo = imp.edges
      }
    })

  registerOp(
    "Import segmentation", ImportOperations,
    inputs = List(projectInput, "segmentation"),
    outputs = List(projectOutput),
    factory = new ProjectOutputOperation(_) {
      override lazy val project = projectInput("project")
      lazy val segTable = tableLikeInput("segmentation").asProject
      lazy val parameters = List(
        Param("name", s"Name of new segmentation"),
        Choice("base_id_attr", "Vertex ID attribute",
          options = FEOption.unset +: project.vertexAttrList),
        Choice("base_id_column", "Vertex ID column",
          options = FEOption.unset +: segTable.vertexAttrList),
        Choice("seg_id_column", "Segment ID column",
          options = FEOption.unset +: segTable.vertexAttrList))
      def enabled = FEStatus.assert(
        project.vertexAttrList.nonEmpty, "No suitable vertex attributes") &&
        FEStatus.assert(segTable.vertexAttrList.nonEmpty, "No columns in table")
      def apply() = {
        val baseColumnName = params("base_id_column")
        val segColumnName = params("seg_id_column")
        val baseAttrName = params("base_id_attr")
        assert(baseColumnName != FEOption.unset.id,
          "The identifying column parameter must be set for the base project.")
        assert(segColumnName != FEOption.unset.id,
          "The identifying column parameter must be set for the segmentation.")
        assert(baseAttrName != FEOption.unset.id,
          "The base ID attribute parameter must be set.")
        val baseColumn = segTable.vertexAttributes(baseColumnName)
        val segColumn = segTable.vertexAttributes(segColumnName)
        val baseAttr = project.vertexAttributes(baseAttrName)
        val segmentation = project.segmentation(params("name"))

        val segAttr = typedImport(segmentation, baseColumn, segColumn, baseAttr)
        segmentation.newVertexAttribute(segColumnName, segAttr)
      }

      def typedImport[A, B](
        segmentation: SegmentationEditor,
        baseColumn: Attribute[A], segColumn: Attribute[B], baseAttr: Attribute[_]): Attribute[B] = {
        // Merge by segment ID to create the segments.
        val merge = {
          val op = graph_operations.MergeVertices[B]()
          op(op.attr, segColumn).result
        }
        segmentation.setVertexSet(merge.segments, idAttr = "id")
        // Move segment ID to the segments.
        val segAttr = aggregateViaConnection(
          merge.belongsTo,
          // Use scalable aggregator.
          AttributeWithAggregator(segColumn, graph_operations.Aggregator.First[B]()))
        implicit val ta = baseColumn.typeTag
        implicit val tb = segColumn.typeTag
        // Import belongs-to relationship as edges between the base and the segmentation.
        val imp = graph_operations.ImportEdgesForExistingVertices.run(
          baseAttr.runtimeSafeCast[A], segAttr, baseColumn, segColumn)
        segmentation.belongsTo = imp.edges
        segAttr
      }
    })

  register("Define segmentation links from matching attributes",
    StructureOperations, new ProjectTransformation(_) with SegOp {
      def segmentationParameters = List(
        Choice(
          "base_id_attr",
          s"Identifying vertex attribute in base project",
          options = FEOption.list(parent.vertexAttributeNames[String].toList)),
        Choice(
          "seg_id_attr",
          s"Identifying vertex attribute in segmentation",
          options = project.vertexAttrList[String]))
      def enabled =
        project.assertSegmentation &&
          FEStatus.assert(
            project.vertexAttrList[String].nonEmpty,
            "No String vertex attributes in this segmentation.") &&
            FEStatus.assert(
              parent.vertexAttributeNames[String].nonEmpty,
              "No String vertex attributes in base project.")
      def apply() = {
        val baseIdAttr = parent.vertexAttributes(params("base_id_attr")).runtimeSafeCast[String]
        val segIdAttr = project.vertexAttributes(params("seg_id_attr")).runtimeSafeCast[String]
        val op = graph_operations.EdgesFromBipartiteAttributeMatches[String]()
        seg.belongsTo = op(op.fromAttr, baseIdAttr)(op.toAttr, segIdAttr).result.edges
      }
    })

  register("Copy scalar from other project", StructureOperations, "project", "scalar")(
    new ProjectOutputOperation(_) {
      override lazy val project = projectInput("project")
      lazy val them = projectInput("scalar")
      lazy val parameters = List(
        Choice("scalar", "Name of the scalar to copy", options = them.scalarList),
        Param("save_as", "Save as"))
      def enabled = FEStatus.assert(them.scalarNames.nonEmpty, "No scalars found.")
      def apply() = {
        val origName = params("scalar")
        val newName = params("save_as")
        val scalarName = if (newName.isEmpty) origName else newName
        project.scalars(scalarName) = them.scalars(origName)
      }
    })

  register("Union with another project", StructureOperations, "a", "b")(new ProjectOutputOperation(_) {
    override lazy val project = projectInput("a")
    lazy val other = projectInput("b")
    lazy val parameters = List(
      Param("id_attr", "ID attribute name", defaultValue = "new_id"))
    def enabled = project.hasVertexSet && other.hasVertexSet
    override def summary = {
      val (cp, title, suffix) = FEOption.unpackTitledCheckpoint(params("other"))
      s"Union with $title"
    }

    def checkTypeCollision(other: ProjectViewer) = {
      val commonAttributeNames =
        project.vertexAttributes.keySet & other.vertexAttributes.keySet

      for (name <- commonAttributeNames) {
        val a1 = project.vertexAttributes(name)
        val a2 = other.vertexAttributes(name)
        assert(a1.typeTag.tpe =:= a2.typeTag.tpe,
          s"Attribute '$name' has conflicting types in the two projects: " +
            s"(${a1.typeTag.tpe} and ${a2.typeTag.tpe})")
      }

    }
    def apply(): Unit = {
      checkTypeCollision(other.viewer)
      val vsUnion = {
        val op = graph_operations.VertexSetUnion(2)
        op(op.vss, Seq(project.vertexSet, other.vertexSet)).result
      }

      val newVertexAttributes = unifyAttributes(
        project.vertexAttributes
          .map {
            case (name, attr) =>
              name -> attr.pullVia(vsUnion.injections(0).reverse)
          },
        other.vertexAttributes
          .map {
            case (name, attr) =>
              name -> attr.pullVia(vsUnion.injections(1).reverse)
          })
      val ebInduced = Option(project.edgeBundle).map { eb =>
        val op = graph_operations.InducedEdgeBundle()
        val mapping = vsUnion.injections(0)
        op(op.srcMapping, mapping)(op.dstMapping, mapping)(op.edges, project.edgeBundle).result
      }
      val otherEbInduced = Option(other.edgeBundle).map { eb =>
        val op = graph_operations.InducedEdgeBundle()
        val mapping = vsUnion.injections(1)
        op(op.srcMapping, mapping)(op.dstMapping, mapping)(op.edges, other.edgeBundle).result
      }

      val (newEdgeBundle, myEbInjection, otherEbInjection): (EdgeBundle, EdgeBundle, EdgeBundle) =
        if (ebInduced.isDefined && !otherEbInduced.isDefined) {
          (ebInduced.get.induced, ebInduced.get.embedding, null)
        } else if (!ebInduced.isDefined && otherEbInduced.isDefined) {
          (otherEbInduced.get.induced, null, otherEbInduced.get.embedding)
        } else if (ebInduced.isDefined && otherEbInduced.isDefined) {
          val idUnion = {
            val op = graph_operations.VertexSetUnion(2)
            op(
              op.vss,
              Seq(ebInduced.get.induced.idSet, otherEbInduced.get.induced.idSet))
              .result
          }
          val ebUnion = {
            val op = graph_operations.EdgeBundleUnion(2)
            op(
              op.ebs, Seq(ebInduced.get.induced.entity, otherEbInduced.get.induced.entity))(
                op.injections, idUnion.injections.map(_.entity)).result.union
          }
          (ebUnion,
            idUnion.injections(0).reverse.concat(ebInduced.get.embedding),
            idUnion.injections(1).reverse.concat(otherEbInduced.get.embedding))
        } else {
          (null, null, null)
        }
      val newEdgeAttributes = unifyAttributes(
        project.edgeAttributes
          .map {
            case (name, attr) => name -> attr.pullVia(myEbInjection)
          },
        other.edgeAttributes
          .map {
            case (name, attr) => name -> attr.pullVia(otherEbInjection)
          })

      project.vertexSet = vsUnion.union
      for ((name, attr) <- newVertexAttributes) {
        project.newVertexAttribute(name, attr) // Clear notes.
      }
      val idAttr = params("id_attr")
      project.newVertexAttribute(idAttr, project.vertexSet.idAttribute)
      project.edgeBundle = newEdgeBundle
      project.edgeAttributes = newEdgeAttributes
    }
  })

  register("Fingerprint based on attributes", SpecialtyOperations, new ProjectTransformation(_) {
    lazy val parameters = List(
      Choice("leftName", "First ID attribute", options = project.vertexAttrList[String]),
      Choice("rightName", "Second ID attribute", options = project.vertexAttrList[String]),
      Choice("weights", "Edge weights",
        options = FEOption.noWeight +: project.edgeAttrList[Double]),
      NonNegInt("mo", "Minimum overlap", default = 1),
      Ratio("ms", "Minimum similarity", defaultValue = "0.5"),
      Param(
        "extra",
        "Fingerprinting algorithm additional parameters",
        defaultValue = ""))
    def enabled =
      project.hasEdgeBundle &&
        FEStatus.assert(project.vertexAttrList[String].size >= 2, "Two String attributes are needed.")
    def apply() = {
      val mo = params("mo").toInt
      val ms = params("ms").toDouble
      assert(mo >= 1, "Minimum overlap cannot be less than 1.")
      val leftName = project.vertexAttributes(params("leftName")).runtimeSafeCast[String]
      val rightName = project.vertexAttributes(params("rightName")).runtimeSafeCast[String]
      val weightsName = params.getOrElse("weights", FEOption.noWeight.id)
      val weights =
        if (weightsName == FEOption.noWeight.id) project.edgeBundle.const(1.0)
        else project.edgeAttributes(params("weights")).runtimeSafeCast[Double]

      val candidates = {
        val op = graph_operations.FingerprintingCandidates()
        op(op.es, project.edgeBundle)(op.leftName, leftName)(op.rightName, rightName)
          .result.candidates
      }
      val fingerprinting = {
        // TODO: This is a temporary hack to facilitate experimentation with the underlying backend
        // operation w/o too much disruption to users. Should be removed once we are clear on what
        // we want to provide for fingerprinting.
        val baseParams = s""""minimumOverlap": $mo, "minimumSimilarity": $ms"""
        val extraParams = params.getOrElse("extra", "")
        val paramsJson = if (extraParams == "") baseParams else (baseParams + ", " + extraParams)
        val op = graph_operations.Fingerprinting.fromJson(json.Json.parse(s"{$paramsJson}"))
        op(
          op.leftEdges, project.edgeBundle)(
            op.leftEdgeWeights, weights)(
              op.rightEdges, project.edgeBundle)(
                op.rightEdgeWeights, weights)(
                  op.candidates, candidates)
          .result
      }
      val newLeftName = leftName.pullVia(fingerprinting.matching.reverse)
      val newRightName = rightName.pullVia(fingerprinting.matching)

      project.scalars("fingerprinting matches found") = fingerprinting.matching.countScalar
      project.vertexAttributes(params("leftName")) = newLeftName.fallback(leftName)
      project.vertexAttributes(params("rightName")) = newRightName.fallback(rightName)
      project.newVertexAttribute(
        params("leftName") + " similarity score", fingerprinting.leftSimilarities)
      project.newVertexAttribute(
        params("rightName") + " similarity score", fingerprinting.rightSimilarities)
    }
  })

  register("Copy vertex attributes from segmentation", PropagationOperations,
    new ProjectTransformation(_) with SegOp {
      def segmentationParameters = List(
        Param("prefix", "Attribute name prefix", defaultValue = seg.segmentationName))
      def enabled =
        project.assertSegmentation &&
          FEStatus.assert(project.vertexAttrList.size > 0, "No vertex attributes") &&
          FEStatus.assert(parent.vertexSet != null, s"No vertices on $parent") &&
          FEStatus.assert(seg.belongsTo.properties.isFunction,
            s"Vertices in base project are not guaranteed to be contained in only one segment")
      def apply() = {
        val prefix = if (params("prefix").nonEmpty) params("prefix") + "_" else ""
        for ((name, attr) <- project.vertexAttributes.toMap) {
          parent.newVertexAttribute(
            prefix + name,
            attr.pullVia(seg.belongsTo))
        }
      }
    })

  register("Copy vertex attributes to segmentation", PropagationOperations,
    new ProjectTransformation(_) with SegOp {
      def segmentationParameters = List(
        Param("prefix", "Attribute name prefix"))
      def enabled =
        project.assertSegmentation &&
          project.hasVertexSet &&
          FEStatus.assert(parent.vertexAttributes.size > 0,
            s"Parent $parent has no vertex attributes") &&
            FEStatus.assert(seg.belongsTo.properties.isReversedFunction,
              "Segments are not guaranteed to contain only one vertex")
      def apply() = {
        val prefix = if (params("prefix").nonEmpty) params("prefix") + "_" else ""
        for ((name, attr) <- parent.vertexAttributes.toMap) {
          project.newVertexAttribute(
            prefix + name,
            attr.pullVia(seg.belongsTo.reverse))
        }
      }
    })

  register("Compare segmentation edges", GlobalOperations, new ProjectTransformation(_) {
    def isCompatibleSegmentation(segmentation: SegmentationEditor): Boolean = {
      return segmentation.edgeBundle != null &&
        segmentation.belongsTo.properties.compliesWith(EdgeBundleProperties.identity)
    }

    val possibleSegmentations = FEOption.list(
      project.segmentations
        .filter(isCompatibleSegmentation)
        .map { seg => seg.segmentationName }
        .toList)

    lazy val parameters = List(
      Choice("golden", "Golden segmentation", options = possibleSegmentations),
      Choice("test", "Test segmentation", options = possibleSegmentations)
    )
    def enabled = FEStatus.assert(
      possibleSegmentations.size >= 2,
      "At least two segmentations are needed. Both should have edges " +
        "and both have to contain the same vertices as the base project. " +
        "(For example, use the copy graph into segmentation operation.)")

    def apply() = {
      val golden = project.existingSegmentation(params("golden"))
      val test = project.existingSegmentation(params("test"))
      val op = graph_operations.CompareSegmentationEdges()
      val result = op(
        op.goldenBelongsTo, golden.belongsTo)(
          op.testBelongsTo, test.belongsTo)(
            op.goldenEdges, golden.edgeBundle)(
              op.testEdges, test.edgeBundle).result
      test.scalars("precision") = result.precision
      test.scalars("recall") = result.recall
      test.edgeAttributes("present_in_" + golden.segmentationName) = result.presentInGolden
      golden.edgeAttributes("present_in_" + test.segmentationName) = result.presentInTest
    }

  })

  register(
    "Link project and segmentation by fingerprint",
    SpecialtyOperations, new ProjectTransformation(_) with SegOp {
      def segmentationParameters = List(
        NonNegInt("mo", "Minimum overlap", default = 1),
        Ratio("ms", "Minimum similarity", defaultValue = "0.0"),
        Param(
          "extra",
          "Fingerprinting algorithm additional parameters",
          defaultValue = ""))
      def enabled =
        project.assertSegmentation &&
          project.hasEdgeBundle && FEStatus.assert(parent.edgeBundle != null, s"No edges on $parent")
      def apply() = {
        val mo = params("mo").toInt
        val ms = params("ms").toDouble

        // We are setting the stage here for the generic fingerprinting operation. For a vertex A
        // on the left (base project) side and a vertex B on the right (segmentation) side we
        // want to "create" a common neighbor for fingerprinting purposes iff a neighbor of A (A') is
        // connected to a neigbor of B (B'). In practice, to make the setup symmetric, we will
        // actually create two common neighbors, namely we will connect both A and B to A' and B'.
        //
        // There is one more twist, that we want to consider A being connected to B directly also
        // as an evidence for A and B being a good match. To achieve this, we basically artificially
        // make every vertex a member of its own neighborhood by adding loop edges.
        val leftWithLoops = parallelEdgeBundleUnion(parent.edgeBundle, parent.vertexSet.loops)
        val rightWithLoops = parallelEdgeBundleUnion(project.edgeBundle, project.vertexSet.loops)
        val fromLeftToRight = leftWithLoops.concat(seg.belongsTo)
        val fromRightToLeft = rightWithLoops.concat(seg.belongsTo.reverse)
        val leftEdges = generalEdgeBundleUnion(leftWithLoops, fromLeftToRight)
        val rightEdges = generalEdgeBundleUnion(rightWithLoops, fromRightToLeft)

        val candidates = {
          val op = graph_operations.FingerprintingCandidatesFromCommonNeighbors()
          op(op.leftEdges, leftEdges)(op.rightEdges, rightEdges).result.candidates
        }

        val fingerprinting = {
          // TODO: This is a temporary hack to facilitate experimentation with the underlying backend
          // operation w/o too much disruption to users. Should be removed once we are clear on what
          // we want to provide for fingerprinting.
          val baseParams = s""""minimumOverlap": $mo, "minimumSimilarity": $ms"""
          val extraParams = params.getOrElse("extra", "")
          val paramsJson = if (extraParams == "") baseParams else (baseParams + ", " + extraParams)
          val op = graph_operations.Fingerprinting.fromJson(json.Json.parse(s"{$paramsJson}"))
          op(
            op.leftEdges, leftEdges)(
              op.leftEdgeWeights, leftEdges.const(1.0))(
                op.rightEdges, rightEdges)(
                  op.rightEdgeWeights, rightEdges.const(1.0))(
                    op.candidates, candidates)
            .result
        }

        project.scalars("fingerprinting matches found") = fingerprinting.matching.countScalar
        seg.belongsTo = fingerprinting.matching
        parent.newVertexAttribute(
          "fingerprinting_similarity_score", fingerprinting.leftSimilarities)
        project.newVertexAttribute(
          "fingerprinting_similarity_score", fingerprinting.rightSimilarities)
      }
    })

  register("Change project notes", UtilityOperations, new ProjectTransformation(_) {
    lazy val parameters = List(
      Param("notes", "New contents"))
    def enabled = FEStatus.enabled
    def apply() = {
      project.notes = params("notes")
    }
  })

  register(
    "Predict attribute by viral modeling",
    SpecialtyOperations, new ProjectTransformation(_) with SegOp {
      def segmentationParameters = List(
        Param("prefix", "Generated name prefix", defaultValue = "viral"),
        Choice("target", "Target attribute",
          options = FEOption.list(parentDoubleAttributes)),
        Ratio("test_set_ratio", "Test set ratio", defaultValue = "0.1"),
        RandomSeed("seed", "Random seed for test set selection"),
        NonNegDouble("max_deviation", "Maximal segment deviation", defaultValue = "1.0"),
        NonNegInt("min_num_defined", "Minimum number of defined attributes in a segment", default = 3),
        Ratio("min_ratio_defined", "Minimal ratio of defined attributes in a segment", defaultValue = "0.25"),
        NonNegInt("iterations", "Iterations", default = 3))
      def parentDoubleAttributes = parent.vertexAttributeNames[Double].toList
      def enabled =
        project.assertSegmentation &&
          project.hasVertexSet &&
          FEStatus.assert(FEOption.list(parentDoubleAttributes).nonEmpty,
            "No numeric vertex attributes.")
      def apply() = {
        // partition target attribute to test and train sets
        val targetName = params("target")
        val target = parent.vertexAttributes(targetName).runtimeSafeCast[Double]
        val roles = {
          val op = graph_operations.CreateRole(params("test_set_ratio").toDouble, params("seed").toInt)
          op(op.vertices, target.vertexSet).result.role
        }
        val parted = {
          val op = graph_operations.PartitionAttribute[Double]()
          op(op.attr, target)(op.role, roles).result
        }
        val prefix = params("prefix")
        parent.newVertexAttribute(s"${prefix}_roles", roles)
        parent.newVertexAttribute(s"${prefix}_${targetName}_test", parted.test)
        var train = parted.train.entity
        val segSizes = computeSegmentSizes(seg)
        project.newVertexAttribute("size", segSizes)
        val maxDeviation = params("max_deviation")

        val coverage = {
          val op = graph_operations.CountAttributes[Double]()
          op(op.attribute, train).result.count
        }
        parent.newVertexAttribute(s"${prefix}_${targetName}_train", train)
        parent.scalars(s"$prefix $targetName coverage initial") = coverage

        var timeOfDefinition = {
          val op = graph_operations.DeriveJSDouble(JavaScript("0"), Seq("attr"))
          op(op.attrs, graph_operations.VertexAttributeToJSValue.seq(train)).result.attr.entity
        }

        // iterative prediction
        for (i <- 1 to params("iterations").toInt) {
          val segTargetAvg = {
            aggregateViaConnection(
              seg.belongsTo,
              AttributeWithLocalAggregator(train, "average"))
              .runtimeSafeCast[Double]
          }
          val segStdDev = {
            aggregateViaConnection(
              seg.belongsTo,
              AttributeWithLocalAggregator(train, "std_deviation"))
              .runtimeSafeCast[Double]
          }
          val segTargetCount = {
            aggregateViaConnection(
              seg.belongsTo,
              AttributeWithLocalAggregator(train, "count"))
              .runtimeSafeCast[Double]
          }
          val segStdDevDefined = {
            val op = graph_operations.DeriveJSDouble(
              JavaScript(s"""
                deviation <= $maxDeviation &&
                defined / ids >= ${params("min_ratio_defined")} &&
                defined >= ${params("min_num_defined")}
                ? deviation
                : undefined"""),
              Seq("deviation", "ids", "defined"))
            op(
              op.attrs,
              graph_operations.VertexAttributeToJSValue.seq(segStdDev, segSizes, segTargetCount))
              .result.attr
          }
          project.newVertexAttribute(
            s"${prefix}_${targetName}_standard_deviation_after_iteration_$i",
            segStdDev)
          project.newVertexAttribute(
            s"${prefix}_${targetName}_average_after_iteration_$i",
            segTargetAvg)
          val predicted = {
            aggregateViaConnection(
              seg.belongsTo.reverse,
              AttributeWithWeightedAggregator(segStdDevDefined, segTargetAvg, "by_min_weight"))
              .runtimeSafeCast[Double]
          }
          train = unifyAttributeT(train, predicted)
          val partedTrain = {
            val op = graph_operations.PartitionAttribute[Double]()
            op(op.attr, train)(op.role, roles).result
          }
          val error = {
            val op = graph_operations.DeriveJSDouble(
              JavaScript("Math.abs(test - train)"), Seq("test", "train"))
            val mae = op(
              op.attrs,
              graph_operations.VertexAttributeToJSValue.seq(
                parted.test.entity, partedTrain.test.entity)).result.attr
            aggregate(AttributeWithAggregator(mae, "average"))
          }
          val coverage = {
            val op = graph_operations.CountAttributes[Double]()
            op(op.attribute, partedTrain.train).result.count
          }
          // the attribute we use for iteration can be defined on the test set as well
          parent.newVertexAttribute(s"${prefix}_${targetName}_after_iteration_$i", train)
          parent.scalars(s"$prefix $targetName coverage after iteration $i") = coverage
          parent.scalars(s"$prefix $targetName mean absolute prediction error after iteration $i") =
            error

          timeOfDefinition = {
            val op = graph_operations.DeriveJSDouble(
              JavaScript(i.toString), Seq("attr"))
            val newDefinitions = op(
              op.attrs, graph_operations.VertexAttributeToJSValue.seq(train)).result.attr
            unifyAttributeT(timeOfDefinition, newDefinitions)
          }
        }
        parent.newVertexAttribute(s"${prefix}_${targetName}_spread_over_iterations", timeOfDefinition)
        // TODO: in the end we should calculate with the fact that the real error where the
        // original attribute is defined is 0.0
      }
    })

  register("Correlate two attributes", GlobalOperations, new ProjectTransformation(_) {
    lazy val parameters = List(
      Choice("attrA", "First attribute", options = project.vertexAttrList[Double]),
      Choice("attrB", "Second attribute", options = project.vertexAttrList[Double]))
    def enabled =
      FEStatus.assert(project.vertexAttrList[Double].nonEmpty, "No numeric vertex attributes")
    def apply() = {
      val attrA = project.vertexAttributes(params("attrA")).runtimeSafeCast[Double]
      val attrB = project.vertexAttributes(params("attrB")).runtimeSafeCast[Double]
      val op = graph_operations.CorrelateAttributes()
      val res = op(op.attrA, attrA)(op.attrB, attrB).result
      project.scalars(s"correlation of ${params("attrA")} and ${params("attrB")}") =
        res.correlation
    }
  })

  register("Filter by attributes", StructureOperations, new ProjectTransformation(_) {
    lazy val parameters =
      project.vertexAttrList.toList.map {
        attr => Param(s"filterva_${attr.id}", attr.id)
      } ++
        project.segmentations.toList.map {
          seg =>
            Param(
              s"filterva_${seg.viewer.equivalentUIAttributeTitle}",
              seg.segmentationName)
        } ++
        project.edgeAttrList.toList.map {
          attr => Param(s"filterea_${attr.id}", attr.id)
        }
    def enabled =
      FEStatus.assert(project.vertexAttrList.nonEmpty, "No vertex attributes") ||
        FEStatus.assert(project.edgeAttrList.nonEmpty, "No edge attributes")
    val vaFilter = "filterva_(.*)".r
    val eaFilter = "filterea_(.*)".r

    override def summary = {
      val filterStrings = params.collect {
        case (vaFilter(name), filter) if filter.nonEmpty => s"$name $filter"
        case (eaFilter(name), filter) if filter.nonEmpty => s"$name $filter"
      }
      "Filter " + filterStrings.mkString(", ")
    }
    def apply() = {
      val vertexFilters = params.collect {
        case (vaFilter(name), filter) if filter.nonEmpty =>
          // The filter may be for a segmentation's equivalent attribute or for a vertex attribute.
          val segs = project.segmentations.map(_.viewer)
          val segGUIDOpt =
            segs.find(_.equivalentUIAttributeTitle == name).map(_.belongsToAttribute.gUID)
          val gUID = segGUIDOpt.getOrElse(project.vertexAttributes(name).gUID)
          FEVertexAttributeFilter(gUID.toString, filter)
      }.toSeq

      if (vertexFilters.nonEmpty) {
        val vertexEmbedding = FEFilters.embedFilteredVertices(
          project.vertexSet, vertexFilters, heavy = true)
        project.pullBack(vertexEmbedding)
      }
      val edgeFilters = params.collect {
        case (eaFilter(name), filter) if filter.nonEmpty =>
          val attr = project.edgeAttributes(name)
          FEVertexAttributeFilter(attr.gUID.toString, filter)
      }.toSeq
      assert(vertexFilters.nonEmpty || edgeFilters.nonEmpty, "No filters specified.")
      if (edgeFilters.nonEmpty) {
        val edgeEmbedding = FEFilters.embedFilteredVertices(
          project.edgeBundle.idSet, edgeFilters, heavy = true)
        project.pullBackEdges(edgeEmbedding)
      }
    }
  })

  register("Save UI status as graph attribute", UtilityOperations, new ProjectTransformation(_) {
    lazy val parameters = List(
      // In the future we may want a special kind for this so that users don't see JSON.
      Param("scalarName", "Name of new graph attribute"),
      Param("uiStatusJson", "UI status as JSON"))
    def enabled = FEStatus.enabled
    override def summary = {
      val scalarName = params("scalarName")
      s"Save visualization as $scalarName"
    }

    def apply() = {
      import UIStatusSerialization._
      val j = json.Json.parse(params("uiStatusJson"))
      val uiStatus = j.as[UIStatus]
      project.scalars(params("scalarName")) =
        graph_operations.CreateUIStatusScalar(uiStatus).result.created
    }
  })

  register("Import metagraph", StructureOperations, new ProjectTransformation(_) {
    lazy val parameters = List(
      Param("timestamp", "Current timestamp", defaultValue = graph_util.Timestamp.toString))
    def enabled =
      FEStatus.assert(user.isAdmin, "Requires administrator privileges")
    def apply() = {
      val t = params("timestamp")
      val mg = graph_operations.MetaGraph(t, Some(env)).result
      project.vertexSet = mg.vs
      project.newVertexAttribute("GUID", mg.vGUID)
      project.newVertexAttribute("kind", mg.vKind)
      project.newVertexAttribute("name", mg.vName)
      project.newVertexAttribute("progress", mg.vProgress)
      project.newVertexAttribute("id", project.vertexSet.idAttribute)
      project.edgeBundle = mg.es
      project.newEdgeAttribute("kind", mg.eKind)
      project.newEdgeAttribute("name", mg.eName)
    }
  })

  register("Copy edges to segmentation", StructureOperations, new ProjectTransformation(_) with SegOp {
    def segmentationParameters = List()
    def enabled = project.assertSegmentation &&
      FEStatus.assert(parent.edgeBundle != null, "No edges on base project")
    def apply() = {
      val induction = {
        val op = graph_operations.InducedEdgeBundle()
        op(op.srcMapping, seg.belongsTo)(op.dstMapping, seg.belongsTo)(op.edges, parent.edgeBundle).result
      }
      project.edgeBundle = induction.induced
      for ((name, attr) <- parent.edgeAttributes) {
        project.edgeAttributes(name) = attr.pullVia(induction.embedding)
      }
    }
  })

  private def segmentationSizesProductSum(seg: SegmentationEditor, parent: ProjectEditor)(
    implicit manager: MetaGraphManager): Scalar[_] = {
    val size = aggregateViaConnection(
      seg.belongsTo,
      AttributeWithLocalAggregator(parent.vertexSet.idAttribute, "count")
    )
    val srcSize = graph_operations.VertexToEdgeAttribute.srcAttribute(size, seg.edgeBundle)
    val dstSize = graph_operations.VertexToEdgeAttribute.dstAttribute(size, seg.edgeBundle)
    val sizeProduct: Attribute[Double] = {
      val op = graph_operations.DeriveJSDouble(
        JavaScript("src_size * dst_size"),
        Seq("src_size", "dst_size"))
      op(
        op.attrs,
        graph_operations.VertexAttributeToJSValue.seq(srcSize, dstSize)).result.attr
    }
    aggregate(AttributeWithAggregator(sizeProduct, "sum"))
  }

  register("Copy edges to base project", StructureOperations, new ProjectTransformation(_) with SegOp {
    def segmentationParameters = List()
    override def visibleScalars =
      if (project.isSegmentation && project.edgeBundle != null) {
        val scalar = segmentationSizesProductSum(seg, parent)
        implicit val entityProgressManager = env.entityProgressManager
        List(ProjectViewer.feScalar(scalar, "num_copied_edges", "", Map()))
      } else {
        List()
      }
    def enabled = project.assertSegmentation &&
      project.hasEdgeBundle &&
      FEStatus.assert(parent.edgeBundle == null, "There are already edges on base project")
    def apply() = {
      val seg = project.asSegmentation
      val reverseBelongsTo = seg.belongsTo.reverse
      val induction = {
        val op = graph_operations.InducedEdgeBundle()
        op(op.srcMapping, reverseBelongsTo)(
          op.dstMapping, reverseBelongsTo)(
            op.edges, seg.edgeBundle).result
      }
      parent.edgeBundle = induction.induced
      for ((name, attr) <- seg.edgeAttributes) {
        parent.edgeAttributes(name) = attr.pullVia(induction.embedding)
      }
    }
  })

  register("Create segmentation from SQL", StructureOperations, new ProjectTransformation(_) with SegOp {
    override lazy val parameters = List(
      Param("name", "Name"),
      Code("sql", "SQL", defaultValue = "select * from vertices", language = "sql"))
    def segmentationParameters = List()
    def enabled = FEStatus.assert(true, "")

    def apply() = {
      ???
      /*
      val table = env.sqlHelper.sqlToTable(project.viewer, params("sql"))
      val tableSegmentation = project.segmentation(params("name"))
      tableSegmentation.vertexSet = table.idSet
      for ((name, column) <- table.columns) {
        tableSegmentation.newVertexAttribute(name, column)
      }
      */
    }
  })

  register("Split to train and test set", MachineLearningOperations, new ProjectTransformation(_) {
    lazy val parameters = List(
      Choice("source", "Source attribute",
        options = project.vertexAttrList),
      Ratio("test_set_ratio", "Test set ratio", defaultValue = "0.1"),
      RandomSeed("seed", "Random seed for test set selection"))
    def enabled = FEStatus.assert(project.vertexAttrList.nonEmpty, "No vertex attributes")
    def apply() = {
      val sourceName = params("source")
      val source = project.vertexAttributes(sourceName)
      val roles = {
        val op = graph_operations.CreateRole(
          params("test_set_ratio").toDouble, params("seed").toInt)
        op(op.vertices, source.vertexSet).result.role
      }
      val testSetRatio = params("test_set_ratio").toDouble
      val parted = partitionVariable(source, roles)

      project.newVertexAttribute(s"${sourceName}_test", parted.test, s"ratio: $testSetRatio" + help)
      project.newVertexAttribute(s"${sourceName}_train", parted.train, s"ratio: ${1 - testSetRatio}" + help)
    }
    def partitionVariable[T](
      source: Attribute[T], roles: Attribute[String]): graph_operations.PartitionAttribute.Output[T] = {
      val op = graph_operations.PartitionAttribute[T]()
      op(op.attr, source)(op.role, roles).result
    }
  })

  register("Predict with a neural network (1st version)",
    MachineLearningOperations, new ProjectTransformation(_) {
      lazy val parameters = List(
        Choice("label", "Attribute to predict", options = project.vertexAttrList[Double]),
        Param("output", "Save as"),
        Choice("features", "Predictors", options = FEOption.unset +: project.vertexAttrList[Double], multipleChoice = true),
        Choice("networkLayout", "Network layout", options = FEOption.list("GRU", "LSTM", "MLP")),
        NonNegInt("networkSize", "Size of the network", default = 3),
        NonNegInt("radius", "Iterations in prediction", default = 3),
        Choice("hideState", "Hide own state", options = FEOption.bools),
        NonNegDouble("forgetFraction", "Forget fraction", defaultValue = "0.0"),
        NonNegDouble("knownLabelWeight", "Weight for known labels", defaultValue = "1.0"),
        NonNegInt("numberOfTrainings", "Number of trainings", default = 50),
        NonNegInt("iterationsInTraining", "Iterations in training", default = 2),
        NonNegInt("subgraphsInTraining", "Subgraphs in training", default = 10),
        NonNegInt("minTrainingVertices", "Minimum training subgraph size", default = 10),
        NonNegInt("maxTrainingVertices", "Maximum training subgraph size", default = 20),
        NonNegInt("trainingRadius", "Radius for training subgraphs", default = 3),
        RandomSeed("seed", "Seed"),
        NonNegDouble("learningRate", "Learning rate", defaultValue = "0.1"))
      def enabled = project.hasEdgeBundle && FEStatus.assert(project.vertexAttrList[Double].nonEmpty, "No vertex attributes.")
      def apply() = {
        val labelName = params("label")
        val label = project.vertexAttributes(labelName).runtimeSafeCast[Double]
        val features: Seq[Attribute[Double]] =
          if (params("features") == FEOption.unset.id) Seq()
          else {
            val featureNames = splitParam("features")
            featureNames.map(name => project.vertexAttributes(name).runtimeSafeCast[Double])
          }
        val prediction = {
          val op = graph_operations.PredictViaNNOnGraphV1(
            featureCount = features.length,
            networkSize = params("networkSize").toInt,
            learningRate = params("learningRate").toDouble,
            radius = params("radius").toInt,
            hideState = params("hideState").toBoolean,
            forgetFraction = params("forgetFraction").toDouble,
            trainingRadius = params("trainingRadius").toInt,
            maxTrainingVertices = params("maxTrainingVertices").toInt,
            minTrainingVertices = params("minTrainingVertices").toInt,
            iterationsInTraining = params("iterationsInTraining").toInt,
            subgraphsInTraining = params("subgraphsInTraining").toInt,
            numberOfTrainings = params("numberOfTrainings").toInt,
            knownLabelWeight = params("knownLabelWeight").toDouble,
            seed = params("seed").toInt,
            gradientCheckOn = false,
            networkLayout = params("networkLayout"))
          op(op.edges, project.edgeBundle)(op.label, label)(op.features, features).result.prediction
        }
        project.vertexAttributes(params("output")) = prediction
      }
    })

  register("Lookup region", VertexAttributesOperations, new ProjectTransformation(_) {
    lazy val parameters = List(
      Choice("position", "Position", options = project.vertexAttrList[(Double, Double)]),
      Choice("shapefile", "Shapefile", options = listShapefiles(), allowUnknownOption = true),
      Param("attribute", "Attribute from the Shapefile"),
      Choice("ignoreUnsupportedShapes", "Ignore unsupported shape types",
        options = FEOption.boolsDefaultFalse),
      Param("output", "Output name"))
    def enabled = FEStatus.assert(
      project.vertexAttrList[(Double, Double)].nonEmpty, "No position vertex attributes.")

    def apply() = {
      val shapeFilePath = getShapeFilePath(params)
      val position = project.vertexAttributes(params("position")).runtimeSafeCast[(Double, Double)]
      val op = graph_operations.LookupRegion(
        shapeFilePath,
        params("attribute"),
        params.getOrElse("ignoreUnsupportedShapes", "false").toBoolean)
      val result = op(op.coordinates, position).result
      project.newVertexAttribute(params("output"), result.attribute)
    }
  })

  register("Segment by geographical proximity", StructureOperations, new ProjectTransformation(_) {
    lazy val parameters = List(
      Param("name", "Name"),
      Choice("position", "Position", options = project.vertexAttrList[(Double, Double)]),
      Choice("shapefile", "Shapefile", options = listShapefiles(), allowUnknownOption = true),
      NonNegDouble("distance", "Distance", defaultValue = "0.0"),
      Choice("ignoreUnsupportedShapes", "Ignore unsupported shape types",
        options = FEOption.boolsDefaultFalse))
    def enabled = FEStatus.assert(
      project.vertexAttrList[(Double, Double)].nonEmpty, "No position vertex attributes.")

    def apply() = {
      import com.lynxanalytics.biggraph.graph_util.Shapefile
      val shapeFilePath = getShapeFilePath(params)
      val position = project.vertexAttributes(params("position")).runtimeSafeCast[(Double, Double)]
      val shapefile = Shapefile(shapeFilePath)
      val op = graph_operations.SegmentByGeographicalProximity(
        shapeFilePath,
        params("distance").toDouble,
        shapefile.attrNames,
        params("ignoreUnsupportedShapes").toBoolean)
      val result = op(op.coordinates, position).result
      val segmentation = project.segmentation(params("name"))
      segmentation.setVertexSet(result.segments, idAttr = "id")
      segmentation.notes = summary
      segmentation.belongsTo = result.belongsTo

      for ((attrName, i) <- shapefile.attrNames.zipWithIndex) {
        segmentation.newVertexAttribute(attrName, result.attributes(i))
      }
      shapefile.close()
    }
  })

  private def getShapeFilePath(params: Map[String, String]): String = {
    val shapeFilePath = params("shapefile")
    assert(listShapefiles().exists(f => f.id == shapeFilePath),
      "Shapefile deleted, please choose another.")
    shapeFilePath
  }

  private def listShapefiles(): List[FEOption] = {
    import java.io.File
    def metaDir = new File(env.metaGraphManager.repositoryPath).getParent
    val shapeDir = s"$metaDir/resources/shapefiles/"
    def lsR(f: File): Array[File] = {
      val files = f.listFiles()
      if (files == null)
        return Array.empty
      files.filter(_.getName.endsWith(".shp")) ++ files.filter(_.isDirectory).flatMap(lsR)
    }
    lsR(new File(shapeDir)).toList.map(f =>
      FEOption(f.getPath, f.getPath.substring(shapeDir.length)))
  }

  def computeSegmentSizes(segmentation: SegmentationEditor): Attribute[Double] = {
    val op = graph_operations.OutDegree()
    op(op.es, segmentation.belongsTo.reverse).result.outDegree
  }

  def toDouble(attr: Attribute[_]): Attribute[Double] = {
    if (attr.is[String])
      attr.runtimeSafeCast[String].asDouble
    else if (attr.is[Long])
      attr.runtimeSafeCast[Long].asDouble
    else if (attr.is[Int])
      attr.runtimeSafeCast[Int].asDouble
    else
      throw new AssertionError(s"Unexpected type (${attr.typeTag}) on $attr")
  }

  def parseAggregateParams(params: Map[String, String]) = {
    val aggregate = "aggregate_(.*)".r
    params.toSeq.collect {
      case (aggregate(attr), choices) if choices.nonEmpty => attr -> choices
    }.flatMap {
      case (attr, choices) => choices.split(",", -1).map(attr -> _)
    }
  }
  def aggregateParams(
    attrs: Iterable[(String, Attribute[_])],
    needsGlobal: Boolean = false,
    weighted: Boolean = false): List[OperationParameterMeta] = {
    val sortedAttrs = attrs.toList.sortBy(_._1)
    sortedAttrs.toList.map {
      case (name, attr) =>
        val options = if (attr.is[Double]) {
          if (weighted) { // At the moment all weighted aggregators are global.
            FEOption.list("weighted_average", "by_max_weight", "by_min_weight", "weighted_sum")
          } else if (needsGlobal) {
            FEOption.list(
              "average", "count", "count_distinct", "count_most_common", "first", "max", "min", "most_common",
              "std_deviation", "sum")

          } else {
            FEOption.list(
              "average", "count", "count_distinct", "count_most_common", "first", "max", "median", "min", "most_common",
              "set", "std_deviation", "sum", "vector")
          }
        } else if (attr.is[String]) {
          if (weighted) { // At the moment all weighted aggregators are global.
            FEOption.list("by_max_weight", "by_min_weight")
          } else if (needsGlobal) {
            FEOption.list("count", "count_distinct", "first", "most_common", "count_most_common")
          } else {
            FEOption.list(
              "count", "count_distinct", "first", "most_common", "count_most_common", "majority_50", "majority_100",
              "vector", "set")
          }
        } else {
          if (weighted) { // At the moment all weighted aggregators are global.
            FEOption.list("by_max_weight", "by_min_weight")
          } else if (needsGlobal) {
            FEOption.list("count", "count_distinct", "first", "most_common", "count_most_common")
          } else {
            FEOption.list("count", "count_distinct", "first", "median", "most_common", "count_most_common", "set", "vector")
          }
        }
        TagList(s"aggregate_$name", name, options = options)
    }
  }

  // Performs AggregateAttributeToScalar.
  private def aggregate[From, Intermediate, To](
    attributeWithAggregator: AttributeWithAggregator[From, Intermediate, To]): Scalar[To] = {
    val op = graph_operations.AggregateAttributeToScalar(attributeWithAggregator.aggregator)
    op(op.attr, attributeWithAggregator.attr).result.aggregated
  }

  // Performs AggregateByEdgeBundle.
  private def aggregateViaConnection[From, To](
    connection: EdgeBundle,
    attributeWithAggregator: AttributeWithLocalAggregator[From, To]): Attribute[To] = {
    val op = graph_operations.AggregateByEdgeBundle(attributeWithAggregator.aggregator)
    op(op.connection, connection)(op.attr, attributeWithAggregator.attr).result.attr
  }

  // Performs AggregateFromEdges.
  private def aggregateFromEdges[From, To](
    edges: EdgeBundle,
    attributeWithAggregator: AttributeWithLocalAggregator[From, To]): Attribute[To] = {
    val op = graph_operations.AggregateFromEdges(attributeWithAggregator.aggregator)
    val res = op(op.edges, edges)(op.eattr, attributeWithAggregator.attr).result
    res.dstAttr
  }

  def stripDuplicateEdges(eb: EdgeBundle): EdgeBundle = {
    val op = graph_operations.StripDuplicateEdgesFromBundle()
    op(op.es, eb).result.unique
  }

  object Direction {
    // Options suitable when edge attributes are involved.
    val attrOptions = FEOption.list("incoming edges", "outgoing edges", "all edges")
    def attrOptionsWithDefault(default: String): List[FEOption] = {
      assert(attrOptions.map(_.id).contains(default), s"$default not in $attrOptions")
      FEOption.list(default) ++ attrOptions.filter(_.id != default)
    }
    // Options suitable when only neighbors are involved.
    val neighborOptions = FEOption.list(
      "in-neighbors", "out-neighbors", "all neighbors", "symmetric neighbors")
    // Options suitable when edge attributes are not involved.
    val options = attrOptions ++ FEOption.list("symmetric edges") ++ neighborOptions
    // Neighborhood directions correspond to these
    // edge directions, but they also retain only one A->B edge in
    // the output edgeBundle
    private val neighborOptionMapping = Map(
      "in-neighbors" -> "incoming edges",
      "out-neighbors" -> "outgoing edges",
      "all neighbors" -> "all edges",
      "symmetric neighbors" -> "symmetric edges"
    )
  }
  case class Direction(direction: String, origEB: EdgeBundle, reversed: Boolean = false) {
    val unchangedOut: (EdgeBundle, Option[EdgeBundle]) = (origEB, None)
    val reversedOut: (EdgeBundle, Option[EdgeBundle]) = {
      val op = graph_operations.ReverseEdges()
      val res = op(op.esAB, origEB).result
      (res.esBA, Some(res.injection))
    }
    private def computeEdgeBundleAndPullBundleOpt(dir: String): (EdgeBundle, Option[EdgeBundle]) = {
      dir match {
        case "incoming edges" => if (reversed) reversedOut else unchangedOut
        case "outgoing edges" => if (reversed) unchangedOut else reversedOut
        case "all edges" =>
          val op = graph_operations.AddReversedEdges()
          val res = op(op.es, origEB).result
          (res.esPlus, Some(res.newToOriginal))
        case "symmetric edges" =>
          // Use "null" as the injection because it is an error to use
          // "symmetric edges" with edge attributes.
          (origEB.makeSymmetric, Some(null))
      }
    }

    val (edgeBundle, pullBundleOpt): (EdgeBundle, Option[EdgeBundle]) = {
      if (Direction.neighborOptionMapping.contains(direction)) {
        val (eB, pBO) = computeEdgeBundleAndPullBundleOpt(Direction.neighborOptionMapping(direction))
        (stripDuplicateEdges(eB), pBO)
      } else {
        computeEdgeBundleAndPullBundleOpt(direction)
      }
    }

    def pull[T](attribute: Attribute[T]): Attribute[T] = {
      pullBundleOpt.map(attribute.pullVia(_)).getOrElse(attribute)
    }
  }

  private def unifyAttributeT[T](a1: Attribute[T], a2: Attribute[_]): Attribute[T] = {
    a1.fallback(a2.runtimeSafeCast(a1.typeTag))
  }
  def unifyAttribute(a1: Attribute[_], a2: Attribute[_]): Attribute[_] = {
    unifyAttributeT(a1, a2)
  }

  def unifyAttributes(
    as1: Iterable[(String, Attribute[_])],
    as2: Iterable[(String, Attribute[_])]): Map[String, Attribute[_]] = {

    val m1 = as1.toMap
    val m2 = as2.toMap
    m1.keySet.union(m2.keySet)
      .map(k => k -> (m1.get(k) ++ m2.get(k)).reduce(unifyAttribute _))
      .toMap
  }

  def newScalar(data: String): Scalar[String] = {
    val op = graph_operations.CreateStringScalar(data)
    op.result.created
  }

}

object JSUtilities {
  // Listing the valid characters for JS variable names. The \\p{*} syntax is for specifying
  // Unicode categories for scala regex.
  // For more information about the valid variable names in JS please consult:
  // http://es5.github.io/x7.html#x7.6
  val validJSCharacters = "_$\\p{Lu}\\p{Ll}\\p{Lt}\\p{Lm}\\p{Lo}\\p{Nl}\\p{Mn}" +
    "\\p{Mc}\\p{Nd}\\p{Pc}\\u200C\\u200D\\\\"
  val validJSFirstCharacters = "_$\\p{Lu}\\p{Ll}\\p{Lt}\\p{Lm}\\p{Lo}\\p{Nl}\\\\"

  def collectIdentifiers[T <: MetaGraphEntity](
    holder: StateMapHolder[T],
    expr: String,
    prefix: String = ""): IndexedSeq[(String, T)] = {
    holder.filter {
      case (name, _) => containsIdentifierJS(expr, prefix + name)
    }.toIndexedSeq
  }

  // Whether a string can be a JavaScript identifier.
  def canBeValidJSIdentifier(identifier: String): Boolean = {
    val re = s"^[${validJSFirstCharacters}][${validJSCharacters}]*$$"
    identifier.matches(re)
  }

  // Whether a JavaScript expression contains a given identifier.
  // It's a best-effort implementation with no guarantees of correctness.
  def containsIdentifierJS(expr: String, identifier: String): Boolean = {
    if (!canBeValidJSIdentifier(identifier)) {
      false
    } else {
      val quotedIdentifer = java.util.regex.Pattern.quote(identifier)
      val re = s"(?s)(^|.*[^$validJSCharacters])${quotedIdentifer}($$|[^$validJSCharacters].*)"
      expr.matches(re)
    }
  }
}<|MERGE_RESOLUTION|>--- conflicted
+++ resolved
@@ -629,8 +629,7 @@
     }
   })
 
-<<<<<<< HEAD
-  register("Segment by vector attribute", new CreateSegmentationOperation(_, _) {
+  register("Segment by vector attribute", CreateSegmentationOperations, new ProjectTransformation(_) {
     def vectorAttributes =
       vertexAttributes[Vector[Double]] ++
         vertexAttributes[Vector[String]] ++
@@ -671,12 +670,8 @@
     }
   })
 
-  register("Segment by interval", new CreateSegmentationOperation(_, _) {
-    def parameters = List(
-=======
   register("Segment by interval", CreateSegmentationOperations, new ProjectTransformation(_) {
     lazy val parameters = List(
->>>>>>> 63c6b979
       Param("name", "Segmentation name", defaultValue = "bucketing"),
       Choice("begin_attr", "Begin attribute", options = project.vertexAttrList[Double]),
       Choice("end_attr", "End attribute", options = project.vertexAttrList[Double]),
