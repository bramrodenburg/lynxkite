// "Frontend" operations are all defined here.
//
// The code in this file defines the operation parameters to be offered on the UI,
// and also takes care of parsing the parameters given by the user and creating
// the "backend" operations and updating the projects.
package com.lynxanalytics.biggraph.frontend_operations

import com.lynxanalytics.biggraph.BigGraphEnvironment
import com.lynxanalytics.biggraph.JavaScript
import com.lynxanalytics.biggraph.graph_util.HadoopFile
import com.lynxanalytics.biggraph.graph_api._
import com.lynxanalytics.biggraph.graph_api.Scripting._
import com.lynxanalytics.biggraph.graph_operations
import com.lynxanalytics.biggraph.graph_util
import com.lynxanalytics.biggraph.controllers._
import play.api.libs.json

object OperationParams {
  case class Param(
      id: String,
      title: String,
      defaultValue: String = "",
      mandatory: Boolean = true) extends OperationParameterMeta {
    val kind = "default"
    val options = List()
    val multipleChoice = false
    def validate(value: String): Unit = {}
  }
  case class Choice(
      id: String,
      title: String,
      options: List[UIValue],
      multipleChoice: Boolean = false) extends OperationParameterMeta {
    val kind = "choice"
    val defaultValue = ""
    val mandatory = true
    def validate(value: String): Unit = {
      val possibleValues = options.map { x => x.id }.toSet
      val givenValues = value.split(",", -1).toSet
      assert(givenValues subsetOf possibleValues,
        s"Unknown option(s): ${givenValues -- possibleValues} (Possibilities: $possibleValues)")
    }
  }
  case class TagList(
      id: String,
      title: String,
      options: List[UIValue],
      mandatory: Boolean = false) extends OperationParameterMeta {
    val kind = "tag-list"
    val multipleChoice = true
    val defaultValue = ""
    def validate(value: String): Unit = {}
  }
  case class File(id: String, title: String) extends OperationParameterMeta {
    val kind = "file"
    val multipleChoice = false
    val defaultValue = ""
    val options = List()
    val mandatory = true
    def validate(value: String): Unit = {}
  }
  case class Ratio(id: String, title: String, defaultValue: String = "")
      extends OperationParameterMeta {
    val kind = "default"
    val options = List()
    val multipleChoice = false
    val mandatory = true
    def validate(value: String): Unit = {
      assert((value matches """\d+(\.\d+)?""") && (value.toDouble <= 1.0),
        s"$title ($value) has to be a ratio, a double between 0.0 and 1.0")
    }
  }
  case class NonNegInt(id: String, title: String, default: Int)
      extends OperationParameterMeta {
    val kind = "default"
    val defaultValue = default.toString
    val options = List()
    val multipleChoice = false
    val mandatory = true
    def validate(value: String): Unit = {
      assert(value matches """\d+""", s"$title ($value) has to be a non negative integer")
    }
  }
  case class NonNegDouble(id: String, title: String, defaultValue: String = "")
      extends OperationParameterMeta {
    val kind = "default"
    val options = List()
    val multipleChoice = false
    val mandatory = true
    def validate(value: String): Unit = {
      assert(value matches """\d+(\.\d+)?""", s"$title ($value) has to be a non negative double")
    }
  }

  // A random number to be used as default value for random seed parameters.
  case class RandomSeed(id: String, title: String) extends OperationParameterMeta {
    val defaultValue = util.Random.nextInt.toString
    val kind = "default"
    val options = List()
    val multipleChoice = false
    val mandatory = true
    def validate(value: String): Unit = {
      assert(value matches """[+-]?\d+""", s"$title ($value) has to be an integer")
    }
  }
}
class Operations(env: BigGraphEnvironment) extends OperationRepository(env) {
  import Operation.Category
  import Operation.Context
  abstract class UtilityOperation(t: String, c: Context)
    extends Operation(t, c, Category("Utility operations", "green", icon = "wrench", sortKey = "zz"))
  trait SegOp extends Operation {
    protected def seg = project.asSegmentation
    protected def parent = seg.parent
    protected def segmentationParameters(): List[OperationParameterMeta]
    def parameters = {
      if (project.isSegmentation) segmentationParameters
      else List[OperationParameterMeta]()
    }
  }
  abstract class SegmentationUtilityOperation(t: String, c: Context)
    extends Operation(t, c, Category(
      "Segmentation utility operations",
      "green",
      visible = c.project.isSegmentation,
      icon = "wrench",
      sortKey = "zz")) with SegOp

  // Categories
  abstract class SpecialtyOperation(t: String, c: Context)
    extends Operation(t, c, Category("Specialty operations", "green", icon = "book"))

  abstract class EdgeAttributesOperation(t: String, c: Context)
    extends Operation(t, c, Category("Edge attribute operations", "blue", sortKey = "Attribute, edge"))

  abstract class VertexAttributesOperation(t: String, c: Context)
    extends Operation(t, c, Category("Vertex attribute operations", "blue", sortKey = "Attribute, vertex"))

  abstract class GlobalOperation(t: String, c: Context)
    extends Operation(t, c, Category("Global operations", "magenta", icon = "globe"))

  abstract class ExportOperation(t: String, c: Context)
    extends Operation(t, c, Category("Export operations", "yellow", icon = "export", sortKey = "IO, export"))

  abstract class ImportOperation(t: String, c: Context)
    extends Operation(t, c, Category("Import operations", "yellow", icon = "import", sortKey = "IO, import"))

  abstract class MetricsOperation(t: String, c: Context)
    extends Operation(t, c, Category("Graph metrics", "green", icon = "stats"))

  abstract class PropagationOperation(t: String, c: Context)
    extends Operation(t, c, Category("Propagation operations", "green", icon = "fullscreen"))

  abstract class HiddenOperation(t: String, c: Context)
    extends Operation(t, c, Category("Hidden operations", "black", visible = false))

  abstract class CreateSegmentationOperation(t: String, c: Context)
    extends Operation(t, c, Category(
      "Create segmentation",
      "green",
      icon = "th-large",
      visible = !c.project.isSegmentation))

  abstract class StructureOperation(t: String, c: Context)
    extends Operation(t, c, Category("Structure operations", "pink", icon = "asterisk"))

  import OperationParams._

  register("Discard vertices", new StructureOperation(_, _) {
    def parameters = List()
    def enabled = hasVertexSet && isNotSegmentation
    def apply(params: Map[String, String]) = {
      project.vertexSet = null
    }
  })

  register("Discard edges", new StructureOperation(_, _) {
    def parameters = List()
    def enabled = hasEdgeBundle
    def apply(params: Map[String, String]) = {
      project.edgeBundle = null
    }
  })

  register("New vertex set", new StructureOperation(_, _) {
    def parameters = List(
      NonNegInt("size", "Vertex set size", default = 10))
    def enabled = hasNoVertexSet
    def apply(params: Map[String, String]) = {
      val result = graph_operations.CreateVertexSet(params("size").toLong)().result
      project.setVertexSet(result.vs, idAttr = "id")
      project.vertexAttributes("ordinal") = result.ordinal
    }
  })

  register("Create random edge bundle", new StructureOperation(_, _) {
    def parameters = List(
      NonNegDouble("degree", "Average degree", defaultValue = "10.0"),
      RandomSeed("seed", "Seed"))
    def enabled = hasVertexSet && hasNoEdgeBundle
    def apply(params: Map[String, String]) = {
      val op = graph_operations.FastRandomEdgeBundle(
        params("seed").toInt, params("degree").toDouble)
      project.edgeBundle = op(op.vs, project.vertexSet).result.es
    }
  })

  register("Create scale-free random edge bundle", new StructureOperation(_, _) {
    def parameters = List(
      NonNegInt("iterations", "Number of iterations", default = 10),
      NonNegDouble(
        "perIterationMultiplier",
        "Per iteration edge number multiplier",
        defaultValue = "1.3"),
      RandomSeed("seed", "Seed"))
    def enabled = hasVertexSet && hasNoEdgeBundle
    def apply(params: Map[String, String]) = {
      val op = graph_operations.ScaleFreeEdgeBundle(
        params("iterations").toInt,
        params("seed").toLong,
        params("perIterationMultiplier").toDouble)
      project.edgeBundle = op(op.vs, project.vertexSet).result.es
    }
  })

  register("Connect vertices on attribute", new StructureOperation(_, _) {
    def parameters = List(
      Choice("fromAttr", "Source attribute", options = vertexAttributes),
      Choice("toAttr", "Destination attribute", options = vertexAttributes))
    def enabled =
      (hasVertexSet && hasNoEdgeBundle
        && FEStatus.assert(vertexAttributes.nonEmpty, "No vertex attributes."))
    private def applyAA[A](fromAttr: Attribute[A], toAttr: Attribute[A]) = {
      if (fromAttr == toAttr) {
        // Use the slightly faster operation.
        val op = graph_operations.EdgesFromAttributeMatches[A]()
        project.edgeBundle = op(op.attr, fromAttr).result.edges
      } else {
        val op = graph_operations.EdgesFromBipartiteAttributeMatches[A]()
        project.edgeBundle = op(op.fromAttr, fromAttr)(op.toAttr, toAttr).result.edges
      }
    }
    private def applyAB[A, B](fromAttr: Attribute[A], toAttr: Attribute[B]) = {
      applyAA(fromAttr, toAttr.asInstanceOf[Attribute[A]])
    }
    def apply(params: Map[String, String]) = {
      val fromAttrName = params("fromAttr")
      val toAttrName = params("toAttr")
      val fromAttr = project.vertexAttributes(fromAttrName)
      val toAttr = project.vertexAttributes(toAttrName)
      assert(fromAttr.typeTag.tpe =:= toAttr.typeTag.tpe,
        s"$fromAttrName and $toAttrName are not of the same type.")
      applyAB(fromAttr, toAttr)
    }
  })

  trait RowReader {
    def sourceParameters: List[OperationParameterMeta]
    def source(params: Map[String, String]): graph_operations.RowInput
  }

  trait CSVRowReader extends RowReader {
    def sourceParameters = List(
      File("files", "Files"),
      Param("header", "Header", defaultValue = "<read first line>"),
      Param("delimiter", "Delimiter", defaultValue = ","),
      Param("omitted", "(optional) Comma separated list of columns to omit"),
      Param("filter", "(optional) Filtering expression"))
    def source(params: Map[String, String]) = {
      val files = HadoopFile(params("files"))
      val header = if (params("header") == "<read first line>")
        graph_operations.ImportUtil.header(files) else params("header")
      graph_operations.CSV(
        files,
        params("delimiter"),
        header,
        params("omitted").split(",").map(_.trim).filter(_.nonEmpty).toSet,
        JavaScript(params("filter")))
    }
  }

  trait SQLRowReader extends RowReader {
    def sourceParameters = List(
      Param("db", "Database"),
      Param("table", "Table or view"),
      Param("columns", "Columns"),
      Param("key", "Key column"))
    def source(params: Map[String, String]) = {
      val columns = params("columns").split(",", -1).map(_.trim).filter(_.nonEmpty)
      graph_operations.DBTable(
        params("db"),
        params("table"),
        (columns.toSet + params("key")).toSeq, // Always include "key".
        params("key"))
    }
  }

  abstract class ImportVerticesOperation(t: String, c: Context)
      extends ImportOperation(t, c) with RowReader {
    def parameters = sourceParameters ++ List(
      Param("id-attr", "ID attribute name", defaultValue = "id"))
    def enabled = hasNoVertexSet
    def apply(params: Map[String, String]) = {
      val imp = graph_operations.ImportVertexList(source(params))().result
      project.vertexSet = imp.vertices
      project.vertexAttributes = imp.attrs.mapValues(_.entity)
      val idAttr = params("id-attr")
      assert(
        !project.vertexAttributes.contains(idAttr),
        s"The input also contains a field called '$idAttr'. Please pick a different name.")
      project.vertexAttributes(idAttr) = idAsAttribute(project.vertexSet)
    }
  }
  register("Import vertices from CSV files",
    new ImportVerticesOperation(_, _) with CSVRowReader)
  register("Import vertices from a database",
    new ImportVerticesOperation(_, _) with SQLRowReader)

  abstract class ImportEdgesForExistingVerticesOperation(t: String, c: Context)
      extends ImportOperation(t, c) with RowReader {
    def parameters = sourceParameters ++ List(
      Choice("attr", "Vertex ID attribute", options = vertexAttributes[String]),
      Param("src", "Source ID field"),
      Param("dst", "Destination ID field"))
    def enabled =
      hasNoEdgeBundle &&
        hasVertexSet &&
        FEStatus.assert(vertexAttributes[String].nonEmpty, "No vertex attributes to use as id.")
    def apply(params: Map[String, String]) = {
      val src = params("src")
      val dst = params("dst")
      val attr = project.vertexAttributes(params("attr")).runtimeSafeCast[String]
      val op = graph_operations.ImportEdgeListForExistingVertexSet(source(params), src, dst)
      val imp = op(op.srcVidAttr, attr)(op.dstVidAttr, attr).result
      project.edgeBundle = imp.edges
      project.edgeAttributes = imp.attrs.mapValues(_.entity)
    }
  }
  register("Import edges for existing vertices from CSV files",
    new ImportEdgesForExistingVerticesOperation(_, _) with CSVRowReader)
  register("Import edges for existing vertices from a database",
    new ImportEdgesForExistingVerticesOperation(_, _) with SQLRowReader)

  abstract class ImportVerticesAndEdgesOperation(t: String, c: Context)
      extends ImportOperation(t, c) with RowReader {
    def parameters = sourceParameters ++ List(
      Param("src", "Source ID field"),
      Param("dst", "Destination ID field"))
    def enabled = hasNoVertexSet
    def apply(params: Map[String, String]) = {
      val src = params("src")
      val dst = params("dst")
      val imp = graph_operations.ImportEdgeList(source(params), src, dst)().result
      project.setVertexSet(imp.vertices, idAttr = "id")
      project.vertexAttributes("stringID") = imp.stringID
      project.edgeBundle = imp.edges
      project.edgeAttributes = imp.attrs.mapValues(_.entity)
    }
  }
  register("Import vertices and edges from single CSV fileset",
    new ImportVerticesAndEdgesOperation(_, _) with CSVRowReader)
  register("Import vertices and edges from single database table",
    new ImportVerticesAndEdgesOperation(_, _) with SQLRowReader)

  register("Convert vertices into edges", new StructureOperation(_, _) {
    def parameters = List(
      Choice("src", "Source", options = vertexAttributes[String]),
      Choice("dst", "Destination", options = vertexAttributes[String]))
    def enabled = hasNoEdgeBundle &&
      FEStatus.assert(vertexAttributes[String].size > 2, "Two string attributes are needed.")
    def apply(params: Map[String, String]) = {
      val srcAttr = project.vertexAttributes(params("src")).runtimeSafeCast[String]
      val dstAttr = project.vertexAttributes(params("dst")).runtimeSafeCast[String]
      val newGraph = {
        val op = graph_operations.VerticesToEdges()
        op(op.srcAttr, srcAttr)(op.dstAttr, dstAttr).result
      }
      val oldAttrs = project.vertexAttributes.toMap
      project.vertexSet = newGraph.vs
      project.edgeBundle = newGraph.es
      project.vertexAttributes("stringID") = newGraph.stringID
      for ((name, attr) <- oldAttrs) {
        project.edgeAttributes(name) =
          graph_operations.PulledOverVertexAttribute.pullAttributeVia(
            attr, newGraph.embedding)
      }
    }
  })

  abstract class ImportVertexAttributesOperation(t: String, c: Context)
      extends ImportOperation(t, c) with RowReader {
    def parameters = sourceParameters ++ List(
      Choice("id-attr", "Vertex ID attribute", options = vertexAttributes[String]),
      Param("id-field", "ID field"),
      Param("prefix", "Name prefix for the imported vertex attributes"))
    def enabled = hasVertexSet
    def apply(params: Map[String, String]) = {
      val idAttr = project.vertexAttributes(params("id-attr")).runtimeSafeCast[String]
      val op = graph_operations.ImportAttributesForExistingVertexSet(source(params), params("id-field"))
      val res = op(op.idAttr, idAttr).result
      val prefix = if (params("prefix").nonEmpty) params("prefix") + "_" else ""
      for ((name, attr) <- res.attrs) {
        project.vertexAttributes(prefix + name) = attr
      }
    }
  }
  register("Import vertex attributes from CSV files",
    new ImportVertexAttributesOperation(_, _) with CSVRowReader)
  register("Import vertex attributes from a database",
    new ImportVertexAttributesOperation(_, _) with SQLRowReader)

  register("Maximal cliques", new CreateSegmentationOperation(_, _) {
    def parameters = List(
      Param("name", "Segmentation name", defaultValue = "maximal_cliques"),
      Choice("bothdir", "Edges required in both directions", options = UIValue.list(List("true", "false"))),
      NonNegInt("min", "Minimum clique size", default = 3))
    def enabled = hasEdgeBundle
    def apply(params: Map[String, String]) = {
      val op = graph_operations.FindMaxCliques(params("min").toInt, params("bothdir").toBoolean)
      val result = op(op.es, project.edgeBundle).result
      val segmentation = project.segmentation(params("name"))
      segmentation.setVertexSet(result.segments, idAttr = "id")
      segmentation.notes = title
      segmentation.belongsTo = result.belongsTo
      segmentation.vertexAttributes("size") = computeSegmentSizes(segmentation)
    }
  })

  register("Check cliques", new SegmentationUtilityOperation(_, _) {
    def segmentationParameters = List(
      Param("selected", "Segment IDs to check", defaultValue = "<All>"),
      Choice("bothdir", "Edges required in both directions", options = UIValue.list(List("true", "false"))))
    def enabled = hasVertexSet
    def apply(params: Map[String, String]) = {
      val selected =
        if (params("selected") == "<All>") None
        else Some(params("selected").split(",", -1).map(_.toLong).toSet)
      val op = graph_operations.CheckClique(selected, params("bothdir").toBoolean)
      val result = op(op.es, parent.edgeBundle)(op.belongsTo, seg.belongsTo).result
      parent.scalars("invalid_cliques") = result.invalid
    }
  })

  register("Connected components", new CreateSegmentationOperation(_, _) {
    def parameters = List(
      Param("name", "Segmentation name", defaultValue = "connected_components"),
      Choice(
        "directions",
        "Edge direction",
        options = UIValue.list(List("ignore directions", "require both directions"))))
    def enabled = hasEdgeBundle
    def apply(params: Map[String, String]) = {
      val symmetric = params("directions") match {
        case "ignore directions" => addReversed(project.edgeBundle)
        case "require both directions" => makeEdgeBundleSymmetric(project.edgeBundle)
      }
      val op = graph_operations.ConnectedComponents()
      val result = op(op.es, symmetric).result
      val segmentation = project.segmentation(params("name"))
      segmentation.setVertexSet(result.segments, idAttr = "id")
      segmentation.notes = title
      segmentation.belongsTo = result.belongsTo
      segmentation.vertexAttributes("size") = computeSegmentSizes(segmentation)
    }
  })

  register("Find infocom communities", new CreateSegmentationOperation(_, _) {
    def parameters = List(
      Param(
        "cliques_name", "Name for maximal cliques segmentation", defaultValue = "maximal_cliques"),
      Param(
        "communities_name", "Name for communities segmentation", defaultValue = "communities"),
      Choice("bothdir", "Edges required in cliques in both directions", options = UIValue.list(List("true", "false"))),
      NonNegInt("min_cliques", "Minimum clique size", default = 3),
      Ratio("adjacency_threshold", "Adjacency threshold for clique overlaps", defaultValue = "0.6"))
    def enabled = hasEdgeBundle
    def apply(params: Map[String, String]) = {
      val cliquesResult = {
        val op = graph_operations.FindMaxCliques(
          params("min_cliques").toInt, params("bothdir").toBoolean)
        op(op.es, project.edgeBundle).result
      }

      val cliquesSegmentation = project.segmentation(params("cliques_name"))
      cliquesSegmentation.setVertexSet(cliquesResult.segments, idAttr = "id")
      cliquesSegmentation.notes = "Maximal cliques"
      cliquesSegmentation.belongsTo = cliquesResult.belongsTo
      cliquesSegmentation.vertexAttributes("size") =
        computeSegmentSizes(cliquesSegmentation)

      val cedges = {
        val op = graph_operations.InfocomOverlapForCC(params("adjacency_threshold").toDouble)
        op(op.belongsTo, cliquesResult.belongsTo).result.overlaps
      }

      val ccResult = {
        val op = graph_operations.ConnectedComponents()
        op(op.es, cedges).result
      }

      val weightedVertexToClique = const(cliquesResult.belongsTo)
      val weightedCliqueToCommunity = const(ccResult.belongsTo)

      val vertexToCommunity = {
        val op = graph_operations.ConcatenateBundles()
        op(
          op.edgesAB, cliquesResult.belongsTo)(
            op.edgesBC, ccResult.belongsTo)(
              op.weightsAB, weightedVertexToClique)(
                op.weightsBC, weightedCliqueToCommunity).result.edgesAC
      }

      val communitiesSegmentation = project.segmentation(params("communities_name"))
      communitiesSegmentation.setVertexSet(ccResult.segments, idAttr = "id")
      communitiesSegmentation.notes = "Infocom Communities"
      communitiesSegmentation.belongsTo = vertexToCommunity
      communitiesSegmentation.vertexAttributes("size") =
        computeSegmentSizes(communitiesSegmentation)
    }
  })

  register("Modular clustering", new CreateSegmentationOperation(_, _) {
    def parameters = List(
      Param("name", "Segmentation name", defaultValue = "modular_clusters"),
      Choice("weights", "Weight attribute", options =
        UIValue("!no weight", "no weight") +: edgeAttributes[Double]))
    def enabled = hasEdgeBundle
    def apply(params: Map[String, String]) = {
      val edgeBundle = project.edgeBundle
      val weightsName = params("weights")
      val weights =
        if (weightsName == "!no weight") const(edgeBundle)
        else project.edgeAttributes(weightsName).runtimeSafeCast[Double]
      val result = {
        val op = graph_operations.FindModularClusteringByTweaks()
        op(op.edges, edgeBundle)(op.weights, weights).result
      }
      val segmentation = project.segmentation(params("name"))
      segmentation.setVertexSet(result.clusters, idAttr = "id")
      segmentation.notes = title
      segmentation.belongsTo = result.belongsTo
      segmentation.vertexAttributes("size") =
        computeSegmentSizes(segmentation)

      val symmetricDirection = Direction("all edges", project.edgeBundle)
      val symmetricEdges = symmetricDirection.edgeBundle
      val symmetricWeights = symmetricDirection.pull(weights)
      val modularity = {
        val op = graph_operations.Modularity()
        op(op.edges, symmetricEdges)(op.weights, symmetricWeights)(op.belongsTo, result.belongsTo)
          .result.modularity
      }
      segmentation.scalars("modularity") = modularity
    }
  })

  register("Segment by double attribute", new CreateSegmentationOperation(_, _) {
    def parameters = List(
      Param("name", "Segmentation name", defaultValue = "bucketing"),
      Choice("attr", "Attribute", options = vertexAttributes[Double]),
      NonNegDouble("interval-size", "Interval size"),
      Choice("overlap", "Overlap", options = UIValue.list(List("no", "yes"))))
    def enabled = FEStatus.assert(vertexAttributes[Double].nonEmpty, "No double vertex attributes.")
    override def summary(params: Map[String, String]) = {
      val attrName = params("attr")
      val overlap = params("overlap") == "yes"
      s"Segmentation by $attrName" + (if (overlap) " with overlap" else "")
    }

    def apply(params: Map[String, String]) = {
      val attrName = params("attr")
      val attr = project.vertexAttributes(attrName).runtimeSafeCast[Double]
      val overlap = params("overlap") == "yes"
      val intervalSize = params("interval-size").toDouble
      val bucketing = {
        val op = graph_operations.DoubleBucketing(intervalSize, overlap)
        op(op.attr, attr).result
      }
      val segmentation = project.segmentation(params("name"))
      segmentation.setVertexSet(bucketing.segments, idAttr = "id")
      segmentation.notes = summary(params)
      segmentation.belongsTo = bucketing.belongsTo
      segmentation.vertexAttributes("size") =
        computeSegmentSizes(segmentation)
      segmentation.vertexAttributes("bottom") = bucketing.bottom
      segmentation.vertexAttributes("top") = bucketing.top
    }
  })

  register("Segment by string attribute", new CreateSegmentationOperation(_, _) {
    def parameters = List(
      Param("name", "Segmentation name", defaultValue = "bucketing"),
      Choice("attr", "Attribute", options = vertexAttributes[String]))
    def enabled = FEStatus.assert(vertexAttributes[String].nonEmpty, "No string vertex attributes.")
    override def summary(params: Map[String, String]) = {
      val attrName = params("attr")
      s"Segmentation by $attrName"
    }

    def apply(params: Map[String, String]) = {
      val attrName = params("attr")
      val attr = project.vertexAttributes(attrName).runtimeSafeCast[String]
      val bucketing = {
        val op = graph_operations.StringBucketing()
        op(op.attr, attr).result
      }
      val segmentation = project.segmentation(params("name"))
      segmentation.setVertexSet(bucketing.segments, idAttr = "id")
      segmentation.notes = summary(params)
      segmentation.belongsTo = bucketing.belongsTo
      segmentation.vertexAttributes("size") =
        computeSegmentSizes(segmentation)
      segmentation.vertexAttributes(attrName) = bucketing.label
    }
  })

  register("Combine segmentations", new CreateSegmentationOperation(_, _) {
    def parameters = List(
      Param("name", "New segmentation name"),
      Choice("segmentations", "Segmentations", options = segmentations, multipleChoice = true))
    def enabled = FEStatus.assert(segmentations.nonEmpty, "No segmentations")
    override def summary(params: Map[String, String]) = {
      val segmentations = params("segmentations").split(",").mkString(", ")
      s"Combination of $segmentations"
    }

    def apply(params: Map[String, String]) = {
      val segmentations = params("segmentations").split(",").map(project.segmentation(_))
      assert(segmentations.size >= 2, "Please select at least 2 segmentations to combine.")
      val result = project.segmentation(params("name"))
      // Start by copying the first segmentation.
      val first = segmentations.head
      result.setVertexSet(first.vertexSet, idAttr = "id")
      result.notes = summary(params)
      result.belongsTo = first.belongsTo
      for ((name, attr) <- first.vertexAttributes) {
        result.vertexAttributes(s"${first.segmentationName}_$name") = attr
      }
      // Then combine the other segmentations one by one.
      for (seg <- segmentations.tail) {
        val combination = {
          val op = graph_operations.CombineSegmentations()
          op(op.belongsTo1, result.belongsTo)(op.belongsTo2, seg.belongsTo).result
        }
        val attrs = result.vertexAttributes.toMap
        result.setVertexSet(combination.segments, idAttr = "id")
        result.belongsTo = combination.belongsTo
        for ((name, attr) <- attrs) {
          // These names are already prefixed.
          result.vertexAttributes(name) =
            graph_operations.PulledOverVertexAttribute.pullAttributeVia(
              attr, combination.origin1)
        }
        for ((name, attr) <- seg.vertexAttributes) {
          // Add prefix for the new attributes.
          result.vertexAttributes(s"${seg.segmentationName}_$name") =
            graph_operations.PulledOverVertexAttribute.pullAttributeVia(
              attr, combination.origin2)
        }
      }
      // Calculate sizes at the end.
      result.vertexAttributes("size") =
        computeSegmentSizes(result)
    }
  })
  register("Internal vertex ID as attribute", new VertexAttributesOperation(_, _) {
    def parameters = List(
      Param("name", "Attribute name", defaultValue = "id"))
    def enabled = hasVertexSet
    def apply(params: Map[String, String]) = {
      assert(params("name").nonEmpty, "Please set an attribute name.")
      project.vertexAttributes(params("name")) = idAsAttribute(project.vertexSet)
    }
  })

  def idAsAttribute(vs: VertexSet) = {
    graph_operations.IdAsAttribute.run(vs)
  }

  register("Add gaussian vertex attribute", new VertexAttributesOperation(_, _) {
    def parameters = List(
      Param("name", "Attribute name", defaultValue = "random"),
      RandomSeed("seed", "Seed"))
    def enabled = hasVertexSet
    def apply(params: Map[String, String]) = {
      assert(params("name").nonEmpty, "Please set an attribute name.")
      val op = graph_operations.AddGaussianVertexAttribute(params("seed").toInt)
      project.vertexAttributes(params("name")) = op(op.vertices, project.vertexSet).result.attr
    }
  })

  register("Add constant edge attribute", new EdgeAttributesOperation(_, _) {
    def parameters = List(
      Param("name", "Attribute name", defaultValue = "weight"),
      Param("value", "Value", defaultValue = "1"),
      Choice("type", "Type", options = UIValue.list(List("Double", "String"))))
    def enabled = hasEdgeBundle
    def apply(params: Map[String, String]) = {
      val res = {
        if (params("type") == "Double") {
          const(project.edgeBundle, params("value").toDouble)
        } else {
          graph_operations.AddConstantAttribute.run(project.edgeBundle.idSet, params("value"))
        }
      }
      project.edgeAttributes(params("name")) = res
    }
  })

  register("Add constant vertex attribute", new VertexAttributesOperation(_, _) {
    def parameters = List(
      Param("name", "Attribute name"),
      Param("value", "Value", defaultValue = "1"),
      Choice("type", "Type", options = UIValue.list(List("Double", "String"))))
    def enabled = hasVertexSet
    def apply(params: Map[String, String]) = {
      assert(params("name").nonEmpty, "Please set an attribute name.")
      val op: graph_operations.AddConstantAttribute[_] =
        graph_operations.AddConstantAttribute.doubleOrString(
          isDouble = (params("type") == "Double"), params("value"))
      project.vertexAttributes(params("name")) = op(op.vs, project.vertexSet).result.attr
    }
  })

  register("Fill with constant default value", new VertexAttributesOperation(_, _) {
    def parameters = List(
      Choice("attr", "Vertex attribute", options = vertexAttributes[String] ++ vertexAttributes[Double]),
      Param("def", "Default value"))
    def enabled = FEStatus.assert(
      (vertexAttributes[String] ++ vertexAttributes[Double]).nonEmpty, "No vertex attributes.")
    override def title = "Fill vertex attribute with constant default value"
    def apply(params: Map[String, String]) = {
      val attr = project.vertexAttributes(params("attr"))
      val op: graph_operations.AddConstantAttribute[_] =
        graph_operations.AddConstantAttribute.doubleOrString(
          isDouble = attr.is[Double], params("def"))
      val default = op(op.vs, project.vertexSet).result
      project.vertexAttributes(params("attr")) = unifyAttribute(attr, default.attr.entity)
    }
  })

  register("Fill edge attribute with constant default value", new EdgeAttributesOperation(_, _) {
    def parameters = List(
      Choice("attr", "Edge attribute", options = edgeAttributes[String] ++ edgeAttributes[Double]),
      Param("def", "Default value"))
    def enabled = FEStatus.assert(
      (edgeAttributes[String] ++ edgeAttributes[Double]).nonEmpty, "No edge attributes.")
    def apply(params: Map[String, String]) = {
      val attr = project.edgeAttributes(params("attr"))
      val op: graph_operations.AddConstantAttribute[_] =
        graph_operations.AddConstantAttribute.doubleOrString(
          isDouble = attr.is[Double], params("def"))
      val default = op(op.vs, project.edgeBundle.idSet).result
      project.edgeAttributes(params("attr")) = unifyAttribute(attr, default.attr.entity)
    }
  })

  register("Merge two attributes", new VertexAttributesOperation(_, _) {
    def parameters = List(
      Param("name", "New attribute name", defaultValue = ""),
      Choice("attr1", "Primary attribute", options = vertexAttributes),
      Choice("attr2", "Secondary attribute", options = vertexAttributes))
    def enabled = FEStatus.assert(
      vertexAttributes.size >= 2, "Not enough vertex attributes.")
    override def title = "Merge two vertex attributes"
    def apply(params: Map[String, String]) = {
      val name = params("name")
      assert(name.nonEmpty, "You must specify a name for the new attribute.")
      val attr1 = project.vertexAttributes(params("attr1"))
      val attr2 = project.vertexAttributes(params("attr2"))
      assert(attr1.typeTag.tpe =:= attr2.typeTag.tpe,
        "The two attributes must have the same type.")
      project.vertexAttributes(name) = unifyAttribute(attr1, attr2)
    }
  })

  register("Merge two edge attributes", new EdgeAttributesOperation(_, _) {
    def parameters = List(
      Param("name", "New attribute name", defaultValue = ""),
      Choice("attr1", "Primary attribute", options = edgeAttributes),
      Choice("attr2", "Secondary attribute", options = edgeAttributes))
    def enabled = FEStatus.assert(
      edgeAttributes.size >= 2, "Not enough edge attributes.")
    def apply(params: Map[String, String]) = {
      val name = params("name")
      assert(name.nonEmpty, "You must specify a name for the new attribute.")
      val attr1 = project.edgeAttributes(params("attr1"))
      val attr2 = project.edgeAttributes(params("attr2"))
      assert(attr1.typeTag.tpe =:= attr2.typeTag.tpe,
        "The two attributes must have the same type.")
      project.edgeAttributes(name) = unifyAttribute(attr1, attr2)
    }
  })

  register("Reverse edge direction", new StructureOperation(_, _) {
    def parameters = List()
    def enabled = hasEdgeBundle
    def apply(params: Map[String, String]) = {
      val op = graph_operations.ReverseEdges()
      val res = op(op.esAB, project.edgeBundle).result
      project.pullBackEdges(
        project.edgeBundle,
        project.edgeAttributes.toIndexedSeq,
        res.esBA,
        res.injection)
    }
  })

  register("Add reversed edges", new StructureOperation(_, _) {
    def parameters = List()
    def enabled = hasEdgeBundle
    def apply(params: Map[String, String]) = {
      val dir = Direction("all edges", project.edgeBundle)
      project.pullBackEdges(
        project.edgeBundle,
        project.edgeAttributes.toIndexedSeq,
        dir.edgeBundle,
        dir.pullBundleOpt.get)
    }
  })

  register("Clustering coefficient", new MetricsOperation(_, _) {
    def parameters = List(
      Param("name", "Attribute name", defaultValue = "clustering_coefficient"))
    def enabled = hasEdgeBundle
    def apply(params: Map[String, String]) = {
      assert(params("name").nonEmpty, "Please set an attribute name.")
      val op = graph_operations.ClusteringCoefficient()
      project.vertexAttributes(params("name")) = op(op.es, project.edgeBundle).result.clustering
    }
  })

  register("Embeddedness", new MetricsOperation(_, _) {
    def parameters = List(
      Param("name", "Attribute name", defaultValue = "embeddedness"))
    def enabled = hasEdgeBundle
    def apply(params: Map[String, String]) = {
      val op = graph_operations.Embeddedness()
      project.edgeAttributes(params("name")) = op(op.es, project.edgeBundle).result.embeddedness
    }
  })

  register("Dispersion", new MetricsOperation(_, _) {
    def parameters = List(
      Param("name", "Attribute name", defaultValue = "dispersion"))
    def enabled = hasEdgeBundle
    def apply(params: Map[String, String]) = {
      val dispersion = {
        val op = graph_operations.Dispersion()
        op(op.es, project.edgeBundle).result.dispersion.entity
      }
      val embeddedness = {
        val op = graph_operations.Embeddedness()
        op(op.es, project.edgeBundle).result.embeddedness.entity
      }
      // http://arxiv.org/pdf/1310.6753v1.pdf
      var normalizedDispersion = {
        val op = graph_operations.DeriveJSDouble(
          JavaScript("Math.pow(disp, 0.61) / (emb + 5)"),
          Seq("disp", "emb"))
        op(op.attrs, graph_operations.VertexAttributeToJSValue.seq(
          dispersion, embeddedness)).result.attr.entity
      }
      // TODO: recursive dispersion
      project.edgeAttributes(params("name")) = dispersion
      project.edgeAttributes("normalized_" + params("name")) = normalizedDispersion
    }
  })

  register("Degree", new MetricsOperation(_, _) {
    def parameters = List(
      Param("name", "Attribute name", defaultValue = "degree"),
      Choice("direction", "Count", options = Direction.options))
    def enabled = hasEdgeBundle
    def apply(params: Map[String, String]) = {
      assert(params("name").nonEmpty, "Please set an attribute name.")
      val es = Direction(params("direction"), project.edgeBundle, reversed = true).edgeBundle
      val op = graph_operations.OutDegree()
      project.vertexAttributes(params("name")) = op(op.es, es).result.outDegree
    }
  })

  register("PageRank", new MetricsOperation(_, _) {
    def parameters = List(
      Param("name", "Attribute name", defaultValue = "page_rank"),
      Choice("weights", "Weight attribute",
        options = UIValue("!no weight", "no weight") +: edgeAttributes[Double]),
      NonNegInt("iterations", "Number of iterations", default = 5),
      Ratio("damping", "Damping factor", defaultValue = "0.85"))
    def enabled = hasEdgeBundle
    def apply(params: Map[String, String]) = {
      assert(params("name").nonEmpty, "Please set an attribute name.")
      val op = graph_operations.PageRank(params("damping").toDouble, params("iterations").toInt)
      val weights =
        if (params("weights") == "!no weight") const(project.edgeBundle)
        else project.edgeAttributes(params("weights")).runtimeSafeCast[Double]
      project.vertexAttributes(params("name")) =
        op(op.es, project.edgeBundle)(op.weights, weights).result.pagerank
    }
  })

  register("Centrality", new MetricsOperation(_, _) {
    def parameters = List(
      Param("name", "Attribute name", defaultValue = "centrality"),
      NonNegInt("maxDiameter", "Maximal diameter to check", default = 10),
      Choice("algorithm", "Centrality type", options = UIValue.list(List("Harmonic", "Lin"))))
    def enabled = hasEdgeBundle
    def apply(params: Map[String, String]) = {
      assert(params("name").nonEmpty, "Please set an attribute name.")
      val op = graph_operations.HyperBallCentrality(params("maxDiameter").toInt, params("algorithm"))
      project.vertexAttributes(params("name")) =
        op(op.es, project.edgeBundle).result.centrality
    }
  })

  register("Add rank attribute", new VertexAttributesOperation(_, _) {
    def parameters = List(
      Param("rankattr", "Rank attribute name", defaultValue = "ranking"),
      Choice("keyattr", "Key attribute name", options = vertexAttributes[Double]),
      Choice("order", "Order", options = UIValue.list(List("ascending", "descending"))))

    def enabled = FEStatus.assert(vertexAttributes[Double].nonEmpty, "No numeric (double) vertex attributes")
    def apply(params: Map[String, String]) = {
      val keyAttr = params("keyattr")
      val rankAttr = params("rankattr")
      val ascending = params("order") == "ascending"
      assert(keyAttr.nonEmpty, "Please set a key attribute name.")
      assert(rankAttr.nonEmpty, "Please set a name for the rank attribute")
      val op = graph_operations.AddRankingAttributeDouble(ascending)
      val sortKey = project.vertexAttributes(keyAttr).runtimeSafeCast[Double]
      project.vertexAttributes(rankAttr) = toDouble(op(op.sortKey, sortKey).result.ordinal)
    }
  })

  register("Example Graph", new StructureOperation(_, _) {
    def parameters = List()
    def enabled = hasNoVertexSet
    def apply(params: Map[String, String]) = {
      val g = graph_operations.ExampleGraph()().result
      project.vertexSet = g.vertices
      project.edgeBundle = g.edges
      project.vertexAttributes = g.vertexAttributes.mapValues(_.entity)
      project.vertexAttributes("id") = idAsAttribute(project.vertexSet)
      project.edgeAttributes = g.edgeAttributes.mapValues(_.entity)
    }
  })

  register("Enhanced Example Graph", new HiddenOperation(_, _) {
    def parameters = List()
    def enabled = hasNoVertexSet
    def apply(params: Map[String, String]) = {
      val g = graph_operations.EnhancedExampleGraph()().result
      project.vertexSet = g.vertices
      project.edgeBundle = g.edges
      project.vertexAttributes = g.vertexAttributes.mapValues(_.entity)
      project.vertexAttributes("id") = idAsAttribute(project.vertexSet)
      project.edgeAttributes = g.edgeAttributes.mapValues(_.entity)
    }
  })

  private val toStringHelpText = "Converts the selected %s attributes to string type."
  register("Vertex attribute to string", new VertexAttributesOperation(_, _) {
    def parameters = List(
      Choice("attr", "Vertex attribute", options = vertexAttributes, multipleChoice = true))
    def enabled = FEStatus.assert(vertexAttributes.nonEmpty, "No vertex attributes.")
    def apply(params: Map[String, String]) = {
      for (attr <- params("attr").split(",", -1)) {
        project.vertexAttributes(attr) = attributeToString(project.vertexAttributes(attr))
      }
    }
  })

  register("Edge attribute to string", new EdgeAttributesOperation(_, _) {
    def parameters = List(
      Choice("attr", "Edge attribute", options = edgeAttributes, multipleChoice = true))
    def enabled = FEStatus.assert(edgeAttributes.nonEmpty, "No edge attributes.")
    def apply(params: Map[String, String]) = {
      for (attr <- params("attr").split(",", -1)) {
        project.edgeAttributes(attr) = attributeToString(project.edgeAttributes(attr))
      }
    }
  })

  private val toDoubleHelpText =
    """Converts the selected string typed %s attributes to double (double precision floating point
    number) type.
    """
  register("Vertex attribute to double", new VertexAttributesOperation(_, _) {
    val eligible = vertexAttributes[String] ++ vertexAttributes[Long]
    def parameters = List(
      Choice("attr", "Vertex attribute", options = eligible, multipleChoice = true))
    def enabled = FEStatus.assert(eligible.nonEmpty, "No eligible vertex attributes.")
    def apply(params: Map[String, String]) = {
      for (name <- params("attr").split(",", -1)) {
        val attr = project.vertexAttributes(name)
        project.vertexAttributes(name) = toDouble(attr)
      }
    }
  })

  register("Edge attribute to double", new EdgeAttributesOperation(_, _) {
    val eligible = edgeAttributes[String] ++ edgeAttributes[Long]
    def parameters = List(
      Choice("attr", "Edge attribute", options = eligible, multipleChoice = true))
    def enabled = FEStatus.assert(eligible.nonEmpty, "No eligible edge attributes.")
    def apply(params: Map[String, String]) = {
      for (name <- params("attr").split(",", -1)) {
        val attr = project.edgeAttributes(name)
        project.edgeAttributes(name) = toDouble(attr)
      }
    }
  })

  register("Vertex attributes to position", new VertexAttributesOperation(_, _) {
    def parameters = List(
      Param("output", "Save as", defaultValue = "position"),
      Choice("x", "X or latitude", options = vertexAttributes[Double]),
      Choice("y", "Y or longitude", options = vertexAttributes[Double]))
    def enabled = FEStatus.assert(vertexAttributes[Double].nonEmpty, "No numeric vertex attributes.")
    def apply(params: Map[String, String]) = {
      assert(params("output").nonEmpty, "Please set an attribute name.")
      val pos = {
        val op = graph_operations.JoinAttributes[Double, Double]()
        val x = project.vertexAttributes(params("x")).runtimeSafeCast[Double]
        val y = project.vertexAttributes(params("y")).runtimeSafeCast[Double]
        op(op.a, x)(op.b, y).result.attr
      }
      project.vertexAttributes(params("output")) = pos
    }
  })

  register("Edge graph", new StructureOperation(_, _) {
    def parameters = List()
    def enabled = hasEdgeBundle
    def apply(params: Map[String, String]) = {
      val op = graph_operations.EdgeGraph()
      val g = op(op.es, project.edgeBundle).result
      project.setVertexSet(g.newVS, idAttr = "id")
      project.edgeBundle = g.newES
    }
  })

  register("Derived vertex attribute", new VertexAttributesOperation(_, _) {
    def parameters = List(
      Param("output", "Save as"),
      Choice("type", "Result type", options = UIValue.list(List("double", "string"))),
      Param("expr", "Value", defaultValue = "1"))
    def enabled = hasVertexSet
    def apply(params: Map[String, String]) = {
      assert(params("output").nonEmpty, "Please set an output attribute name.")
      val expr = params("expr")
      val vertexSet = project.vertexSet
      val namedAttributes = project.vertexAttributes
        .filter { case (name, attr) => containsIdentifierJS(expr, name) }
        .toIndexedSeq
      val result = params("type") match {
        case "string" =>
          graph_operations.DeriveJS.deriveFromAttributes[String](expr, namedAttributes, vertexSet)
        case "double" =>
          graph_operations.DeriveJS.deriveFromAttributes[Double](expr, namedAttributes, vertexSet)
      }
      project.vertexAttributes(params("output")) = result.attr
    }
  })

  register("Derived edge attribute", new EdgeAttributesOperation(_, _) {
    def parameters = List(
      Param("output", "Save as"),
      Choice("type", "Result type", options = UIValue.list(List("double", "string"))),
      Param("expr", "Value", defaultValue = "1"))
    def enabled = hasEdgeBundle
    def apply(params: Map[String, String]) = {
      val expr = params("expr")
      val edgeBundle = project.edgeBundle
      val idSet = project.edgeBundle.idSet
      val namedEdgeAttributes = project.edgeAttributes
        .filter { case (name, attr) => containsIdentifierJS(expr, name) }
        .toIndexedSeq
      val namedSrcVertexAttributes = project.vertexAttributes
        .filter { case (name, attr) => containsIdentifierJS(expr, "src$" + name) }
        .toIndexedSeq
        .map {
          case (name, attr) =>
            "src$" + name -> graph_operations.VertexToEdgeAttribute.srcAttribute(attr, edgeBundle)
        }
      val namedDstVertexAttributes = project.vertexAttributes
        .filter { case (name, attr) => containsIdentifierJS(expr, "dst$" + name) }
        .toIndexedSeq
        .map {
          case (name, attr) =>
            "dst$" + name -> graph_operations.VertexToEdgeAttribute.dstAttribute(attr, edgeBundle)
        }

      val namedAttributes =
        namedEdgeAttributes ++ namedSrcVertexAttributes ++ namedDstVertexAttributes

      val result = params("type") match {
        case "string" =>
          graph_operations.DeriveJS.deriveFromAttributes[String](expr, namedAttributes, idSet)
        case "double" =>
          graph_operations.DeriveJS.deriveFromAttributes[Double](expr, namedAttributes, idSet)
      }
      project.edgeAttributes(params("output")) = result.attr
    }
  })

  register("Aggregate to segmentation", new PropagationOperation(_, _) with SegOp {
    def segmentationParameters = aggregateParams(parent.vertexAttributes)
    def enabled =
      isSegmentation &&
        FEStatus.assert(parent.vertexAttributes.nonEmpty,
          "No vertex attributes on parent")
    def apply(params: Map[String, String]) = {
      for ((attr, choice) <- parseAggregateParams(params)) {
        val result = aggregateViaConnection(
          seg.belongsTo,
          AttributeWithLocalAggregator(parent.vertexAttributes(attr), choice))
        project.vertexAttributes(s"${attr}_${choice}") = result
      }
    }
  })

  register("Weighted aggregate to segmentation", new PropagationOperation(_, _) with SegOp {
    def segmentationParameters = List(
      Choice("weight", "Weight", options = vertexAttributes[Double])) ++
      aggregateParams(parent.vertexAttributes, weighted = true)
    def enabled =
      isSegmentation &&
        FEStatus.assert(parent.vertexAttributeNames[Double].nonEmpty,
          "No numeric vertex attributes on parent")
    def apply(params: Map[String, String]) = {
      val weightName = params("weight")
      val weight = parent.vertexAttributes(weightName).runtimeSafeCast[Double]
      for ((attr, choice) <- parseAggregateParams(params)) {
        val result = aggregateViaConnection(
          seg.belongsTo,
          AttributeWithWeightedAggregator(weight, parent.vertexAttributes(attr), choice))
        project.vertexAttributes(s"${attr}_${choice}_by_${weightName}") = result
      }
    }
  })

  register("Aggregate from segmentation", new PropagationOperation(_, _) with SegOp {
    def segmentationParameters = List(
      Param("prefix", "Generated name prefix",
        defaultValue = project.asSegmentation.segmentationName)) ++
      aggregateParams(project.vertexAttributes)
    def enabled =
      isSegmentation &&
        FEStatus.assert(vertexAttributes.nonEmpty, "No vertex attributes")
    def apply(params: Map[String, String]) = {
      val prefix = if (params("prefix").nonEmpty) params("prefix") + "_" else ""
      for ((attr, choice) <- parseAggregateParams(params)) {
        val result = aggregateViaConnection(
          reverse(seg.belongsTo),
          AttributeWithLocalAggregator(project.vertexAttributes(attr), choice))
        seg.parent.vertexAttributes(s"${prefix}${attr}_${choice}") = result
      }
    }
  })

  register("Weighted aggregate from segmentation", new PropagationOperation(_, _) with SegOp {
    def segmentationParameters = List(
      Param("prefix", "Generated name prefix",
        defaultValue = project.asSegmentation.segmentationName),
      Choice("weight", "Weight", options = vertexAttributes[Double])) ++
      aggregateParams(project.vertexAttributes, weighted = true)
    def enabled =
      isSegmentation &&
        FEStatus.assert(vertexAttributes[Double].nonEmpty, "No numeric vertex attributes")
    def apply(params: Map[String, String]) = {
      val prefix = if (params("prefix").nonEmpty) params("prefix") + "_" else ""
      val weightName = params("weight")
      val weight = project.vertexAttributes(weightName).runtimeSafeCast[Double]
      for ((attr, choice) <- parseAggregateParams(params)) {
        val result = aggregateViaConnection(
          reverse(seg.belongsTo),
          AttributeWithWeightedAggregator(weight, project.vertexAttributes(attr), choice))
        seg.parent.vertexAttributes(s"${prefix}${attr}_${choice}_by_${weightName}") = result
      }
    }
  })

  register("Create edges from set overlaps", new StructureOperation(_, _) with SegOp {
    def segmentationParameters = List(
      NonNegInt("minOverlap", "Minimal overlap for connecting two segments", default = 3))
    def enabled = hasNoEdgeBundle && isSegmentation
    def apply(params: Map[String, String]) = {
      val op = graph_operations.SetOverlap(params("minOverlap").toInt)
      val res = op(op.belongsTo, seg.belongsTo).result
      project.edgeBundle = res.overlaps
      project.edgeAttributes("Overlap size") =
        // Long is better supported on the frontend.
        graph_operations.IntAttributeToLong.run(res.overlapSize)
    }
  })

  register("Create edges from co-occurrence", new StructureOperation(_, _) with SegOp {
    def segmentationParameters = List()
    def enabled =
      isSegmentation &&
        FEStatus.assert(parent.edgeBundle == null, "Parent graph has edges already.")
    def apply(params: Map[String, String]) = {
      val op = graph_operations.EdgesFromSegmentation()
      val result = op(op.belongsTo, seg.belongsTo).result
      parent.edgeBundle = result.es
      for ((name, attr) <- project.vertexAttributes) {
        parent.edgeAttributes(s"${seg.segmentationName}_$name") =
          graph_operations.PulledOverVertexAttribute.pullAttributeVia(
            attr, result.origin)
      }
    }
  })

  register("Aggregate on neighbors", new PropagationOperation(_, _) {
    def parameters = List(
      Param("prefix", "Generated name prefix", defaultValue = "neighborhood"),
      Choice("direction", "Aggregate on", options = Direction.options)) ++
      aggregateParams(project.vertexAttributes)
    def enabled =
      FEStatus.assert(vertexAttributes.nonEmpty, "No vertex attributes") && hasEdgeBundle
    def apply(params: Map[String, String]) = {
      val prefix = if (params("prefix").nonEmpty) params("prefix") + "_" else ""
      val edges = Direction(params("direction"), project.edgeBundle).edgeBundle
      for ((attr, choice) <- parseAggregateParams(params)) {
        val result = aggregateViaConnection(
          edges,
          AttributeWithLocalAggregator(project.vertexAttributes(attr), choice))
        project.vertexAttributes(s"${prefix}${attr}_${choice}") = result
      }
    }
  })

  register("Weighted aggregate on neighbors", new PropagationOperation(_, _) {
    def parameters = List(
      Param("prefix", "Generated name prefix", defaultValue = "neighborhood"),
      Choice("weight", "Weight", options = vertexAttributes[Double]),
      Choice("direction", "Aggregate on", options = Direction.options)) ++
      aggregateParams(project.vertexAttributes, weighted = true)
    def enabled =
      FEStatus.assert(vertexAttributes[Double].nonEmpty, "No numeric vertex attributes") && hasEdgeBundle
    def apply(params: Map[String, String]) = {
      val prefix = if (params("prefix").nonEmpty) params("prefix") + "_" else ""
      val edges = Direction(params("direction"), project.edgeBundle).edgeBundle
      val weightName = params("weight")
      val weight = project.vertexAttributes(weightName).runtimeSafeCast[Double]
      for ((name, choice) <- parseAggregateParams(params)) {
        val attr = project.vertexAttributes(name)
        val result = aggregateViaConnection(
          edges,
          AttributeWithWeightedAggregator(weight, attr, choice))
        project.vertexAttributes(s"${prefix}${name}_${choice}_by_${weightName}") = result
      }
    }
  })

  register("Merge vertices by attribute", new StructureOperation(_, _) {
    def parameters = List(
      Choice("key", "Match by", options = vertexAttributes)) ++
      aggregateParams(project.vertexAttributes)
    def enabled =
      FEStatus.assert(vertexAttributes.nonEmpty, "No vertex attributes")
    def merge[T](attr: Attribute[T]): graph_operations.MergeVertices.Output = {
      val op = graph_operations.MergeVertices[T]()
      op(op.attr, attr).result
    }
    def apply(params: Map[String, String]) = {
      val m = merge(project.vertexAttributes(params("key")))
      val oldVAttrs = project.vertexAttributes.toMap
      val oldEdges = project.edgeBundle
      val oldEAttrs = project.edgeAttributes.toMap
      project.setVertexSet(m.segments, idAttr = "id")
      // Always use most_common for the key attribute.
      val hack = "aggregate-" + params("key") -> "most_common"
      for ((attr, choice) <- parseAggregateParams(params + hack)) {
        val result = aggregateViaConnection(
          m.belongsTo,
          AttributeWithLocalAggregator(oldVAttrs(attr), choice))
        if (attr == params("key")) { // Don't actually add "_most_common" for the key.
          project.vertexAttributes(attr) = result
        } else {
          project.vertexAttributes(s"${attr}_${choice}") = result
        }
      }
      if (oldEdges != null) {
        val edgeInduction = {
          val op = graph_operations.InducedEdgeBundle()
          op(op.srcMapping, m.belongsTo)(op.dstMapping, m.belongsTo)(op.edges, oldEdges).result
        }
        project.edgeBundle = edgeInduction.induced
        for ((name, eAttr) <- oldEAttrs) {
          project.edgeAttributes(name) =
            graph_operations.PulledOverVertexAttribute.pullAttributeVia(
              eAttr, edgeInduction.embedding)
        }
      }
    }
  })

  private def mergeEdgesWithKey[T](edgesAsAttr: Attribute[(ID, ID)], keyAttr: Attribute[T]) = {
    val edgesAndKey: Attribute[((ID, ID), T)] = joinAttr(edgesAsAttr, keyAttr)
    val op = graph_operations.MergeVertices[((ID, ID), T)]()
    op(op.attr, edgesAndKey).result
  }

  private def mergeEdges(edgesAsAttr: Attribute[(ID, ID)]) = {
    val op = graph_operations.MergeVertices[(ID, ID)]()
    op(op.attr, edgesAsAttr).result
  }
  // Common code for operations "merge parallel edges" and "merge parallel edges by key"

  private def applyMergeParallelEdgesByKey(project: ProjectEditor, params: Map[String, String]) = {

    val edgesAsAttr = {
      val op = graph_operations.EdgeBundleAsAttribute()
      op(op.edges, project.edgeBundle).result.attr
    }

    val hasKeyAttr = params.contains("key")

    val mergedResult =
      if (hasKeyAttr) {
        val keyAttr = project.edgeAttributes(params("key"))
        mergeEdgesWithKey(edgesAsAttr, keyAttr)
      } else {
        mergeEdges(edgesAsAttr)
      }

    val newEdges = {
      val op = graph_operations.PulledOverEdges()
      op(op.originalEB, project.edgeBundle)(op.injection, mergedResult.representative)
        .result.pulledEB
    }
    val oldAttrs = project.edgeAttributes.toMap
    project.edgeBundle = newEdges

    for ((attr, choice) <- parseAggregateParams(params)) {
      project.edgeAttributes(s"${attr}_${choice}") =
        aggregateViaConnection(
          mergedResult.belongsTo,
          AttributeWithLocalAggregator(oldAttrs(attr), choice))
    }
    if (hasKeyAttr) {
      val key = params("key")
      project.edgeAttributes(key) =
        aggregateViaConnection(mergedResult.belongsTo,
          AttributeWithLocalAggregator(oldAttrs(key), "most_common"))
    }
  }

  register("Merge parallel edges", new StructureOperation(_, _) {
    def parameters = aggregateParams(project.edgeAttributes)
    def enabled = hasEdgeBundle

    def apply(params: Map[String, String]) = {
      applyMergeParallelEdgesByKey(project, params)
    }
  })

  register("Merge parallel edges by attribute", new StructureOperation(_, _) {
    def parameters = List(
      Choice("key", "Merge by", options = edgeAttributes)) ++
      aggregateParams(project.edgeAttributes)
    def enabled = FEStatus.assert(edgeAttributes.nonEmpty,
      "There must be at least one edge attribute")

    def apply(params: Map[String, String]) = {
      applyMergeParallelEdgesByKey(project, params)
    }
  })

  register("Discard loop edges", new StructureOperation(_, _) {
    def parameters = List()
    def enabled = hasEdgeBundle
    def apply(params: Map[String, String]) = {
      val edgesAsAttr = {
        val op = graph_operations.EdgeBundleAsAttribute()
        op(op.edges, project.edgeBundle).result.attr
      }
      val guid = edgesAsAttr.entity.gUID.toString
      val embedding = FEFilters.embedFilteredVertices(
        project.edgeBundle.idSet,
        Seq(FEVertexAttributeFilter(guid, "!=")))
      project.pullBackEdges(embedding)
    }
  })

  register("Aggregate vertex attribute globally", new GlobalOperation(_, _) {
    def parameters = List(Param("prefix", "Generated name prefix")) ++
      aggregateParams(project.vertexAttributes, needsGlobal = true)
    def enabled =
      FEStatus.assert(vertexAttributes.nonEmpty, "No vertex attributes")
    def apply(params: Map[String, String]) = {
      val prefix = if (params("prefix").nonEmpty) params("prefix") + "_" else ""
      for ((attr, choice) <- parseAggregateParams(params)) {
        val result = aggregate(AttributeWithAggregator(project.vertexAttributes(attr), choice))
        val name = s"${prefix}${attr}_${choice}"
        project.scalars(name) = result
      }
    }
  })

  register("Weighted aggregate vertex attribute globally", new GlobalOperation(_, _) {
    def parameters = List(
      Param("prefix", "Generated name prefix"),
      Choice("weight", "Weight", options = vertexAttributes[Double])) ++
      aggregateParams(project.vertexAttributes, needsGlobal = true, weighted = true)
    def enabled =
      FEStatus.assert(vertexAttributes[Double].nonEmpty, "No numeric vertex attributes")
    def apply(params: Map[String, String]) = {
      val prefix = if (params("prefix").nonEmpty) params("prefix") + "_" else ""
      val weightName = params("weight")
      val weight = project.vertexAttributes(weightName).runtimeSafeCast[Double]
      for ((attr, choice) <- parseAggregateParams(params)) {
        val result = aggregate(
          AttributeWithWeightedAggregator(weight, project.vertexAttributes(attr), choice))
        val name = s"${prefix}${attr}_${choice}_by_${weightName}"
        project.scalars(name) = result
      }
    }
  })

  register("Aggregate edge attribute globally", new GlobalOperation(_, _) {
    def parameters = List(Param("prefix", "Generated name prefix")) ++
      aggregateParams(
        project.edgeAttributes,
        needsGlobal = true)
    def enabled =
      FEStatus.assert(edgeAttributes.nonEmpty, "No edge attributes")
    def apply(params: Map[String, String]) = {
      val prefix = if (params("prefix").nonEmpty) params("prefix") + "_" else ""
      for ((attr, choice) <- parseAggregateParams(params)) {
        val result = aggregate(
          AttributeWithAggregator(project.edgeAttributes(attr), choice))
        val name = s"${prefix}${attr}_${choice}"
        project.scalars(name) = result
      }
    }
  })

  register("Weighted aggregate edge attribute globally", new GlobalOperation(_, _) {
    def parameters = List(
      Param("prefix", "Generated name prefix"),
      Choice("weight", "Weight", options = edgeAttributes[Double])) ++
      aggregateParams(
        project.edgeAttributes,
        needsGlobal = true, weighted = true)
    def enabled =
      FEStatus.assert(edgeAttributes[Double].nonEmpty, "No numeric edge attributes")
    def apply(params: Map[String, String]) = {
      val prefix = if (params("prefix").nonEmpty) params("prefix") + "_" else ""
      val weightName = params("weight")
      val weight = project.edgeAttributes(weightName).runtimeSafeCast[Double]
      for ((attr, choice) <- parseAggregateParams(params)) {
        val result = aggregate(
          AttributeWithWeightedAggregator(weight, project.edgeAttributes(attr), choice))
        val name = s"${prefix}${attr}_${choice}_by_${weightName}"
        project.scalars(name) = result
      }
    }
  })

  register("Aggregate edge attribute to vertices", new PropagationOperation(_, _) {
    def parameters = List(
      Param("prefix", "Generated name prefix", defaultValue = "edge"),
      Choice("direction", "Aggregate on", options = Direction.attrOptions)) ++
      aggregateParams(
        project.edgeAttributes)
    def enabled =
      FEStatus.assert(edgeAttributes.nonEmpty, "No edge attributes")
    def apply(params: Map[String, String]) = {
      val direction = Direction(params("direction"), project.edgeBundle)
      val prefix = if (params("prefix").nonEmpty) params("prefix") + "_" else ""
      for ((attr, choice) <- parseAggregateParams(params)) {
        val result = aggregateFromEdges(
          direction.edgeBundle,
          AttributeWithLocalAggregator(
            direction.pull(project.edgeAttributes(attr)),
            choice))
        project.vertexAttributes(s"${prefix}${attr}_${choice}") = result
      }
    }
  })

  register("Weighted aggregate edge attribute to vertices", new PropagationOperation(_, _) {
    def parameters = List(
      Param("prefix", "Generated name prefix", defaultValue = "edge"),
      Choice("weight", "Weight", options = edgeAttributes[Double]),
      Choice("direction", "Aggregate on", options = Direction.attrOptions)) ++
      aggregateParams(
        project.edgeAttributes,
        weighted = true)
    def enabled =
      FEStatus.assert(edgeAttributes[Double].nonEmpty, "No numeric edge attributes")
    def apply(params: Map[String, String]) = {
      val direction = Direction(params("direction"), project.edgeBundle)
      val prefix = if (params("prefix").nonEmpty) params("prefix") + "_" else ""
      val weightName = params("weight")
      val weight = project.edgeAttributes(weightName).runtimeSafeCast[Double]
      for ((attr, choice) <- parseAggregateParams(params)) {
        val result = aggregateFromEdges(
          direction.edgeBundle,
          AttributeWithWeightedAggregator(
            direction.pull(weight),
            direction.pull(project.edgeAttributes(attr)),
            choice))
        project.vertexAttributes(s"${prefix}${attr}_${choice}_by_${weightName}") = result
      }
    }
  })

  register("No operation", new UtilityOperation(_, _) {
    def parameters = List()
    def enabled = FEStatus.enabled
    def apply(params: Map[String, String]) = {}
  })

  register("Discard edge attribute", new UtilityOperation(_, _) {
    def parameters = List(
      Choice("name", "Name", options = edgeAttributes))
    def enabled = FEStatus.assert(edgeAttributes.nonEmpty, "No edge attributes")
    override def summary(params: Map[String, String]) = {
      val name = params("name")
      s"Discard edge attribute: $name"
    }
    def apply(params: Map[String, String]) = {
      project.edgeAttributes(params("name")) = null
    }
  })

  register("Discard vertex attribute", new UtilityOperation(_, _) {
    def parameters = List(
      Choice("name", "Name", options = vertexAttributes))
    def enabled = FEStatus.assert(vertexAttributes.nonEmpty, "No vertex attributes")
    override def summary(params: Map[String, String]) = {
      val name = params("name")
      s"Discard vertex attribute: $name"
    }
    def apply(params: Map[String, String]) = {
      project.vertexAttributes(params("name")) = null
    }
  })

  register("Discard segmentation", new UtilityOperation(_, _) {
    def parameters = List(
      Choice("name", "Name", options = segmentations))
    def enabled = FEStatus.assert(segmentations.nonEmpty, "No segmentations")
    override def summary(params: Map[String, String]) = {
      val name = params("name")
      s"Discard segmentation: $name"
    }
    def apply(params: Map[String, String]) = {
      project.deleteSegmentation(params("name"))
    }
  })

  register("Discard scalar", new UtilityOperation(_, _) {
    def parameters = List(
      Choice("name", "Name", options = scalars))
    def enabled = FEStatus.assert(scalars.nonEmpty, "No scalars")
    override def summary(params: Map[String, String]) = {
      val name = params("name")
      s"Discard scalar: $name"
    }
    def apply(params: Map[String, String]) = {
      project.scalars(params("name")) = null
    }
  })

  register("Rename edge attribute", new UtilityOperation(_, _) {
    def parameters = List(
      Choice("from", "Old name", options = edgeAttributes),
      Param("to", "New name"))
    def enabled = FEStatus.assert(edgeAttributes.nonEmpty, "No edge attributes")
    override def summary(params: Map[String, String]) = {
      val from = params("from")
      val to = params("to")
      s"Rename edge attribute $from to $to"
    }
    def apply(params: Map[String, String]) = {
      assert(!project.edgeAttributes.contains(params("to")),
        s"""An edge-attribute named '${params("to")}' already exists,
            please discard it or choose another name""")
      project.edgeAttributes(params("to")) = project.edgeAttributes(params("from"))
      project.edgeAttributes(params("from")) = null
    }
  })

  register("Rename vertex attribute", new UtilityOperation(_, _) {
    def parameters = List(
      Choice("from", "Old name", options = vertexAttributes),
      Param("to", "New name"))
    def enabled = FEStatus.assert(vertexAttributes.nonEmpty, "No vertex attributes")
    override def summary(params: Map[String, String]) = {
      val from = params("from")
      val to = params("to")
      s"Rename vertex attribute $from to $to"
    }
    def apply(params: Map[String, String]) = {
      assert(!project.vertexAttributes.contains(params("to")),
        s"""A vertex-attribute named '${params("to")}' already exists,
            please discard it or choose another name""")
      assert(params("to").nonEmpty, "Please set the new attribute name.")
      project.vertexAttributes(params("to")) = project.vertexAttributes(params("from"))
      project.vertexAttributes(params("from")) = null
    }
  })

  register("Rename segmentation", new UtilityOperation(_, _) {
    def parameters = List(
      Choice("from", "Old name", options = segmentations),
      Param("to", "New name"))
    def enabled = FEStatus.assert(segmentations.nonEmpty, "No segmentations")
    override def summary(params: Map[String, String]) = {
      val from = params("from")
      val to = params("to")
      s"Rename segmentation $from to $to"
    }
    def apply(params: Map[String, String]) = {
      assert(
        !project.segmentationNames.contains(params("to")),
        s"""A segmentation named '${params("to")}' already exists,
            please discard it or choose another name""")
      project.segmentation(params("to")).segmentationState =
        project.segmentation(params("from")).segmentationState
      project.deleteSegmentation(params("from"))
    }
  })

  register("Rename scalar", new UtilityOperation(_, _) {
    def parameters = List(
      Choice("from", "Old name", options = scalars),
      Param("to", "New name"))
    def enabled = FEStatus.assert(scalars.nonEmpty, "No scalars")
    override def summary(params: Map[String, String]) = {
      val from = params("from")
      val to = params("to")
      s"Rename scalar $from to $to"
    }
    def apply(params: Map[String, String]) = {
      assert(!project.scalars.contains(params("to")),
        s"""A scalar named '${params("to")}' already exists,
            please discard it or choose another name""")
      project.scalars(params("to")) = project.scalars(params("from"))
      project.scalars(params("from")) = null
    }
  })

  register("Copy edge attribute", new UtilityOperation(_, _) {
    def parameters = List(
      Choice("from", "Old name", options = edgeAttributes),
      Param("to", "New name"))
    def enabled = FEStatus.assert(edgeAttributes.nonEmpty, "No edge attributes")
    override def summary(params: Map[String, String]) = {
      val from = params("from")
      val to = params("to")
      s"Copy edge attribute $from to $to"
    }
    def apply(params: Map[String, String]) = {
      project.edgeAttributes(params("to")) = project.edgeAttributes(params("from"))
    }
  })

  register("Copy vertex attribute", new UtilityOperation(_, _) {
    def parameters = List(
      Choice("from", "Old name", options = vertexAttributes),
      Param("to", "New name"))
    def enabled = FEStatus.assert(vertexAttributes.nonEmpty, "No vertex attributes")
    override def summary(params: Map[String, String]) = {
      val from = params("from")
      val to = params("to")
      s"Copy vertex attribute $from to $to"
    }
    def apply(params: Map[String, String]) = {
      assert(params("to").nonEmpty, "Please set the new attribute name.")
      project.vertexAttributes(params("to")) = project.vertexAttributes(params("from"))
    }
  })

  register("Copy segmentation", new UtilityOperation(_, _) {
    def parameters = List(
      Choice("from", "Old name", options = segmentations),
      Param("to", "New name"))
    def enabled = FEStatus.assert(segmentations.nonEmpty, "No segmentations")
    override def summary(params: Map[String, String]) = {
      val from = params("from")
      val to = params("to")
      s"Copy segmentation $from to $to"
    }
    def apply(params: Map[String, String]) = {
      val from = project.segmentation(params("from"))
      val to = project.segmentation(params("to"))
      to.segmentationState = from.segmentationState
    }
  })

  register("Copy scalar", new UtilityOperation(_, _) {
    def parameters = List(
      Choice("from", "Old name", options = scalars),
      Param("to", "New name"))
    def enabled = FEStatus.assert(scalars.nonEmpty, "No scalars")
    override def summary(params: Map[String, String]) = {
      val from = params("from")
      val to = params("to")
      s"Copy scalar $from to $to"
    }
    def apply(params: Map[String, String]) = {
      project.scalars(params("to")) = project.scalars(params("from"))
    }
  })

  register("Copy graph into a segmentation", new CreateSegmentationOperation(_, _) {
    def parameters = List(
      Param("name", "Segmentation name", defaultValue = "self_as_segmentation"))
    def enabled = hasVertexSet

    def apply(params: Map[String, String]) = {
      val segmentation = project.segmentation(params("name"))
      segmentation.state = project.state

      val op = graph_operations.LoopEdgeBundle()
      segmentation.belongsTo = op(op.vs, project.vertexSet).result.eb
    }
  })

  register("Import project as segmentation", new CreateSegmentationOperation(_, _) {
    def parameters = List(
      Choice("them", "Other project's name", options = readableProjects))
    def enabled = hasVertexSet
    override def summary(params: Map[String, String]) = {
      val them = params("them")
      s"Import $them as segmentation"
    }
    def apply(params: Map[String, String]) = {
      val themName = params("them")
      assert(readableProjects.map(_.id).contains(themName), s"Unknown project: $themName")
      val them = ProjectFrame.fromName(themName).viewer
      assert(them.vertexSet != null, s"No vertex set in $them")
      val segmentation = project.segmentation(params("them"))
      segmentation.state = them.state
      val op = graph_operations.EmptyEdgeBundle()
      segmentation.belongsTo = op(op.src, project.vertexSet)(op.dst, them.vertexSet).result.eb
    }
  })

  abstract class LoadSegmentationLinksOperation(t: String, c: Context)
      extends ImportOperation(t, c) with RowReader with SegOp {
    def segmentationParameters = sourceParameters ++ List(
      Choice(
        "base-id-attr",
        s"Identifying vertex attribute in $parent",
        options = UIValue.list(parent.vertexAttributeNames[String].toList)),
      Param("base-id-field", s"Identifying field for $parent"),
      Choice(
        "seg-id-attr",
        s"Identifying vertex attribute in $project",
        options = vertexAttributes[String]),
      Param("seg-id-field", s"Identifying field for $project"))
    def enabled =
      isSegmentation &&
        FEStatus.assert(
          vertexAttributes[String].nonEmpty, "No string vertex attributes in this segmentation") &&
          FEStatus.assert(
            parent.vertexAttributeNames[String].nonEmpty, "No string vertex attributes in parent")
    def apply(params: Map[String, String]) = {
      val baseIdAttr = parent.vertexAttributes(params("base-id-attr")).runtimeSafeCast[String]
      val segIdAttr = project.vertexAttributes(params("seg-id-attr")).runtimeSafeCast[String]
      val op = graph_operations.ImportEdgeListForExistingVertexSet(
        source(params), params("base-id-field"), params("seg-id-field"))
      seg.belongsTo = op(op.srcVidAttr, baseIdAttr)(op.dstVidAttr, segIdAttr).result.edges
    }
  }
  register("Load segmentation links from CSV",
    new LoadSegmentationLinksOperation(_, _) with CSVRowReader)
  register("Load segmentation links from a database",
    new LoadSegmentationLinksOperation(_, _) with SQLRowReader)

  register("Define segmentation links from matching attributes",
    new StructureOperation(_, _) with SegOp {
      def segmentationParameters = List(
        Choice(
          "base-id-attr",
          s"Identifying vertex attribute in $parent",
          options = UIValue.list(parent.vertexAttributeNames[String].toList)),
        Choice(
          "seg-id-attr",
          s"Identifying vertex attribute in $project",
          options = vertexAttributes[String]))
      def enabled =
        isSegmentation &&
          FEStatus.assert(
            vertexAttributes[String].nonEmpty, "No string vertex attributes in this segmentation") &&
            FEStatus.assert(
              parent.vertexAttributeNames[String].nonEmpty, "No string vertex attributes in parent")
      def apply(params: Map[String, String]) = {
        val baseIdAttr = parent.vertexAttributes(params("base-id-attr")).runtimeSafeCast[String]
        val segIdAttr = project.vertexAttributes(params("seg-id-attr")).runtimeSafeCast[String]
        val op = graph_operations.EdgesFromBipartiteAttributeMatches[String]()
        seg.belongsTo = op(op.fromAttr, baseIdAttr)(op.toAttr, segIdAttr).result.edges
      }
    })

  register("Union with another project", new StructureOperation(_, _) {
    def parameters = List(
      Choice("other", "Other project's name", options = readableProjects),
      Param("id-attr", "ID attribute name", defaultValue = "new_id"))
    def enabled = hasVertexSet
    override def summary(params: Map[String, String]) = {
      val other = params("other")
      s"Union with $other"
    }

    def checkTypeCollision(other: ProjectViewer) = {
      val commonAttributeNames =
        project.vertexAttributes.keySet & other.vertexAttributes.keySet

      for (name <- commonAttributeNames) {
        val a1 = project.vertexAttributes(name)
        val a2 = other.vertexAttributes(name)
        assert(a1.typeTag.tpe =:= a2.typeTag.tpe,
          s"Attribute '$name' has conflicting types in the two projects: " +
            s"(${a1.typeTag.tpe} and ${a2.typeTag.tpe})")
      }

    }
    def apply(params: Map[String, String]): Unit = {
      val otherName = params("other")
      assert(readableProjects.map(_.id).contains(otherName), s"Unknown project: $otherName")
      val other = ProjectFrame.fromName(otherName).viewer
      if (other.vertexSet == null) {
        // Nothing to do
        return
      }
      checkTypeCollision(other)
      val vsUnion = {
        val op = graph_operations.VertexSetUnion(2)
        op(op.vss, Seq(project.vertexSet, other.vertexSet)).result
      }

      val newVertexAttributes = unifyAttributes(
        project.vertexAttributes
          .map {
            case (name, attr) =>
              name -> graph_operations.PulledOverVertexAttribute.pullAttributeVia(
                attr,
                reverse(vsUnion.injections(0)))
          },
        other.vertexAttributes
          .map {
            case (name, attr) =>
              name -> graph_operations.PulledOverVertexAttribute.pullAttributeVia(
                attr,
                reverse(vsUnion.injections(1)))
          })
      val ebInduced = Option(project.edgeBundle).map { eb =>
        val op = graph_operations.InducedEdgeBundle()
        val mapping = vsUnion.injections(0)
        op(op.srcMapping, mapping)(op.dstMapping, mapping)(op.edges, project.edgeBundle).result
      }
      val otherEbInduced = Option(other.edgeBundle).map { eb =>
        val op = graph_operations.InducedEdgeBundle()
        val mapping = vsUnion.injections(1)
        op(op.srcMapping, mapping)(op.dstMapping, mapping)(op.edges, other.edgeBundle).result
      }

      val (newEdgeBundle, myEbInjection, otherEbInjection): (EdgeBundle, EdgeBundle, EdgeBundle) =
        if (ebInduced.isDefined && !otherEbInduced.isDefined) {
          (ebInduced.get.induced, ebInduced.get.embedding, null)
        } else if (!ebInduced.isDefined && otherEbInduced.isDefined) {
          (otherEbInduced.get.induced, null, otherEbInduced.get.embedding)
        } else if (ebInduced.isDefined && otherEbInduced.isDefined) {
          val idUnion = {
            val op = graph_operations.VertexSetUnion(2)
            op(
              op.vss,
              Seq(ebInduced.get.induced.idSet, otherEbInduced.get.induced.idSet))
              .result
          }
          val ebUnion = {
            val op = graph_operations.EdgeBundleUnion(2)
            op(
              op.ebs, Seq(ebInduced.get.induced.entity, otherEbInduced.get.induced.entity))(
                op.injections, idUnion.injections.map(_.entity)).result.union
          }
          (ebUnion,
            concat(reverse(idUnion.injections(0).entity), ebInduced.get.embedding),
            concat(reverse(idUnion.injections(1).entity), otherEbInduced.get.embedding))
        } else {
          (null, null, null)
        }
      val newEdgeAttributes = unifyAttributes(
        project.edgeAttributes
          .map {
            case (name, attr) => {
              name -> graph_operations.PulledOverVertexAttribute.pullAttributeVia(
                attr,
                myEbInjection)
            }
          },
        other.edgeAttributes
          .map {
            case (name, attr) =>
              name -> graph_operations.PulledOverVertexAttribute.pullAttributeVia(
                attr,
                otherEbInjection)
          })

      project.vertexSet = vsUnion.union
      project.vertexAttributes = newVertexAttributes
      val idAttr = params("id-attr")
      assert(
        !project.vertexAttributes.contains(idAttr),
        s"The project already contains a field called '$idAttr'. Please pick a different name.")
      project.vertexAttributes(idAttr) = idAsAttribute(project.vertexSet)
      project.edgeBundle = newEdgeBundle
      project.edgeAttributes = newEdgeAttributes
    }
  })

  register("Fingerprinting based on attributes", new SpecialtyOperation(_, _) {
    def parameters = List(
      Choice("leftName", "First ID attribute", options = vertexAttributes[String]),
      Choice("rightName", "Second ID attribute", options = vertexAttributes[String]),
      Choice("weights", "Edge weights",
        options = UIValue("!no weight", "no weight") +: edgeAttributes[Double]),
      NonNegDouble("mrew", "Minimum relative edge weight", defaultValue = "0.0"),
      NonNegInt("mo", "Minimum overlap", default = 1),
      Ratio("ms", "Minimum similarity", defaultValue = "0.5"))
    def enabled =
      hasEdgeBundle &&
        FEStatus.assert(vertexAttributes[String].size >= 2, "Two string attributes are needed.")
    def apply(params: Map[String, String]): Unit = {
      val mrew = params("mrew").toDouble
      val mo = params("mo").toInt
      val ms = params("ms").toDouble
      assert(mo >= 1, "Minimum overlap cannot be less than 1.")
      val leftName = project.vertexAttributes(params("leftName")).runtimeSafeCast[String]
      val rightName = project.vertexAttributes(params("rightName")).runtimeSafeCast[String]
      val weights =
        if (params("weights") == "!no weight") const(project.edgeBundle)
        else project.edgeAttributes(params("weights")).runtimeSafeCast[Double]

      // TODO: Calculate relative edge weight, filter the edge bundle and pull over the weights.
      assert(mrew == 0, "Minimum relative edge weight is not implemented yet.")

      val candidates = {
        val op = graph_operations.FingerprintingCandidates()
        op(op.es, project.edgeBundle)(op.leftName, leftName)(op.rightName, rightName)
          .result.candidates
      }
      val fingerprinting = {
        val op = graph_operations.Fingerprinting(mo, ms)
        op(
          op.leftEdges, project.edgeBundle)(
            op.leftEdgeWeights, weights)(
              op.rightEdges, project.edgeBundle)(
                op.rightEdgeWeights, weights)(
                  op.candidates, candidates)
          .result
      }
      val newLeftName = graph_operations.PulledOverVertexAttribute.pullAttributeVia(
        leftName, reverse(fingerprinting.matching))
      val newRightName = graph_operations.PulledOverVertexAttribute.pullAttributeVia(
        rightName, fingerprinting.matching)

      project.scalars("fingerprinting matches found") = count(fingerprinting.matching)
      project.vertexAttributes(params("leftName")) = unifyAttribute(newLeftName, leftName)
      project.vertexAttributes(params("rightName")) = unifyAttribute(newRightName, rightName)
      project.vertexAttributes(params("leftName") + " similarity score") = fingerprinting.leftSimilarities
      project.vertexAttributes(params("rightName") + " similarity score") = fingerprinting.rightSimilarities
    }
  })

  register("Copy vertex attributes from segmentation", new PropagationOperation(_, _) with SegOp {
    def segmentationParameters = List(
      Param("prefix", "Attribute name prefix", defaultValue = seg.segmentationName))
    def enabled =
      isSegmentation &&
        FEStatus.assert(vertexAttributes.size > 0, "No vertex attributes") &&
        FEStatus.assert(parent.vertexSet != null, s"No vertices on $parent") &&
        FEStatus.assert(seg.belongsTo.properties.isFunction,
          s"Vertices of $parent are not guaranteed to have only one edge to this segmentation")
    def apply(params: Map[String, String]): Unit = {
      val prefix = if (params("prefix").nonEmpty) params("prefix") + "_" else ""
      for ((name, attr) <- project.vertexAttributes.toMap) {
        parent.vertexAttributes(prefix + name) =
          graph_operations.PulledOverVertexAttribute.pullAttributeVia(
            attr, seg.belongsTo)
      }
    }
  })

  register("Copy vertex attributes to segmentation", new PropagationOperation(_, _) with SegOp {
    def segmentationParameters = List(
      Param("prefix", "Attribute name prefix"))
    def enabled =
      isSegmentation &&
        hasVertexSet &&
        FEStatus.assert(parent.vertexAttributes.size > 0, "No vertex attributes on $parent") &&
        FEStatus.assert(seg.belongsTo.properties.isReversedFunction,
          s"Vertices of this segmentation are not guaranteed to have only one edge from $parent")
    def apply(params: Map[String, String]): Unit = {
      val prefix = if (params("prefix").nonEmpty) params("prefix") + "_" else ""
      for ((name, attr) <- parent.vertexAttributes.toMap) {
        project.vertexAttributes(prefix + name) =
          graph_operations.PulledOverVertexAttribute.pullAttributeVia(
            attr, reverse(seg.belongsTo))
      }
    }
  })

  register("Fingerprinting between project and segmentation", new SpecialtyOperation(_, _) with SegOp {
    def segmentationParameters = List(
      NonNegDouble("mrew", "Minimum relative edge weight", defaultValue = "0.0"),
      NonNegInt("mo", "Minimum overlap", default = 1),
      Ratio("ms", "Minimum similarity", defaultValue = "0.5"))
    def enabled =
      isSegmentation &&
        hasEdgeBundle && FEStatus.assert(parent.edgeBundle != null, s"No edges on $parent")
    def apply(params: Map[String, String]): Unit = {
      val mrew = params("mrew").toDouble
      val mo = params("mo").toInt
      val ms = params("ms").toDouble

      // TODO: Calculate relative edge weight, filter the edge bundle and pull over the weights.
      assert(mrew == 0, "Minimum relative edge weight is not implemented yet.")

      val candidates = seg.belongsTo
      val segNeighborsInParent = concat(project.edgeBundle, reverse(seg.belongsTo))
      val fingerprinting = {
        val op = graph_operations.Fingerprinting(mo, ms)
        op(
          op.leftEdges, parent.edgeBundle)(
            op.leftEdgeWeights, const(parent.edgeBundle))(
              op.rightEdges, segNeighborsInParent)(
                op.rightEdgeWeights, const(segNeighborsInParent))(
                  op.candidates, candidates)
          .result
      }

      project.scalars("fingerprinting matches found") = count(fingerprinting.matching)
      seg.belongsTo = fingerprinting.matching
      parent.vertexAttributes("fingerprinting_similarity_score") = fingerprinting.leftSimilarities
      project.vertexAttributes("fingerprinting_similarity_score") = fingerprinting.rightSimilarities
    }
  })

  register("Change project notes", new UtilityOperation(_, _) {
    def parameters = List(
      Param("notes", "New contents"))
    def enabled = FEStatus.enabled
    def apply(params: Map[String, String]) = {
      project.notes = params("notes")
    }
  })

  register("Viral modeling", new SpecialtyOperation(_, _) with SegOp {
    def segmentationParameters = List(
      Param("prefix", "Generated name prefix", defaultValue = "viral"),
      Choice("target", "Target attribute",
        options = UIValue.list(parentDoubleAttributes)),
      Ratio("test_set_ratio", "Test set ratio", defaultValue = "0.1"),
      RandomSeed("seed", "Random seed for test set selection"),
      NonNegDouble("max_deviation", "Maximal segment deviation", defaultValue = "1.0"),
      NonNegInt("min_num_defined", "Minimum number of defined attributes in a segment", default = 3),
      Ratio("min_ratio_defined", "Minimal ratio of defined attributes in a segment", defaultValue = "0.25"),
      NonNegInt("iterations", "Iterations", default = 3))
    def parentDoubleAttributes = parent.vertexAttributeNames[Double].toList
    def enabled =
      isSegmentation &&
        hasVertexSet &&
        FEStatus.assert(UIValue.list(parentDoubleAttributes).nonEmpty,
          "No numeric vertex attributes.")
    def apply(params: Map[String, String]) = {
      // partition target attribute to test and train sets
      val targetName = params("target")
      val target = parent.vertexAttributes(targetName).runtimeSafeCast[Double]
      val roles = {
        val op = graph_operations.CreateRole(params("test_set_ratio").toDouble, params("seed").toInt)
        op(op.vertices, target.vertexSet).result.role
      }
      val parted = {
        val op = graph_operations.PartitionAttribute[Double]()
        op(op.attr, target)(op.role, roles).result
      }
      val prefix = params("prefix")
      parent.vertexAttributes(s"${prefix}_roles") = roles
      parent.vertexAttributes(s"${prefix}_${targetName}_test") = parted.test
      var train = parted.train.entity
      val segSizes = computeSegmentSizes(seg)
      project.vertexAttributes("size") = segSizes
      val maxDeviation = params("max_deviation")

      val coverage = {
        val op = graph_operations.CountAttributes[Double]()
        op(op.attribute, train).result.count
      }
      parent.vertexAttributes(s"${prefix}_${targetName}_train") = train
      parent.scalars(s"$prefix $targetName coverage initial") = coverage

      var timeOfDefinition = {
        val op = graph_operations.DeriveJSDouble(JavaScript("0"), Seq("attr"))
        op(op.attrs, graph_operations.VertexAttributeToJSValue.seq(train)).result.attr.entity
      }

      // iterative prediction
      for (i <- 1 to params("iterations").toInt) {
        val segTargetAvg = {
          aggregateViaConnection(
            seg.belongsTo,
            AttributeWithLocalAggregator(train, "average"))
            .runtimeSafeCast[Double]
        }
        val segStdDev = {
          aggregateViaConnection(
            seg.belongsTo,
            AttributeWithLocalAggregator(train, "std_deviation"))
            .runtimeSafeCast[Double]
        }
        val segTargetCount = {
          aggregateViaConnection(
            seg.belongsTo,
            AttributeWithLocalAggregator(train, "count"))
            .runtimeSafeCast[Double]
        }
        val segStdDevDefined = {
          val op = graph_operations.DeriveJSDouble(
            JavaScript(s"""
                deviation <= $maxDeviation &&
                defined / ids >= ${params("min_ratio_defined")} &&
                defined >= ${params("min_num_defined")}
                ? deviation
                : undefined"""),
            Seq("deviation", "ids", "defined"))
          op(
            op.attrs,
            graph_operations.VertexAttributeToJSValue.seq(segStdDev, segSizes, segTargetCount))
            .result.attr
        }
        project.vertexAttributes(s"${prefix}_${targetName}_standard_deviation_after_iteration_$i") =
          segStdDev
        project.vertexAttributes(s"${prefix}_${targetName}_average_after_iteration_$i") =
          segTargetAvg // TODO: use median
        val predicted = {
          aggregateViaConnection(
            reverse(seg.belongsTo),
            AttributeWithWeightedAggregator(segStdDevDefined, segTargetAvg, "by_min_weight"))
            .runtimeSafeCast[Double]
        }
        train = unifyAttributeT(train, predicted)
        val partedTrain = {
          val op = graph_operations.PartitionAttribute[Double]()
          op(op.attr, train)(op.role, roles).result
        }
        val error = {
          val op = graph_operations.DeriveJSDouble(
            JavaScript("Math.abs(test - train)"), Seq("test", "train"))
          val mae = op(
            op.attrs,
            graph_operations.VertexAttributeToJSValue.seq(
              parted.test.entity, partedTrain.test.entity)).result.attr
          aggregate(AttributeWithAggregator(mae, "average"))
        }
        val coverage = {
          val op = graph_operations.CountAttributes[Double]()
          op(op.attribute, partedTrain.train).result.count
        }
        // the attribute we use for iteration can be defined on the test set as well
        parent.vertexAttributes(s"${prefix}_${targetName}_after_iteration_$i") = train
        parent.scalars(s"$prefix $targetName coverage after iteration $i") = coverage
        parent.scalars(s"$prefix $targetName mean absolute prediction error after iteration $i") =
          error

        timeOfDefinition = {
          val op = graph_operations.DeriveJSDouble(
            JavaScript(i.toString), Seq("attr"))
          val newDefinitions = op(
            op.attrs, graph_operations.VertexAttributeToJSValue.seq(train)).result.attr
          unifyAttributeT(timeOfDefinition, newDefinitions)
        }
      }
      parent.vertexAttributes(s"${prefix}_${targetName}_spread_over_iterations") = timeOfDefinition
      // TODO: in the end we should calculate with the fact that the real error where the
      // original attribute is defined is 0.0
    }
  })

  register("Correlate two attributes", new GlobalOperation(_, _) {
    def parameters = List(
      Choice("attrA", "First attribute", options = vertexAttributes[Double]),
      Choice("attrB", "Second attribute", options = vertexAttributes[Double]))
    def enabled =
      FEStatus.assert(vertexAttributes[Double].nonEmpty, "No numeric vertex attributes")
    def apply(params: Map[String, String]) = {
      val attrA = project.vertexAttributes(params("attrA")).runtimeSafeCast[Double]
      val attrB = project.vertexAttributes(params("attrB")).runtimeSafeCast[Double]
      val op = graph_operations.CorrelateAttributes()
      val res = op(op.attrA, attrA)(op.attrB, attrB).result
      project.scalars(s"correlation of ${params("attrA")} and ${params("attrB")}") =
        res.correlation
    }
  })

  register("Filter by attributes", new StructureOperation(_, _) {
    def parameters =
<<<<<<< HEAD
      vertexAttributes.toList.map { attr => Param(s"filterva-${attr.id}", attr.id) } ++
        project.segmentations.toList.map { seg => Param(s"filterva-${seg.viewer.equivalentUIAttribute.title}", seg.segmentationName) } ++
        edgeAttributes.toList.map { attr => Param(s"filterea-${attr.id}", attr.id) }
=======
      vertexAttributes.toList.map {
        attr => Param(s"filterva-${attr.id}", attr.id, mandatory = false)
      } ++
        project.segmentations.toList.map {
          seg => Param(s"filterva-${seg.equivalentUIAttribute.title}", seg.name, mandatory = false)
        } ++
        edgeAttributes.toList.map {
          attr => Param(s"filterea-${attr.id}", attr.id, mandatory = false)
        }
>>>>>>> 4a6d084e
    def enabled =
      FEStatus.assert(vertexAttributes.nonEmpty, "No vertex attributes") ||
        FEStatus.assert(edgeAttributes.nonEmpty, "No edge attributes")
    val vaFilter = "filterva-(.*)".r
    val eaFilter = "filterea-(.*)".r

    override def summary(params: Map[String, String]) = {
      val filterStrings = params.collect {
        case (vaFilter(name), filter) if filter.nonEmpty => s"$name $filter"
        case (eaFilter(name), filter) if filter.nonEmpty => s"$name $filter"
      }
      "Filter " + filterStrings.mkString(", ")
    }
    def apply(params: Map[String, String]) = {
      val vertexFilters = params.collect {
        case (vaFilter(name), filter) if filter.nonEmpty =>
          // The filter may be for a segmentation's equivalent attribute or for a vertex attribute.
          val segAttrs = project.segmentations.map(_.viewer.equivalentUIAttribute)
          val segGUIDOpt = segAttrs.find(_.title == name).map(_.id)
          val gUID = segGUIDOpt.getOrElse(project.vertexAttributes(name).gUID)
          FEVertexAttributeFilter(gUID.toString, filter)
      }.toSeq
      val edgeFilters = params.collect {
        case (eaFilter(name), filter) if filter.nonEmpty =>
          val attr = project.edgeAttributes(name)
          FEVertexAttributeFilter(attr.gUID.toString, filter)
      }.toSeq
      assert(vertexFilters.nonEmpty || edgeFilters.nonEmpty, "No filters specified.")

      if (vertexFilters.nonEmpty) {
        val vertexEmbedding = FEFilters.embedFilteredVertices(
          project.vertexSet, vertexFilters, heavy = true)
        project.pullBack(vertexEmbedding)
      }
      if (edgeFilters.nonEmpty) {
        val edgeEmbedding = FEFilters.embedFilteredVertices(
          project.edgeBundle.idSet, edgeFilters, heavy = true)
        project.pullBackEdges(edgeEmbedding)
      }
    }
  })

  register("Save UI status as graph attribute", new UtilityOperation(_, _) {
    def parameters = List(
      // In the future we may want a special kind for this so that users don't see JSON.
      Param("scalarName", "Name of new graph attribute"),
      Param("uiStatusJson", "UI status as JSON"))

    def enabled = FEStatus.enabled

    def apply(params: Map[String, String]) = {
      import UIStatusSerialization._
      val j = json.Json.parse(params("uiStatusJson"))
      val uiStatus = j.as[UIStatus]
      project.scalars(params("scalarName")) =
        graph_operations.CreateUIStatusScalar(uiStatus).result.created
    }
  })

  { // "Dirty operations", that is operations that use a data manager. Think twice if you really
    // need this before putting an operation here.
    implicit lazy val dataManager = env.dataManager

    register("Export vertex attributes to file", new ExportOperation(_, _) {
      override val dirty = true
      def parameters = List(
        Param("path", "Destination path", defaultValue = "<auto>"),
        Param("link", "Download link name", defaultValue = "vertex_attributes_csv"),
        Choice("attrs", "Attributes", options = vertexAttributes, multipleChoice = true),
        Choice("format", "File format", options = UIValue.list(List("CSV"))))
      def enabled = FEStatus.assert(vertexAttributes.nonEmpty, "No vertex attributes.")
      def apply(params: Map[String, String]) = {
        assert(params("attrs").nonEmpty, "No attributes are selected for export.")
        val labels = params("attrs").split(",", -1)
        val attrs: Map[String, Attribute[_]] = labels.map {
          label => label -> project.vertexAttributes(label)
        }.toMap
        val path = getExportFilename(params("path"))
        params("format") match {
          case "CSV" =>
            val csv = graph_util.CSVExport.exportVertexAttributes(project.vertexSet, attrs)
            csv.saveToDir(path)
        }
        project.scalars(params("link")) =
          downloadLink(path, "export_" + params("link"))
      }
    })

    register("Export vertex attributes to database", new ExportOperation(_, _) {
      override val dirty = true
      def parameters = List(
        Param("db", "Database"),
        Param("table", "Table"),
        Choice("attrs", "Attributes", options = vertexAttributes, multipleChoice = true),
        Choice("delete", "Overwrite table if it exists", options = UIValue.list(List("no", "yes"))))
      def enabled = FEStatus.assert(vertexAttributes.nonEmpty, "No vertex attributes.")
      def apply(params: Map[String, String]) = {
        assert(params("attrs").nonEmpty, "No attributes are selected for export.")
        val labels = params("attrs").split(",", -1)
        val attrs: Seq[(String, Attribute[_])] = labels.map {
          label => label -> project.vertexAttributes(label)
        }
        val export = graph_util.SQLExport(params("table"), project.vertexSet, attrs.toMap)
        export.insertInto(
          params("db"),
          if (params("delete") == "yes") "overwrite" else "error")
      }
    })

    def getExportFilename(param: String): HadoopFile = {
      assert(param.nonEmpty, "No export path specified.")
      if (param == "<auto>") {
        dataManager.repositoryPath / "exports" / graph_util.Timestamp.toString
      } else {
        HadoopFile(param)
      }
    }

    register("Export edge attributes to file", new ExportOperation(_, _) {
      override val dirty = true
      def parameters = List(
        Param("path", "Destination path", defaultValue = "<auto>"),
        Param("link", "Download link name", defaultValue = "edge_attributes_csv"),
        Choice("attrs", "Attributes", options = edgeAttributes, multipleChoice = true),
        Choice("format", "File format", options = UIValue.list(List("CSV"))))
      def enabled = FEStatus.assert(edgeAttributes.nonEmpty, "No edge attributes.")
      def apply(params: Map[String, String]) = {
        assert(params("attrs").nonEmpty, "No attributes are selected for export.")
        val labels = params("attrs").split(",", -1)
        val attrs: Map[String, Attribute[_]] = labels.map {
          label => label -> project.edgeAttributes(label)
        }.toMap
        val path = getExportFilename(params("path"))
        params("format") match {
          case "CSV" =>
            val csv = graph_util.CSVExport.exportEdgeAttributes(project.edgeBundle, attrs)
            csv.saveToDir(path)
        }
        project.scalars(params("link")) =
          downloadLink(path, "export_" + params("link"))
      }
    })

    register("Export edge attributes to database", new ExportOperation(_, _) {
      override val dirty = true
      def parameters = List(
        Param("db", "Database"),
        Param("table", "Table"),
        Choice("attrs", "Attributes", options = edgeAttributes, multipleChoice = true),
        Choice("delete", "Overwrite table if it exists", options = UIValue.list(List("no", "yes"))))
      def enabled = FEStatus.assert(edgeAttributes.nonEmpty, "No edge attributes.")
      def apply(params: Map[String, String]) = {
        assert(params("attrs").nonEmpty, "No attributes are selected for export.")
        val labels = params("attrs").split(",", -1)
        val attrs: Map[String, Attribute[_]] = labels.map {
          label => label -> project.edgeAttributes(label)
        }.toMap
        val export = graph_util.SQLExport(params("table"), project.edgeBundle, attrs)
        export.insertInto(
          params("db"),
          if (params("delete") == "yes") "overwrite" else "error")
      }
    })

    register("Export segmentation to file", new ExportOperation(_, _) with SegOp {
      override val dirty = true
      def segmentationParameters = List(
        Param("path", "Destination path", defaultValue = "<auto>"),
        Param("link", "Download link name", defaultValue = "segmentation_csv"),
        Choice("format", "File format", options = UIValue.list(List("CSV"))))
      def enabled = isSegmentation && FEStatus.enabled
      def apply(params: Map[String, String]) = {
        val path = getExportFilename(params("path"))
        val name = project.asSegmentation.segmentationName
        params("format") match {
          case "CSV" =>
            val csv = graph_util.CSVExport.exportEdgeAttributes(
              seg.belongsTo, attributes = Map(),
              srcColumnName = "vertex_id", dstColumnName = s"${name}_id")
            csv.saveToDir(path)
        }
        project.scalars(params("link")) =
          downloadLink(path, "export_" + params("link"))
      }
    })

    register("Export segmentation to database", new ExportOperation(_, _) with SegOp {
      override val dirty = true
      def segmentationParameters = List(
        Param("db", "Database"),
        Param("table", "Table"),
        Choice("delete", "Overwrite table if it exists", options = UIValue.list(List("no", "yes"))))
      def enabled = isSegmentation && FEStatus.enabled
      def apply(params: Map[String, String]) = {
        val export = graph_util.SQLExport(params("table"), seg.belongsTo, Map[String, Attribute[_]]())
        export.insertInto(
          params("db"),
          if (params("delete") == "yes") "overwrite" else "error")
      }
    })
  }

  def joinAttr[A, B](a: Attribute[A], b: Attribute[B]): Attribute[(A, B)] = {
    graph_operations.JoinAttributes.run(a, b)
  }

  def computeSegmentSizes(segmentation: SegmentationEditor): Attribute[Double] = {
    val op = graph_operations.OutDegree()
    op(op.es, reverse(segmentation.belongsTo)).result.outDegree
  }

  def toDouble(attr: Attribute[_]): Attribute[Double] = {
    if (attr.is[String])
      graph_operations.VertexAttributeToDouble.run(attr.runtimeSafeCast[String])
    else if (attr.is[Long])
      graph_operations.LongAttributeToDouble.run(attr.runtimeSafeCast[Long])
    else
      throw new AssertionError(s"Unexpected type (${attr.typeTag}) on $attr")
  }

  private def attributeToString[T](attr: Attribute[T]): Attribute[String] = {
    val op = graph_operations.VertexAttributeToString[T]()
    op(op.attr, attr).result.attr
  }

  def parseAggregateParams(params: Map[String, String]) = {
    val aggregate = "aggregate-(.*)".r
    params.toSeq.collect {
      case (aggregate(attr), choices) if choices.nonEmpty => attr -> choices
    }.flatMap {
      case (attr, choices) => choices.split(",", -1).map(attr -> _)
    }
  }
  def aggregateParams(
    attrs: Iterable[(String, Attribute[_])],
    needsGlobal: Boolean = false,
    weighted: Boolean = false): List[OperationParameterMeta] = {
    attrs.toList.map {
      case (name, attr) =>
        val options = if (attr.is[Double]) {
          if (weighted) { // At the moment all weighted aggregators are global.
            UIValue.list(List("weighted_sum", "weighted_average", "by_max_weight", "by_min_weight"))
          } else if (needsGlobal) {
            UIValue.list(List("sum", "average", "min", "max", "count", "first", "std_deviation"))
          } else {
            UIValue.list(List("sum", "average", "min", "max", "most_common", "count_distinct", "count", "vector", "std_deviation"))
          }
        } else if (attr.is[String]) {
          if (weighted) { // At the moment all weighted aggregators are global.
            UIValue.list(List("by_max_weight", "by_min_weight"))
          } else if (needsGlobal) {
            UIValue.list(List("count", "first"))
          } else {
            UIValue.list(List("most_common", "count_distinct", "majority_50", "majority_100", "count", "vector"))
          }
        } else {
          if (weighted) { // At the moment all weighted aggregators are global.
            UIValue.list(List("by_max_weight", "by_min_weight"))
          } else if (needsGlobal) {
            UIValue.list(List("count", "first"))
          } else {
            UIValue.list(List("most_common", "count_distinct", "count", "vector"))
          }
        }
        TagList(s"aggregate-$name", name, options = options)
    }
  }

  // Performs AggregateAttributeToScalar.
  private def aggregate[From, Intermediate, To](
    attributeWithAggregator: AttributeWithAggregator[From, Intermediate, To]): Scalar[To] = {
    val op = graph_operations.AggregateAttributeToScalar(attributeWithAggregator.aggregator)
    op(op.attr, attributeWithAggregator.attr).result.aggregated
  }

  // Performs AggregateByEdgeBundle.
  private def aggregateViaConnection[From, To](
    connection: EdgeBundle,
    attributeWithAggregator: AttributeWithLocalAggregator[From, To]): Attribute[To] = {
    val op = graph_operations.AggregateByEdgeBundle(attributeWithAggregator.aggregator)
    op(op.connection, connection)(op.attr, attributeWithAggregator.attr).result.attr
  }

  // Performs AggregateFromEdges.
  private def aggregateFromEdges[From, To](
    edges: EdgeBundle,
    attributeWithAggregator: AttributeWithLocalAggregator[From, To]): Attribute[To] = {
    val op = graph_operations.AggregateFromEdges(attributeWithAggregator.aggregator)
    val res = op(op.edges, edges)(op.eattr, attributeWithAggregator.attr).result
    res.dstAttr
  }

  def reverse(eb: EdgeBundle): EdgeBundle = {
    val op = graph_operations.ReverseEdges()
    op(op.esAB, eb).result.esBA
  }

  def makeEdgeBundleSymmetric(eb: EdgeBundle): EdgeBundle = {
    val op = graph_operations.MakeEdgeBundleSymmetric()
    op(op.es, eb).result.symmetric
  }

  def addReversed(eb: EdgeBundle): EdgeBundle = {
    val op = graph_operations.AddReversedEdges()
    op(op.es, eb).result.esPlus
  }

  def stripDuplicateEdges(eb: EdgeBundle): EdgeBundle = {
    val op = graph_operations.StripDuplicateEdgesFromBundle()
    op(op.es, eb).result.unique
  }

  object Direction {
    // Options suitable when edge attributes are involved.
    val attrOptions = UIValue.list(List(
      "incoming edges",
      "outgoing edges",
      "all edges"))
    // Options suitable when edge attributes are not involved.
    val options = attrOptions :+
      UIValue("symmetric edges", "symmetric edges") :+
      UIValue("in-neighbors", "in-neighbors") :+
      UIValue("out-neighbors", "out-neighbors") :+
      UIValue("all neighbors", "all neighbors") :+
      UIValue("symmetric neighbors", "symmetric neighbors")
    // Neighborhood directions correspond to these
    // edge directions, but they also retain only one A->B edge in
    // the output edgeBundle
    private val neighborOptionMapping = Map(
      "in-neighbors" -> "incoming edges",
      "out-neighbors" -> "outgoing edges",
      "all neighbors" -> "all edges",
      "symmetric neighbors" -> "symmetric edges"
    )
  }
  case class Direction(direction: String, origEB: EdgeBundle, reversed: Boolean = false) {
    val unchangedOut: (EdgeBundle, Option[EdgeBundle]) = (origEB, None)
    val reversedOut: (EdgeBundle, Option[EdgeBundle]) = {
      val op = graph_operations.ReverseEdges()
      val res = op(op.esAB, origEB).result
      (res.esBA, Some(res.injection))
    }
    private def computeEdgeBundleAndPullBundleOpt(dir: String): (EdgeBundle, Option[EdgeBundle]) = {
      dir match {
        case "incoming edges" => if (reversed) reversedOut else unchangedOut
        case "outgoing edges" => if (reversed) unchangedOut else reversedOut
        case "all edges" =>
          val op = graph_operations.AddReversedEdges()
          val res = op(op.es, origEB).result
          (res.esPlus, Some(res.newToOriginal))
        case "symmetric edges" =>
          // Use "null" as the injection because it is an error to use
          // "symmetric edges" with edge attributes.
          (makeEdgeBundleSymmetric(origEB), Some(null))
      }
    }

    val (edgeBundle, pullBundleOpt): (EdgeBundle, Option[EdgeBundle]) = {
      if (Direction.neighborOptionMapping.contains(direction)) {
        val (eB, pBO) = computeEdgeBundleAndPullBundleOpt(Direction.neighborOptionMapping(direction))
        (stripDuplicateEdges(eB), pBO)
      } else {
        computeEdgeBundleAndPullBundleOpt(direction)
      }
    }

    def pull[T](attribute: Attribute[T]): Attribute[T] = {
      pullBundleOpt.map { pullBundle =>
        graph_operations.PulledOverVertexAttribute.pullAttributeVia(attribute, pullBundle)
      }.getOrElse(attribute)
    }
  }

  def count(eb: EdgeBundle): Scalar[Long] = graph_operations.Count.run(eb)

  private def unifyAttributeT[T](a1: Attribute[T], a2: Attribute[_]): Attribute[T] = {
    val op = graph_operations.AttributeFallback[T]()
    op(op.originalAttr, a1)(op.defaultAttr, a2.runtimeSafeCast(a1.typeTag)).result.defaultedAttr
  }
  def unifyAttribute(a1: Attribute[_], a2: Attribute[_]): Attribute[_] = {
    unifyAttributeT(a1, a2)
  }

  def unifyAttributes(
    as1: Iterable[(String, Attribute[_])],
    as2: Iterable[(String, Attribute[_])]): Map[String, Attribute[_]] = {

    val m1 = as1.toMap
    val m2 = as2.toMap
    m1.keySet.union(m2.keySet)
      .map(k => k -> (m1.get(k) ++ m2.get(k)).reduce(unifyAttribute _))
      .toMap
  }

  def concat(eb1: EdgeBundle, eb2: EdgeBundle): EdgeBundle = {
    new graph_util.BundleChain(Seq(eb1, eb2)).getCompositeEdgeBundle._1
  }

  def const(eb: EdgeBundle, value: Double = 1.0): Attribute[Double] = {
    graph_operations.AddConstantAttribute.run(eb.idSet, value)
  }

  def newScalar(data: String): Scalar[String] = {
    val op = graph_operations.CreateStringScalar(data)
    op.result.created
  }

  def downloadLink(fn: HadoopFile, name: String) = {
    val urlPath = java.net.URLEncoder.encode(fn.symbolicName, "utf-8")
    val urlName = java.net.URLEncoder.encode(name, "utf-8")
    val url = s"/download?path=$urlPath&name=$urlName"
    val quoted = '"' + url + '"'
    newScalar(s"<a href=$quoted>download</a>")
  }

  // Whether a JavaScript expression contains a given identifier.
  // It's a best-effort implementation with no guarantees of correctness.
  def containsIdentifierJS(expr: String, identifier: String): Boolean = {
    val re = ".*\\b" + java.util.regex.Pattern.quote(identifier) + "\\b.*"
    expr.matches(re)
  }

  def addNotesOperation(notes: String): SubProjectOperation = {
    SubProjectOperation(
      path = Seq(),
      op = FEOperationSpec(
        id = "Change-project-notes",
        parameters = Map("notes" -> notes)))
  }
}

object Operations {
  def addNotesOperation(notes: String): FEOperationSpec = {
    FEOperationSpec("Change-project-notes", Map("notes" -> notes))
  }
}<|MERGE_RESOLUTION|>--- conflicted
+++ resolved
@@ -2203,21 +2203,18 @@
 
   register("Filter by attributes", new StructureOperation(_, _) {
     def parameters =
-<<<<<<< HEAD
-      vertexAttributes.toList.map { attr => Param(s"filterva-${attr.id}", attr.id) } ++
-        project.segmentations.toList.map { seg => Param(s"filterva-${seg.viewer.equivalentUIAttribute.title}", seg.segmentationName) } ++
-        edgeAttributes.toList.map { attr => Param(s"filterea-${attr.id}", attr.id) }
-=======
       vertexAttributes.toList.map {
         attr => Param(s"filterva-${attr.id}", attr.id, mandatory = false)
       } ++
         project.segmentations.toList.map {
-          seg => Param(s"filterva-${seg.equivalentUIAttribute.title}", seg.name, mandatory = false)
+          seg => Param(
+            s"filterva-${seg.viwer.equivalentUIAttribute.title}",
+            seg.segmentationName,
+            mandatory = false)
         } ++
         edgeAttributes.toList.map {
           attr => Param(s"filterea-${attr.id}", attr.id, mandatory = false)
         }
->>>>>>> 4a6d084e
     def enabled =
       FEStatus.assert(vertexAttributes.nonEmpty, "No vertex attributes") ||
         FEStatus.assert(edgeAttributes.nonEmpty, "No edge attributes")
