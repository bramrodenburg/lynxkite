--- conflicted
+++ resolved
@@ -175,7 +175,6 @@
     }
   })
 
-<<<<<<< HEAD
   registerOp(
     "Import vertices", ImportOperations,
     inputs = List(TypedConnection("table", BoxOutputKind.Parquet)),
@@ -198,34 +197,6 @@
         }
       }
     })
-=======
-  register("Import vertices", ImportOperations)(new ProjectOutputOperation(_) {
-    lazy val parameters = List(
-      TableParam(
-        "table",
-        "Table to import from",
-        project.accessibleTableOptions),
-      Param("id_attr", "Save internal ID as", defaultValue = "id"))
-    def enabled = FEStatus.enabled
-    def apply() = {
-      ???
-      /*
-      val table = Table(TablePath.parse(params("table")), project.viewer)
-      project.vertexSet = table.idSet
-      for ((name, attr) <- table.columns) {
-        project.newVertexAttribute(name, attr, "imported")
-      }
-      val idAttr = params("id_attr")
-      if (idAttr.nonEmpty) {
-        assert(
-          !project.vertexAttributes.contains(idAttr),
-          s"The input also contains a column called '$idAttr'. Please pick a different name.")
-        project.newVertexAttribute(idAttr, project.vertexSet.idAttribute, "internal")
-      }
-      */
-    }
-  })
->>>>>>> 8390ca3a
 
   register(
     "Import edges for existing vertices", ImportOperations,
