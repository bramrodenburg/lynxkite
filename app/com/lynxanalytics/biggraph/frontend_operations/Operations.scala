// Frontend operations for projects.
package com.lynxanalytics.biggraph.frontend_operations

import com.lynxanalytics.biggraph.SparkFreeEnvironment
import com.lynxanalytics.biggraph.JavaScript
import com.lynxanalytics.biggraph.graph_api._
import com.lynxanalytics.biggraph.graph_api.Scripting._
import com.lynxanalytics.biggraph.graph_operations
import com.lynxanalytics.biggraph.graph_util
import com.lynxanalytics.biggraph.graph_util.Scripting._
import com.lynxanalytics.biggraph.controllers._
import com.lynxanalytics.biggraph.graph_util.LoggedEnvironment
import com.lynxanalytics.biggraph.model
import com.lynxanalytics.biggraph.serving.FrontendJson
import play.api.libs.json

class Operations(env: SparkFreeEnvironment) extends OperationRepository(env) {
<<<<<<< HEAD
  override val operations = new ProjectOperations(env).operations.toMap ++
    new NoInputOutputOperations(env).operations.toMap
}

class NoInputOutputOperations(env: SparkFreeEnvironment) extends OperationRegistry {
  implicit lazy val manager = env.metaGraphManager
  import Operation.Category
  import Operation.Context
  import Operation.Implicits._

  import OperationParams._

  def register(
    id: String,
    category: Category)(factory: Context => Operation): Unit = {
    registerOp(id, category, List(), List(), factory)
  }

  //Categories
  val BoxDecorators = Category("Box decorators", "black", icon = "kraken")

  register("Add comment", BoxDecorators)(new DecoratorOperation(_) {
    def parameters = List(
      MultilineString("comment", "Comment")
    )
    def apply() = {}
    def enabled = FEStatus.enabled
  })
=======
  override val operations =
    new ProjectOperations(env).operations.toMap ++
      new ImportOperations(env).operations.toMap
>>>>>>> 4f878b66
}

class ProjectOperations(env: SparkFreeEnvironment) extends OperationRegistry {
  implicit lazy val manager = env.metaGraphManager
  import Operation.Category
  import Operation.Context
  import Operation.Implicits._

  private val projectConnection = TypedConnection("project", BoxOutputKind.Project)
  private def tableConnection(name: String) = TypedConnection(name, BoxOutputKind.Table)

  def register(
    id: String,
    category: Category,
    factory: Context => ProjectTransformation): Unit = {
    registerOp(id, category, List(projectConnection), List(projectConnection), factory)
  }

  def register(
    id: String,
    category: Category,
    inputProjects: String*)(factory: Context => Operation): Unit = {
    registerOp(
      id, category, inputProjects.toList.map(i => TypedConnection(i, BoxOutputKind.Project)),
      List(projectConnection), factory)
  }

  trait SegOp extends ProjectTransformation {
    protected def seg = project.asSegmentation
    protected def parent = seg.parent
    protected def segmentationParameters(): List[OperationParameterMeta]
    lazy val parameters = {
      if (project.isSegmentation) segmentationParameters
      else List[OperationParameterMeta]()
    }
  }

  // Categories
  val SpecialtyOperations = Category("Specialty operations", "green", icon = "book")
  val EdgeAttributesOperations =
    Category("Edge attribute operations", "blue", sortKey = "Attribute, edge")
  val VertexAttributesOperations =
    Category("Vertex attribute operations", "blue", sortKey = "Attribute, vertex")
  val GlobalOperations = Category("Global operations", "magenta", icon = "globe")
  val ImportOperations = Category("Import operations", "yellow", icon = "import")
  val MetricsOperations = Category("Graph metrics", "green", icon = "stats")
  val PropagationOperations = Category("Propagation operations", "green", icon = "fullscreen")
  val HiddenOperations = Category("Hidden operations", "black", visible = false)
  val DeprecatedOperations =
    Category("Deprecated operations", "red", deprecated = true, icon = "remove-sign")
  val CreateSegmentationOperations = Category("Create segmentation", "green", icon = "th-large")
  val StructureOperations = Category("Structure operations", "pink", icon = "asterisk")
  val MachineLearningOperations = Category("Machine learning operations", "pink ", icon = "knight")
  val UtilityOperations = Category("Utility operations", "green", icon = "wrench", sortKey = "zz")

  def getAndCheckProjectCheckpoint(readableProjectCheckpoint: String) = {
    val (cp, title, suffix) = FEOption.unpackTitledCheckpoint(
      readableProjectCheckpoint,
      customError =
        s"Obsolete project reference: $readableProjectCheckpoint. Please select a new project from the dropdown.")
    assert(suffix == "", s"Invalid project reference $readableProjectCheckpoint with suffix $suffix")
    (cp, title, suffix)
  }

  import OperationParams._

  register("Discard vertices", StructureOperations, new ProjectTransformation(_) {
    lazy val parameters = List()
    def enabled = project.hasVertexSet && project.assertNotSegmentation
    def apply() = {
      project.vertexSet = null
    }
  })

  register("Discard edges", StructureOperations, new ProjectTransformation(_) {
    lazy val parameters = List()
    def enabled = project.hasEdgeBundle
    def apply() = {
      project.edgeBundle = null
    }
  })

  register("Create vertices", StructureOperations)(new ProjectOutputOperation(_) {
    lazy val parameters = List(
      NonNegInt("size", "Vertex set size", default = 10))
    def enabled = FEStatus.enabled
    def apply() = {
      val result = graph_operations.CreateVertexSet(params("size").toLong)().result
      project.setVertexSet(result.vs, idAttr = "id")
      project.newVertexAttribute("ordinal", result.ordinal)
    }
  })

  register("Create random edge bundle", StructureOperations, new ProjectTransformation(_) {
    lazy val parameters = List(
      NonNegDouble("degree", "Average degree", defaultValue = "10.0"),
      RandomSeed("seed", "Seed"))
    def enabled = project.hasVertexSet
    def apply() = {
      val op = graph_operations.FastRandomEdgeBundle(
        params("seed").toInt, params("degree").toDouble)
      project.edgeBundle = op(op.vs, project.vertexSet).result.es
    }
  })

  register("Create scale-free random edge bundle", StructureOperations, new ProjectTransformation(_) {
    lazy val parameters = List(
      NonNegInt("iterations", "Number of iterations", default = 10),
      NonNegDouble(
        "perIterationMultiplier",
        "Per iteration edge number multiplier",
        defaultValue = "1.3"),
      RandomSeed("seed", "Seed"))
    def enabled = project.hasVertexSet
    def apply() = {
      val op = graph_operations.ScaleFreeEdgeBundle(
        params("iterations").toInt,
        params("seed").toLong,
        params("perIterationMultiplier").toDouble)
      project.edgeBundle = op(op.vs, project.vertexSet).result.es
    }
  })

  register("Connect vertices on attribute", StructureOperations, new ProjectTransformation(_) {
    lazy val parameters = List(
      Choice("fromAttr", "Source attribute", options = project.vertexAttrList),
      Choice("toAttr", "Destination attribute", options = project.vertexAttrList))
    def enabled =
      (project.hasVertexSet
        && FEStatus.assert(project.vertexAttrList.nonEmpty, "No vertex attributes."))
    private def applyAA[A](fromAttr: Attribute[A], toAttr: Attribute[A]) = {
      if (fromAttr == toAttr) {
        // Use the slightly faster operation.
        val op = graph_operations.EdgesFromAttributeMatches[A]()
        project.edgeBundle = op(op.attr, fromAttr).result.edges
      } else {
        val op = graph_operations.EdgesFromBipartiteAttributeMatches[A]()
        project.edgeBundle = op(op.fromAttr, fromAttr)(op.toAttr, toAttr).result.edges
      }
    }
    private def applyAB[A, B](fromAttr: Attribute[A], toAttr: Attribute[B]) = {
      applyAA(fromAttr, toAttr.asInstanceOf[Attribute[A]])
    }
    def apply() = {
      val fromAttrName = params("fromAttr")
      val toAttrName = params("toAttr")
      val fromAttr = project.vertexAttributes(fromAttrName)
      val toAttr = project.vertexAttributes(toAttrName)
      assert(fromAttr.typeTag.tpe =:= toAttr.typeTag.tpe,
        s"$fromAttrName and $toAttrName are not of the same type.")
      applyAB(fromAttr, toAttr)
    }
  })

  registerOp(
    "Import vertices", ImportOperations,
    inputs = List(tableConnection("vertices")), outputs = List(projectConnection),
    factory = new ProjectOutputOperation(_) {
      lazy val parameters = List(
        Param("id_attr", "Save internal ID as", defaultValue = ""))
      def enabled = FEStatus.enabled
      def apply() = {
        val table = graph_operations.TableToAttributes.run(tableInput("vertices"))
        project.vertexSet = table.ids
        for ((name, attr) <- table.columns) {
          project.newVertexAttribute(name, attr, "imported")
        }
        val idAttr = params("id_attr")
        if (idAttr.nonEmpty) {
          assert(
            !project.vertexAttributes.contains(idAttr),
            s"The input also contains a column called '$idAttr'. Please pick a different name.")
          project.newVertexAttribute(idAttr, project.vertexSet.idAttribute, "internal")
        }
      }
    })

  registerOp(
    "Import edges for existing vertices", ImportOperations,
    inputs = List(projectConnection, tableConnection("edges")), outputs = List(projectConnection),
    factory = new ProjectOutputOperation(_) {
      override lazy val project = projectInput("project")
      lazy val edges = tableInput("edges")
      lazy val parameters = List(
        Choice("attr", "Vertex ID attribute", options = FEOption.unset +: project.vertexAttrList),
        Choice("src", "Source ID column", options = FEOption.unset +: columnList(edges)),
        Choice("dst", "Destination ID column", options = FEOption.unset +: columnList(edges)))
      def enabled =
        FEStatus.assert(
          project.vertexAttrList.nonEmpty, "No attributes on the project to use as id.") &&
          FEStatus.assert(
            columnList(edges).nonEmpty, "No attributes on the edges to use as id.")
      def apply() = {
        val src = params("src")
        val dst = params("dst")
        val id = params("attr")
        assert(src != FEOption.unset.id, "The Source ID column parameter must be set.")
        assert(dst != FEOption.unset.id, "The Destination ID column parameter must be set.")
        assert(id != FEOption.unset.id, "The Vertex ID attribute parameter must be set.")
        val idAttr = project.vertexAttributes(id)
        val edgeAttrs = edges.toAttributes
        val srcAttr = edgeAttrs.columns(src)
        val dstAttr = edgeAttrs.columns(dst)
        val imp = graph_operations.ImportEdgesForExistingVertices.runtimeSafe(
          idAttr, idAttr, srcAttr, dstAttr)
        project.edgeBundle = imp.edges
        for ((name, attr) <- edgeAttrs.columns) {
          project.edgeAttributes(name) = attr.entity.pullVia(imp.embedding)
        }
      }
    })

  registerOp(
    "Import vertices and edges from a single table", ImportOperations,
    inputs = List(tableConnection("edges")), outputs = List(projectConnection),
    factory = new ProjectOutputOperation(_) {
      lazy val edges = tableInput("edges")
      lazy val parameters = List(
        Choice("src", "Source ID column", options = FEOption.unset +: columnList(edges)),
        Choice("dst", "Destination ID column", options = FEOption.unset +: columnList(edges)))
      def enabled = FEStatus.enabled
      def apply() = {
        val src = params("src")
        val dst = params("dst")
        assert(src != FEOption.unset.id, "The Source ID column parameter must be set.")
        assert(dst != FEOption.unset.id, "The Destination ID column parameter must be set.")
        val edgeAttrs = edges.toAttributes
        val eg = {
          val op = graph_operations.VerticesToEdges()
          op(op.srcAttr, edgeAttrs.columns(src).runtimeSafeCast[String])(
            op.dstAttr, edgeAttrs.columns(dst).runtimeSafeCast[String]).result
        }
        project.setVertexSet(eg.vs, idAttr = "id")
        project.newVertexAttribute("stringID", eg.stringID)
        project.edgeBundle = eg.es
        for ((name, attr) <- edgeAttrs.columns) {
          project.edgeAttributes(name) = attr.entity.pullVia(eg.embedding)
        }
      }
    })

  registerOp(
    "Import vertex attributes", ImportOperations,
    inputs = List(projectConnection, tableConnection("attributes")),
    outputs = List(projectConnection),
    factory = new ProjectOutputOperation(_) {
      override lazy val project = projectInput("project")
      lazy val attributes = tableInput("attributes")
      lazy val parameters = List(
        Choice("id_attr", "Vertex attribute",
          options = FEOption.unset +: project.vertexAttrList[String]),
        Choice("id_column", "ID column", options = FEOption.unset +: columnList(attributes)),
        Param("prefix", "Name prefix for the imported vertex attributes"),
        Choice("unique_keys", "Assert unique vertex attribute values", options = FEOption.bools))
      def enabled =
        project.hasVertexSet &&
          FEStatus.assert(project.vertexAttrList[String].nonEmpty, "No vertex attributes to use as key.")
      def apply() = {
        val table = attributes.toAttributes
        val idAttrName = params("id_attr")
        val idColumnName = params("id_column")
        assert(idAttrName != FEOption.unset.id, "The vertex attribute parameter must be set.")
        assert(idColumnName != FEOption.unset.id, "The ID column parameter must be set.")
        val idAttr = project.vertexAttributes(idAttrName).runtimeSafeCast[String]
        val idColumn = table.columns(idColumnName).runtimeSafeCast[String]
        val projectAttrNames = project.vertexAttributeNames
        val uniqueKeys = params.getOrElse("unique_keys", "true").toBoolean
        val edges = if (uniqueKeys) {
          val op = graph_operations.EdgesFromUniqueBipartiteAttributeMatches()
          op(op.fromAttr, idAttr)(op.toAttr, idColumn).result.edges
        } else {
          val op = graph_operations.EdgesFromLookupAttributeMatches()
          op(op.fromAttr, idAttr)(op.toAttr, idColumn).result.edges
        }
        val prefix = if (params("prefix").nonEmpty) params("prefix") + "_" else ""
        for ((name, attr) <- table.columns) {
          assert(!projectAttrNames.contains(prefix + name),
            s"Cannot import column `${prefix + name}`. Attribute already exists.")
          project.newVertexAttribute(prefix + name, attr.entity.pullVia(edges), "imported")
        }
      }
    })

  registerOp(
    "Import edge attributes", ImportOperations,
    inputs = List(projectConnection, tableConnection("attributes")),
    outputs = List(projectConnection),
    factory = new ProjectOutputOperation(_) {
      override lazy val project = projectInput("project")
      lazy val attributes = tableInput("attributes")
      lazy val parameters = List(
        Choice("id_attr", "Edge attribute",
          options = FEOption.unset +: project.edgeAttrList[String]),
        Choice("id_column", "ID column", options = FEOption.unset +: columnList(attributes)),
        Param("prefix", "Name prefix for the imported edge attributes"),
        Choice("unique_keys", "Assert unique edge attribute values", options = FEOption.bools))
      def enabled =
        project.hasEdgeBundle &&
          FEStatus.assert(project.edgeAttrList[String].nonEmpty, "No edge attributes to use as key.")
      def apply() = {
        val table = attributes.toAttributes
        val columnName = params("id_column")
        assert(columnName != FEOption.unset.id, "The ID column parameter must be set.")
        val attrName = params("id_attr")
        assert(attrName != FEOption.unset.id, "The edge attribute parameter must be set.")
        val idAttr = project.edgeAttributes(attrName).runtimeSafeCast[String]
        val idColumn = table.columns(columnName).runtimeSafeCast[String]
        val projectAttrNames = project.edgeAttributeNames
        val uniqueKeys = params.getOrElse("unique_keys", "true").toBoolean
        val edges = if (uniqueKeys) {
          val op = graph_operations.EdgesFromUniqueBipartiteAttributeMatches()
          op(op.fromAttr, idAttr)(op.toAttr, idColumn).result.edges
        } else {
          val op = graph_operations.EdgesFromLookupAttributeMatches()
          op(op.fromAttr, idAttr)(op.toAttr, idColumn).result.edges
        }
        val prefix = if (params("prefix").nonEmpty) params("prefix") + "_" else ""
        for ((name, attr) <- table.columns) {
          assert(!projectAttrNames.contains(prefix + name),
            s"Cannot import column `${prefix + name}`. Attribute already exists.")
          project.newEdgeAttribute(prefix + name, attr.entity.pullVia(edges), "imported")
        }
      }
    })

  register("Find maximal cliques", CreateSegmentationOperations, new ProjectTransformation(_) {
    lazy val parameters = List(
      Param("name", "Segmentation name", defaultValue = "maximal_cliques"),
      Choice(
        "bothdir", "Edges required in both directions", options = FEOption.bools),
      NonNegInt("min", "Minimum clique size", default = 3))
    def enabled = project.hasEdgeBundle
    def apply() = {
      val minCliques = params("min").toInt
      val bothDir = params("bothdir").toBoolean
      val op = graph_operations.FindMaxCliques(minCliques, bothDir)
      val result = op(op.es, project.edgeBundle).result
      val segmentation = project.segmentation(params("name"))
      segmentation.setVertexSet(result.segments, idAttr = "id")
      segmentation.notes =
        s"Find maximal cliques (edges in both directions: $bothDir, minimum clique size: $minCliques)"
      segmentation.belongsTo = result.belongsTo
      segmentation.newVertexAttribute("size", computeSegmentSizes(segmentation))
    }
  })

  register("Take segmentation as base project", StructureOperations, new ProjectTransformation(_) {
    def parameters = List(
      Choice("segmentation", "Segmentation to be set as base project", options = project.segmentationList)
    )
    def enabled = project.hasSegmentation
    def apply() = {
      val segmentation = project.segmentation(params("segmentation"))
      project.state = segmentation.state
    }
  })

  register("Take edges as vertices", StructureOperations, new ProjectTransformation(_) {
    def parameters = List()
    def enabled = project.hasEdgeBundle
    def apply() = {
      val edgeBundle = project.edgeBundle
      val edgeAttr = project.edgeAttributes.toMap
      project.scalars = Map()
      project.vertexSet = edgeBundle.idSet
      project.vertexAttributes = edgeAttr
    }
  })

  register("Check cliques", UtilityOperations, new ProjectTransformation(_) with SegOp {
    def segmentationParameters = List(
      Param("selected", "Segment IDs to check", defaultValue = "<All>"),
      Choice("bothdir", "Edges required in both directions", options = FEOption.bools))
    def enabled = project.hasVertexSet
    def apply() = {
      val selected =
        if (params("selected") == "<All>") None
        else Some(splitParam("selected").map(_.toLong).toSet)
      val op = graph_operations.CheckClique(selected, params("bothdir").toBoolean)
      val result = op(op.es, parent.edgeBundle)(op.belongsTo, seg.belongsTo).result
      parent.scalars("invalid_cliques") = result.invalid
    }
  })

  register("Find connected components", CreateSegmentationOperations, new ProjectTransformation(_) {
    lazy val parameters = List(
      Param("name", "Segmentation name", defaultValue = "connected_components"),
      Choice(
        "directions",
        "Edge direction",
        options = FEOption.list("ignore directions", "require both directions")))
    def enabled = project.hasEdgeBundle
    def apply() = {
      val directions = params("directions")
      val symmetric = directions match {
        case "ignore directions" => project.edgeBundle.addReversed
        case "require both directions" => project.edgeBundle.makeSymmetric
      }
      val op = graph_operations.ConnectedComponents()
      val result = op(op.es, symmetric).result
      val segmentation = project.segmentation(params("name"))
      segmentation.setVertexSet(result.segments, idAttr = "id")
      segmentation.notes = s"Find connected components (edges: $directions)"
      segmentation.belongsTo = result.belongsTo
      segmentation.newVertexAttribute("size", computeSegmentSizes(segmentation))
    }
  })

  register("Find infocom communities", CreateSegmentationOperations, new ProjectTransformation(_) {
    lazy val parameters = List(
      Param(
        "cliques_name", "Name for maximal cliques segmentation", defaultValue = "maximal_cliques"),
      Param(
        "communities_name", "Name for communities segmentation", defaultValue = "communities"),
      Choice("bothdir", "Edges required in cliques in both directions", options = FEOption.bools),
      NonNegInt("min_cliques", "Minimum clique size", default = 3),
      Ratio("adjacency_threshold", "Adjacency threshold for clique overlaps", defaultValue = "0.6"))
    def enabled = project.hasEdgeBundle
    def apply() = {
      val minCliques = params("min_cliques").toInt
      val bothDir = params("bothdir").toBoolean
      val adjacencyThreshold = params("adjacency_threshold").toDouble

      val cliquesResult = {
        val op = graph_operations.FindMaxCliques(minCliques, bothDir)
        op(op.es, project.edgeBundle).result
      }

      val cliquesSegmentation = project.segmentation(params("cliques_name"))
      cliquesSegmentation.setVertexSet(cliquesResult.segments, idAttr = "id")
      cliquesSegmentation.notes =
        s"Find maximal cliques (edges in both directions: $bothDir, minimum clique size: $minCliques)"
      cliquesSegmentation.belongsTo = cliquesResult.belongsTo
      cliquesSegmentation.newVertexAttribute("size", computeSegmentSizes(cliquesSegmentation))

      val cedges = {
        val op = graph_operations.InfocomOverlapForCC(adjacencyThreshold)
        op(op.belongsTo, cliquesResult.belongsTo).result.overlaps
      }

      val ccResult = {
        val op = graph_operations.ConnectedComponents()
        op(op.es, cedges).result
      }

      val weightedVertexToClique = cliquesResult.belongsTo.const(1.0)
      val weightedCliqueToCommunity = ccResult.belongsTo.const(1.0)

      val vertexToCommunity = {
        val op = graph_operations.ConcatenateBundles()
        op(
          op.edgesAB, cliquesResult.belongsTo)(
            op.edgesBC, ccResult.belongsTo)(
              op.weightsAB, weightedVertexToClique)(
                op.weightsBC, weightedCliqueToCommunity).result.edgesAC
      }

      val communitiesSegmentation = project.segmentation(params("communities_name"))
      communitiesSegmentation.setVertexSet(ccResult.segments, idAttr = "id")
      communitiesSegmentation.notes =
        s"Infocom communities (edges in both directions: $bothDir, minimum clique size:" +
          s" $minCliques, adjacency threshold: $adjacencyThreshold)"
      communitiesSegmentation.belongsTo = vertexToCommunity
      communitiesSegmentation.newVertexAttribute(
        "size", computeSegmentSizes(communitiesSegmentation))
    }
  })

  register("Find modular clustering", CreateSegmentationOperations, new ProjectTransformation(_) {
    lazy val parameters = List(
      Param("name", "Segmentation name", defaultValue = "modular_clusters"),
      Choice("weights", "Weight attribute", options =
        FEOption.noWeight +: project.edgeAttrList[Double]),
      Param(
        "max_iterations",
        "Maximum number of iterations to do",
        defaultValue = "30"),
      Param(
        "min_increment_per_iteration",
        "Minimal modularity increment in an iteration to keep going",
        defaultValue = "0.001"))
    def enabled = project.hasEdgeBundle
    def apply() = {
      val edgeBundle = project.edgeBundle
      val weightsName = params.getOrElse("weights", FEOption.noWeight.id)
      val weights =
        if (weightsName == FEOption.noWeight.id) edgeBundle.const(1.0)
        else project.edgeAttributes(weightsName).runtimeSafeCast[Double]
      val result = {
        val op = graph_operations.FindModularClusteringByTweaks(
          params("max_iterations").toInt, params("min_increment_per_iteration").toDouble)
        op(op.edges, edgeBundle)(op.weights, weights).result
      }
      val segmentation = project.segmentation(params("name"))
      segmentation.setVertexSet(result.clusters, idAttr = "id")
      segmentation.notes =
        if (weightsName == FEOption.noWeight.id) "Modular clustering"
        else s"Modular clustering by $weightsName"
      segmentation.belongsTo = result.belongsTo
      segmentation.newVertexAttribute("size", computeSegmentSizes(segmentation))

      val symmetricDirection = Direction("all edges", project.edgeBundle)
      val symmetricEdges = symmetricDirection.edgeBundle
      val symmetricWeights = symmetricDirection.pull(weights)
      val modularity = {
        val op = graph_operations.Modularity()
        op(op.edges, symmetricEdges)(op.weights, symmetricWeights)(op.belongsTo, result.belongsTo)
          .result.modularity
      }
      segmentation.scalars("modularity") = modularity
    }
  })

  register("Segment by double attribute", CreateSegmentationOperations, new ProjectTransformation(_) {
    lazy val parameters = List(
      Param("name", "Segmentation name", defaultValue = "bucketing"),
      Choice("attr", "Attribute", options = project.vertexAttrList[Double]),
      NonNegDouble("interval_size", "Interval size"),
      Choice("overlap", "Overlap", options = FEOption.noyes))
    def enabled = FEStatus.assert(
      project.vertexAttrList[Double].nonEmpty, "No double vertex attributes.")
    override def summary = {
      val attrName = params("attr")
      val overlap = params("overlap") == "yes"
      s"Segmentation by $attrName" + (if (overlap) " with overlap" else "")
    }

    def apply() = {
      val attrName = params("attr")
      val attr = project.vertexAttributes(attrName).runtimeSafeCast[Double]
      val overlap = params("overlap") == "yes"
      val intervalSize = params("interval_size").toDouble
      val bucketing = {
        val op = graph_operations.DoubleBucketing(intervalSize, overlap)
        op(op.attr, attr).result
      }
      val segmentation = project.segmentation(params("name"))
      segmentation.setVertexSet(bucketing.segments, idAttr = "id")
      segmentation.notes = summary
      segmentation.belongsTo = bucketing.belongsTo
      segmentation.newVertexAttribute("size", computeSegmentSizes(segmentation))
      segmentation.newVertexAttribute("bottom", bucketing.bottom)
      segmentation.newVertexAttribute("top", bucketing.top)
    }
  })

  register("Segment by string attribute", CreateSegmentationOperations, new ProjectTransformation(_) {
    lazy val parameters = List(
      Param("name", "Segmentation name", defaultValue = "bucketing"),
      Choice("attr", "Attribute", options = project.vertexAttrList[String]))
    def enabled = FEStatus.assert(
      project.vertexAttrList[String].nonEmpty, "No string vertex attributes.")
    override def summary = {
      val attrName = params("attr")
      s"Segmentation by $attrName"
    }

    def apply() = {
      val attrName = params("attr")
      val attr = project.vertexAttributes(attrName).runtimeSafeCast[String]
      val bucketing = {
        val op = graph_operations.StringBucketing()
        op(op.attr, attr).result
      }
      val segmentation = project.segmentation(params("name"))
      segmentation.setVertexSet(bucketing.segments, idAttr = "id")
      segmentation.notes = summary
      segmentation.belongsTo = bucketing.belongsTo
      segmentation.newVertexAttribute("size", computeSegmentSizes(segmentation))
      segmentation.newVertexAttribute(attrName, bucketing.label)
    }
  })

  register("Segment by interval", CreateSegmentationOperations, new ProjectTransformation(_) {
    lazy val parameters = List(
      Param("name", "Segmentation name", defaultValue = "bucketing"),
      Choice("begin_attr", "Begin attribute", options = project.vertexAttrList[Double]),
      Choice("end_attr", "End attribute", options = project.vertexAttrList[Double]),
      NonNegDouble("interval_size", "Interval size"),
      Choice("overlap", "Overlap", options = FEOption.noyes))
    def enabled = FEStatus.assert(
      project.vertexAttrList[Double].size >= 2,
      "Less than two double vertex attributes.")
    override def summary = {
      val beginAttrName = params("begin_attr")
      val endAttrName = params("end_attr")
      val overlap = params("overlap") == "yes"
      s"Interval segmentation by $beginAttrName and $endAttrName" + (if (overlap) " with overlap" else "")
    }

    def apply() = {
      val beginAttrName = params("begin_attr")
      val endAttrName = params("end_attr")
      val beginAttr = project.vertexAttributes(beginAttrName).runtimeSafeCast[Double]
      val endAttr = project.vertexAttributes(endAttrName).runtimeSafeCast[Double]
      val overlap = params("overlap") == "yes"
      val intervalSize = params("interval_size").toDouble
      val bucketing = {
        val op = graph_operations.IntervalBucketing(intervalSize, overlap)
        op(op.beginAttr, beginAttr)(op.endAttr, endAttr).result
      }
      val segmentation = project.segmentation(params("name"))
      segmentation.setVertexSet(bucketing.segments, idAttr = "id")
      segmentation.notes = summary
      segmentation.belongsTo = bucketing.belongsTo
      segmentation.newVertexAttribute("size", computeSegmentSizes(segmentation))
      segmentation.newVertexAttribute("bottom", bucketing.bottom)
      segmentation.newVertexAttribute("top", bucketing.top)
    }
  })

  register("Segment by event sequence", CreateSegmentationOperations, new ProjectTransformation(_) {
    val SegmentationPrefix = "Segmentation: "
    val AttributePrefix = "Attribute: "
    val possibleLocations =
      project
        .segmentations
        .map { seg => FEOption.regular(SegmentationPrefix + seg.segmentationName) }
        .toList ++
        project.vertexAttrList[String].map {
          attr => FEOption.regular(AttributePrefix + attr.title)
        }

    lazy val parameters = List(
      Param("name", "Target segmentation name"),
      Choice(
        "location",
        "Location",
        options = possibleLocations),
      Choice("time_attr", "Time attribute", options = project.vertexAttrList[Double]),
      Choice("algorithm", "Algorithm", options = List(
        FEOption("continuous", "Take continuous event sequences"),
        FEOption("with-gaps", "Allow gaps in event sequences"))),
      NonNegInt("sequence_length", "Sequence length", default = 2),
      NonNegDouble("time_window_step", "Time window step"),
      NonNegDouble("time_window_length", "Time window length")
    )

    def enabled =
      FEStatus.assert(project.isSegmentation, "Must be run on a segmentation") &&
        FEStatus.assert(
          possibleLocations.nonEmpty,
          "There must be a string attribute or a sub-segmentation to define event locations") &&
          FEStatus.assert(
            project.vertexAttrList[Double].nonEmpty,
            "There must be a double attribute to define event times")

    def apply() = {
      val timeAttrName = params("time_attr")
      val timeAttr = project.vertexAttributes(timeAttrName).runtimeSafeCast[Double]
      val locationAttr = params("location")
      val belongsToLocation =
        if (locationAttr.startsWith(SegmentationPrefix)) {
          project.existingSegmentation(locationAttr.substring(SegmentationPrefix.length)).belongsTo
        } else {
          val locationAttribute =
            project.vertexAttributes(locationAttr.substring(AttributePrefix.length)).runtimeSafeCast[String]
          val op = graph_operations.StringBucketing()
          op(op.attr, locationAttribute).result.belongsTo.entity
        }

      val cells = {
        val op = graph_operations.SegmentByEventSequence(
          params("algorithm"),
          params("sequence_length").toInt,
          params("time_window_step").toDouble,
          params("time_window_length").toDouble)
        op(op.personBelongsToEvent, project.asSegmentation.belongsTo)(
          op.eventTimeAttribute, timeAttr)(
            op.eventBelongsToLocation, belongsToLocation).result
      }
      val segmentation = project.asSegmentation.parent.segmentation(params("name"))
      segmentation.setVertexSet(cells.segments, idAttr = "id")
      segmentation.notes = summary
      segmentation.belongsTo = cells.belongsTo
      segmentation.vertexAttributes("description") = cells.segmentDescription
      segmentation.vertexAttributes("size") = toDouble(cells.segmentSize)
    }
  })

  register("Find triangles", CreateSegmentationOperations, new ProjectTransformation(_) {
    lazy val parameters = List(
      Param("name", "Segmentation name", defaultValue = "triangles"),
      Choice("bothdir", "Edges required in both directions", options = FEOption.bools))
    def enabled = project.hasEdgeBundle
    def apply() = {
      val bothDir = params("bothdir").toBoolean
      val op = graph_operations.EnumerateTriangles(bothDir)
      val result = op(op.vs, project.vertexSet)(op.es, project.edgeBundle).result
      val segmentation = project.segmentation(params("name"))
      segmentation.setVertexSet(result.segments, idAttr = "id")
      segmentation.notes =
        s"Finds all triangles in a graph"
      segmentation.belongsTo = result.belongsTo
      segmentation.newVertexAttribute("size", computeSegmentSizes(segmentation))
    }
  })

  register("Combine segmentations", CreateSegmentationOperations, new ProjectTransformation(_) {
    lazy val parameters = List(
      Param("name", "New segmentation name"),
      Choice(
        "segmentations", "Segmentations",
        options = project.segmentationList, multipleChoice = true))
    def enabled = FEStatus.assert(project.segmentationList.nonEmpty, "No segmentations")
    override def summary = {
      val segmentations = params("segmentations").replace(",", ", ")
      s"Combination of $segmentations"
    }

    def apply() = {
      val segmentations =
        splitParam("segmentations").map(project.existingSegmentation(_))
      assert(segmentations.size >= 2, "Please select at least 2 segmentations to combine.")
      val result = project.segmentation(params("name"))
      // Start by copying the first segmentation.
      val first = segmentations.head
      result.vertexSet = first.vertexSet;
      result.notes = summary
      result.belongsTo = first.belongsTo
      for ((name, attr) <- first.vertexAttributes) {
        result.newVertexAttribute(
          s"${first.segmentationName}_$name", attr)
      }
      // Then combine the other segmentations one by one.
      for (seg <- segmentations.tail) {
        val combination = {
          val op = graph_operations.CombineSegmentations()
          op(op.belongsTo1, result.belongsTo)(op.belongsTo2, seg.belongsTo).result
        }
        val attrs = result.vertexAttributes.toMap
        result.vertexSet = combination.segments
        result.belongsTo = combination.belongsTo
        for ((name, attr) <- attrs) {
          // These names are already prefixed.
          result.vertexAttributes(name) = attr.pullVia(combination.origin1)
        }
        for ((name, attr) <- seg.vertexAttributes) {
          // Add prefix for the new attributes.
          result.newVertexAttribute(
            s"${seg.segmentationName}_$name",
            attr.pullVia(combination.origin2))
        }
      }
      // Calculate sizes and ids at the end.
      result.newVertexAttribute("size", computeSegmentSizes(result))
      result.newVertexAttribute("id", result.vertexSet.idAttribute)
    }
  })

  register("Expose internal vertex ID", VertexAttributesOperations, new ProjectTransformation(_) {
    lazy val parameters = List(
      Param("name", "Attribute name", defaultValue = "id"))
    def enabled = project.hasVertexSet
    def apply() = {
      assert(params("name").nonEmpty, "Please set an attribute name.")
      project.newVertexAttribute(params("name"), project.vertexSet.idAttribute, help)
    }
  })

  register("Expose internal edge ID", EdgeAttributesOperations, new ProjectTransformation(_) {
    lazy val parameters = List(
      Param("name", "Attribute name", defaultValue = "id"))
    def enabled = project.hasEdgeBundle
    def apply() = {
      assert(params("name").nonEmpty, "Please set an attribute name.")
      project.newEdgeAttribute(params("name"), project.edgeBundle.idSet.idAttribute, help)
    }
  })

  register("Add gaussian vertex attribute", DeprecatedOperations, new ProjectTransformation(_) {
    lazy val parameters = List(
      Param("name", "Attribute name", defaultValue = "random"),
      RandomSeed("seed", "Seed"))
    def enabled = project.hasVertexSet
    def apply() = {
      assert(params("name").nonEmpty, "Please set an attribute name.")
      val op = graph_operations.AddRandomAttribute(params("seed").toInt, "Standard Normal")
      project.newVertexAttribute(
        params("name"), op(op.vs, project.vertexSet).result.attr, help)
    }
  })

  register("Add random vertex attribute", VertexAttributesOperations, new ProjectTransformation(_) {
    lazy val parameters = List(
      Param("name", "Attribute name", defaultValue = "random"),
      Choice("dist", "Distribution", options = FEOption.list(graph_operations.RandomDistribution.getNames)),
      RandomSeed("seed", "Seed"))
    def enabled = project.hasVertexSet
    def apply() = {
      assert(params("name").nonEmpty, "Please set an attribute name.")
      val op = graph_operations.AddRandomAttribute(params("seed").toInt, params("dist"))
      project.newVertexAttribute(
        params("name"), op(op.vs, project.vertexSet).result.attr, help)
    }
  })

  register("Add random edge attribute", EdgeAttributesOperations, new ProjectTransformation(_) {
    lazy val parameters = List(
      Param("name", "Attribute name", defaultValue = "random"),
      Choice("dist", "Distribution", options = FEOption.list(graph_operations.RandomDistribution.getNames)),
      RandomSeed("seed", "Seed"))
    def enabled = project.hasEdgeBundle
    def apply() = {
      assert(params("name").nonEmpty, "Please set an attribute name.")
      val op = graph_operations.AddRandomAttribute(params("seed").toInt, params("dist"))
      project.newEdgeAttribute(
        params("name"), op(op.vs, project.edgeBundle.idSet).result.attr, help)
    }
  })

  register("Add constant edge attribute", EdgeAttributesOperations, new ProjectTransformation(_) {
    lazy val parameters = List(
      Param("name", "Attribute name", defaultValue = "weight"),
      Param("value", "Value", defaultValue = "1"),
      Choice("type", "Type", options = FEOption.list("Double", "String")))
    def enabled = project.hasEdgeBundle
    def apply() = {
      val res = {
        if (params("type") == "Double") {
          project.edgeBundle.const(params("value").toDouble)
        } else {
          project.edgeBundle.const(params("value"))
        }
      }
      project.edgeAttributes(params("name")) = res
    }
  })

  register("Add constant vertex attribute", VertexAttributesOperations, new ProjectTransformation(_) {
    lazy val parameters = List(
      Param("name", "Attribute name"),
      Param("value", "Value", defaultValue = "1"),
      Choice("type", "Type", options = FEOption.list("Double", "String")))
    def enabled = project.hasVertexSet
    def apply() = {
      assert(params("name").nonEmpty, "Please set an attribute name.")
      val value = params("value")
      val op: graph_operations.AddConstantAttribute[_] =
        graph_operations.AddConstantAttribute.doubleOrString(
          isDouble = (params("type") == "Double"), value)
      project.newVertexAttribute(
        params("name"), op(op.vs, project.vertexSet).result.attr, s"constant $value")
    }
  })

  register(
    "Fill vertex attribute with constant default value",
    VertexAttributesOperations, new ProjectTransformation(_) {
      lazy val parameters = List(
        Choice(
          "attr", "Vertex attribute",
          options = project.vertexAttrList[String] ++ project.vertexAttrList[Double]),
        Param("def", "Default value"))
      def enabled = FEStatus.assert(
        (project.vertexAttrList[String] ++ project.vertexAttrList[Double]).nonEmpty,
        "No vertex attributes.")
      def apply() = {
        val attr = project.vertexAttributes(params("attr"))
        val op: graph_operations.AddConstantAttribute[_] =
          graph_operations.AddConstantAttribute.doubleOrString(
            isDouble = attr.is[Double], params("def"))
        val default = op(op.vs, project.vertexSet).result
        project.vertexAttributes(params("attr")) = unifyAttribute(attr, default.attr.entity)
      }
    })

  register(
    "Fill edge attribute with constant default value",
    EdgeAttributesOperations, new ProjectTransformation(_) {
      lazy val parameters = List(
        Choice(
          "attr", "Edge attribute",
          options = project.edgeAttrList[String] ++ project.edgeAttrList[Double]),
        Param("def", "Default value"))
      def enabled = FEStatus.assert(
        (project.edgeAttrList[String] ++ project.edgeAttrList[Double]).nonEmpty,
        "No edge attributes.")
      def apply() = {
        val attr = project.edgeAttributes(params("attr"))
        val op: graph_operations.AddConstantAttribute[_] =
          graph_operations.AddConstantAttribute.doubleOrString(
            isDouble = attr.is[Double], params("def"))
        val default = op(op.vs, project.edgeBundle.idSet).result
        project.edgeAttributes(params("attr")) = unifyAttribute(attr, default.attr.entity)
      }
    })

  register("Merge two vertex attributes", VertexAttributesOperations, new ProjectTransformation(_) {
    lazy val parameters = List(
      Param("name", "New attribute name", defaultValue = ""),
      Choice("attr1", "Primary attribute", options = project.vertexAttrList),
      Choice("attr2", "Secondary attribute", options = project.vertexAttrList))
    def enabled = FEStatus.assert(
      project.vertexAttrList.size >= 2, "Not enough vertex attributes.")
    def apply() = {
      val name = params("name")
      assert(name.nonEmpty, "You must specify a name for the new attribute.")
      val attr1 = project.vertexAttributes(params("attr1"))
      val attr2 = project.vertexAttributes(params("attr2"))
      assert(attr1.typeTag.tpe =:= attr2.typeTag.tpe,
        "The two attributes must have the same type.")
      project.newVertexAttribute(name, unifyAttribute(attr1, attr2))
    }
  })

  register("Merge two edge attributes", EdgeAttributesOperations, new ProjectTransformation(_) {
    lazy val parameters = List(
      Param("name", "New attribute name", defaultValue = ""),
      Choice("attr1", "Primary attribute", options = project.edgeAttrList),
      Choice("attr2", "Secondary attribute", options = project.edgeAttrList))
    def enabled = FEStatus.assert(
      project.edgeAttrList.size >= 2, "Not enough edge attributes.")
    def apply() = {
      val name = params("name")
      assert(name.nonEmpty, "You must specify a name for the new attribute.")
      val attr1 = project.edgeAttributes(params("attr1"))
      val attr2 = project.edgeAttributes(params("attr2"))
      assert(attr1.typeTag.tpe =:= attr2.typeTag.tpe,
        "The two attributes must have the same type.")
      project.edgeAttributes(name) = unifyAttribute(attr1, attr2)
    }
  })

  register(
    "Reduce vertex attributes to two dimensions",
    MachineLearningOperations, new ProjectTransformation(_) {
      lazy val parameters = List(
        Param("output_name1", "First dimension name", defaultValue = "reduced_dimension1"),
        Param("output_name2", "Second dimension name", defaultValue = "reduced_dimension2"),
        Choice(
          "features", "Attributes",
          options = project.vertexAttrList[Double], multipleChoice = true))
      def enabled = FEStatus.assert(
        project.vertexAttrList[Double].size >= 2, "Less than two vertex attributes.")
      def apply() = {
        val featureNames = splitParam("features").sorted
        assert(featureNames.size >= 2, "Please select at least two attributes.")
        val features = featureNames.map {
          name => project.vertexAttributes(name).runtimeSafeCast[Double]
        }
        val op = graph_operations.ReduceDimensions(features.size)
        val result = op(op.features, features).result
        project.newVertexAttribute(params("output_name1"), result.attr1, help)
        project.newVertexAttribute(params("output_name2"), result.attr2, help)
      }
    })

  register("Reverse edge direction", StructureOperations, new ProjectTransformation(_) {
    lazy val parameters = List()
    def enabled = project.hasEdgeBundle
    def apply() = {
      val op = graph_operations.ReverseEdges()
      val res = op(op.esAB, project.edgeBundle).result
      project.pullBackEdges(
        project.edgeBundle,
        project.edgeAttributes.toIndexedSeq,
        res.esBA,
        res.injection)
    }
  })

  register("Add reversed edges", StructureOperations, new ProjectTransformation(_) {
    lazy val parameters = List(
      Param("distattr", "Distinguishing edge attribute")
    )
    def enabled = project.hasEdgeBundle
    def apply() = {
      val addIsNewAttr = params.getOrElse("distattr", "").nonEmpty

      val rev = {
        val op = graph_operations.AddReversedEdges(addIsNewAttr)
        op(op.es, project.edgeBundle).result
      }

      project.pullBackEdges(
        project.edgeBundle,
        project.edgeAttributes.toIndexedSeq,
        rev.esPlus,
        rev.newToOriginal)
      if (addIsNewAttr) {
        project.edgeAttributes(params("distattr")) = rev.isNew
      }
    }
  })

  register("Find vertex coloring", MetricsOperations, new ProjectTransformation(_) {
    lazy val parameters = List(
      Param("name", "Attribute name", defaultValue = "color"))
    def enabled = project.hasEdgeBundle
    def apply() = {
      assert(params("name").nonEmpty, "Please set an attribute name.")
      val op = graph_operations.Coloring()
      project.newVertexAttribute(
        params("name"), op(op.es, project.edgeBundle).result.coloring, help)
    }
  })

  register("Compute clustering coefficient", MetricsOperations, new ProjectTransformation(_) {
    lazy val parameters = List(
      Param("name", "Attribute name", defaultValue = "clustering_coefficient"))
    def enabled = project.hasEdgeBundle
    def apply() = {
      assert(params("name").nonEmpty, "Please set an attribute name.")
      val op = graph_operations.ClusteringCoefficient()
      project.newVertexAttribute(
        params("name"), op(op.es, project.edgeBundle).result.clustering, help)
    }
  })

  register("Approximate clustering coefficient", MetricsOperations, new ProjectTransformation(_) {
    lazy val parameters = List(
      Param("name", "Attribute name", defaultValue = "clustering_coefficient"),
      NonNegInt("bits", "Precision", default = 8))
    def enabled = project.hasEdgeBundle
    def apply() = {
      assert(params("name").nonEmpty, "Please set an attribute name.")
      val op = graph_operations.ApproxClusteringCoefficient(params("bits").toInt)
      project.newVertexAttribute(
        params("name"), op(op.es, project.edgeBundle).result.clustering, help)
    }
  })

  register("Compute embeddedness", MetricsOperations, new ProjectTransformation(_) {
    lazy val parameters = List(
      Param("name", "Attribute name", defaultValue = "embeddedness"))
    def enabled = project.hasEdgeBundle
    def apply() = {
      val op = graph_operations.Embeddedness()
      project.edgeAttributes(params("name")) = op(op.es, project.edgeBundle).result.embeddedness
    }
  })

  register("Approximate embeddedness", MetricsOperations, new ProjectTransformation(_) {
    lazy val parameters = List(
      Param("name", "Attribute name", defaultValue = "embeddedness"),
      NonNegInt("bits", "Precision", default = 8))
    def enabled = project.hasEdgeBundle
    def apply() = {
      val op = graph_operations.ApproxEmbeddedness(params("bits").toInt)
      project.edgeAttributes(params("name")) = op(op.es, project.edgeBundle).result.embeddedness
    }
  })

  register("Compute dispersion", MetricsOperations, new ProjectTransformation(_) {
    lazy val parameters = List(
      Param("name", "Attribute name", defaultValue = "dispersion"))
    def enabled = project.hasEdgeBundle
    def apply() = {
      val dispersion = {
        val op = graph_operations.Dispersion()
        op(op.es, project.edgeBundle).result.dispersion.entity
      }
      val embeddedness = {
        val op = graph_operations.Embeddedness()
        op(op.es, project.edgeBundle).result.embeddedness.entity
      }
      // http://arxiv.org/pdf/1310.6753v1.pdf
      val normalizedDispersion = {
        val op = graph_operations.DeriveJSDouble(
          JavaScript("Math.pow(disp, 0.61) / (emb + 5)"),
          Seq("disp", "emb"))
        op(op.attrs, graph_operations.VertexAttributeToJSValue.seq(
          dispersion, embeddedness)).result.attr.entity
      }
      // TODO: recursive dispersion
      project.edgeAttributes(params("name")) = dispersion
      project.edgeAttributes("normalized_" + params("name")) = normalizedDispersion
    }
  })

  register("Compute degree", MetricsOperations, new ProjectTransformation(_) {
    lazy val parameters = List(
      Param("name", "Attribute name", defaultValue = "degree"),
      Choice("direction", "Count", options = Direction.options))
    def enabled = project.hasEdgeBundle
    def apply() = {
      assert(params("name").nonEmpty, "Please set an attribute name.")
      val es = Direction(params("direction"), project.edgeBundle, reversed = true).edgeBundle
      val op = graph_operations.OutDegree()
      project.newVertexAttribute(
        params("name"), op(op.es, es).result.outDegree, params("direction") + help)
    }
  })

  register("Compute PageRank", MetricsOperations, new ProjectTransformation(_) {
    lazy val parameters = List(
      Param("name", "Attribute name", defaultValue = "page_rank"),
      Choice("weights", "Weight attribute",
        options = FEOption.noWeight +: project.edgeAttrList[Double]),
      NonNegInt("iterations", "Number of iterations", default = 5),
      Ratio("damping", "Damping factor", defaultValue = "0.85"),
      Choice("direction", "Direction",
        options = Direction.attrOptionsWithDefault("outgoing edges")))
    def enabled = project.hasEdgeBundle
    def apply() = {
      assert(params("name").nonEmpty, "Please set an attribute name.")
      val op = graph_operations.PageRank(params("damping").toDouble, params("iterations").toInt)
      val weightsName = params.getOrElse("weights", FEOption.noWeight.id)
      val direction = Direction(params.getOrElse("direction", "outgoing edges"),
        project.edgeBundle, reversed = true)
      val es = direction.edgeBundle
      val weights =
        if (weightsName == FEOption.noWeight.id) es.const(1.0)
        else direction.pull(project.edgeAttributes(params("weights"))).runtimeSafeCast[Double]
      project.newVertexAttribute(
        params("name"), op(op.es, es)(op.weights, weights).result.pagerank, help)
    }
  })

  register("Find shortest path", MetricsOperations, new ProjectTransformation(_) {
    lazy val parameters = List(
      Param("name", "Attribute name", defaultValue = "shortest_distance"),
      Choice("edge_distance", "Edge distance attribute",
        options = FEOption.unitDistances +: project.edgeAttrList[Double]),
      Choice(
        "starting_distance", "Starting distance attribute",
        options = project.vertexAttrList[Double]),
      NonNegInt("iterations", "Maximum number of iterations", default = 10)
    )
    def enabled = project.hasEdgeBundle
    def apply() = {
      assert(params("name").nonEmpty, "Please set an attribute name.")
      val startingDistanceAttr = params("starting_distance")
      val startingDistance = project
        .vertexAttributes(startingDistanceAttr)
        .runtimeSafeCast[Double]
      val op = graph_operations.ShortestPath(params("iterations").toInt)
      val edgeDistance =
        if (params("edge_distance") == FEOption.unitDistances.id) {
          project.edgeBundle.const(1.0)
        } else {
          project.edgeAttributes(params("edge_distance")).runtimeSafeCast[Double]
        }
      project.newVertexAttribute(
        params("name"),
        op(op.es, project.edgeBundle)(op.edgeDistance, edgeDistance)(op.startingDistance, startingDistance).result.distance, help)
    }
  })

  register("Compute centrality", MetricsOperations, new ProjectTransformation(_) {
    lazy val parameters = List(
      Param("name", "Attribute name", defaultValue = "centrality"),
      NonNegInt("maxDiameter", "Maximal diameter to check", default = 10),
      Choice("algorithm", "Centrality type",
        options = FEOption.list("Harmonic", "Lin", "Average distance")),
      NonNegInt("bits", "Precision", default = 8),
      Choice("direction", "Direction",
        options = Direction.attrOptionsWithDefault("outgoing edges")))
    def enabled = project.hasEdgeBundle
    def apply() = {
      val name = params("name")
      val algorithm = params("algorithm")
      assert(name.nonEmpty, "Please set an attribute name.")
      val es = Direction(params.getOrElse("direction", "outgoing edges"),
        project.edgeBundle, reversed = true).edgeBundle
      val op = graph_operations.HyperBallCentrality(
        params("maxDiameter").toInt, algorithm, params("bits").toInt)
      project.newVertexAttribute(
        name, op(op.es, es).result.centrality, algorithm + help)
    }
  })

  register("Add rank attribute", VertexAttributesOperations, new ProjectTransformation(_) {
    lazy val parameters = List(
      Param("rankattr", "Rank attribute name", defaultValue = "ranking"),
      Choice("keyattr", "Key attribute name", options = project.vertexAttrList[Double]),
      Choice("order", "Order", options = FEOption.list("ascending", "descending")))

    def enabled = FEStatus.assert(
      project.vertexAttrList[Double].nonEmpty, "No numeric (double) vertex attributes")
    def apply() = {
      val keyAttr = params("keyattr")
      val rankAttr = params("rankattr")
      val ascending = params("order") == "ascending"
      assert(keyAttr.nonEmpty, "Please set a key attribute name.")
      assert(rankAttr.nonEmpty, "Please set a name for the rank attribute")
      val op = graph_operations.AddRankingAttributeDouble(ascending)
      val sortKey = project.vertexAttributes(keyAttr).runtimeSafeCast[Double]
      project.newVertexAttribute(
        rankAttr, op(op.sortKey, sortKey).result.ordinal.asDouble, s"rank by $keyAttr" + help)
    }
  })

  register("Create example graph", StructureOperations)(new ProjectOutputOperation(_) {
    lazy val parameters = List()
    def enabled = FEStatus.enabled
    def apply() = {
      val g = graph_operations.ExampleGraph()().result
      project.vertexSet = g.vertices
      project.edgeBundle = g.edges
      for ((name, attr) <- g.vertexAttributes) {
        project.newVertexAttribute(name, attr)
      }
      project.newVertexAttribute("id", project.vertexSet.idAttribute)
      project.edgeAttributes = g.edgeAttributes.mapValues(_.entity)
      for ((name, s) <- g.scalars) {
        project.scalars(name) = s.entity
      }
      project.setElementMetadata(VertexAttributeKind, "income", MetadataNames.Icon, "money_bag")
      project.setElementMetadata(VertexAttributeKind, "location", MetadataNames.Icon, "paw_prints")
    }
  })

  register(
    "Create enhanced example graph", HiddenOperations)(new ProjectOutputOperation(_) {
      lazy val parameters = List()
      def enabled = FEStatus.enabled
      def apply() = {
        val g = graph_operations.EnhancedExampleGraph()().result
        project.vertexSet = g.vertices
        project.edgeBundle = g.edges
        for ((name, attr) <- g.vertexAttributes) {
          project.newVertexAttribute(name, attr)
        }
        project.newVertexAttribute("id", project.vertexSet.idAttribute)
        project.edgeAttributes = g.edgeAttributes.mapValues(_.entity)
      }
    })

  register("Hash vertex attribute", ImportOperations, new ProjectTransformation(_) {
    lazy val parameters = List(
      Choice("attr", "Vertex attribute", options = project.vertexAttrList, multipleChoice = true),
      Param("salt", "Salt",
        defaultValue = graph_operations.HashVertexAttribute.makeSecret(nextString(15)))
    )
    def enabled = FEStatus.assert(project.vertexAttrList.nonEmpty, "No vertex attributes.")

    def apply() = {
      assert(params("attr").nonEmpty, "Please choose at least one vertex attribute to hash.")
      val salt = params("salt")
      graph_operations.HashVertexAttribute.assertSecret(salt)
      assert(
        graph_operations.HashVertexAttribute.getSecret(salt).nonEmpty, "Please set a salt value.")
      val op = graph_operations.HashVertexAttribute(salt)
      for (attribute <- splitParam("attr")) {
        val attr = project.vertexAttributes(attribute).asString
        project.newVertexAttribute(
          attribute, op(op.vs, project.vertexSet)(op.attr, attr).result.hashed, "hashed")
      }
    }

    // To have a more secure default salt value than just using Random.nextInt.toString
    def nextString(length: Int): String = {
      val validCharacters: Array[Char] = (('a' to 'z') ++ ('A' to 'Z') ++ ('0' to '9')).toArray
      val srand: java.security.SecureRandom = new java.security.SecureRandom()
      val rand: java.util.Random = new java.util.Random()

      rand.setSeed(srand.nextLong())

      val chars: Array[Char] = new Array[Char](length)
      chars.map(_ => validCharacters(rand.nextInt(validCharacters.length))).mkString("")
    }
  })

  register(
    "Convert vertex attribute to string", VertexAttributesOperations, new ProjectTransformation(_) {
      lazy val parameters = List(
        Choice("attr", "Vertex attribute", options = project.vertexAttrList, multipleChoice = true))
      def enabled = FEStatus.assert(project.vertexAttrList.nonEmpty, "No vertex attributes.")
      def apply() = {
        for (attr <- splitParam("attr")) {
          project.vertexAttributes(attr) = project.vertexAttributes(attr).asString
        }
      }
    })

  register(
    "Convert edge attribute to string", EdgeAttributesOperations, new ProjectTransformation(_) {
      lazy val parameters = List(
        Choice("attr", "Edge attribute", options = project.edgeAttrList, multipleChoice = true))
      def enabled = FEStatus.assert(project.edgeAttrList.nonEmpty, "No edge attributes.")
      def apply() = {
        for (attr <- splitParam("attr")) {
          project.edgeAttributes(attr) = project.edgeAttributes(attr).asString
        }
      }
    })

  register(
    "Convert vertex attribute to double", VertexAttributesOperations, new ProjectTransformation(_) {
      val eligible =
        project.vertexAttrList[String] ++
          project.vertexAttrList[Long] ++
          project.vertexAttrList[Int]
      lazy val parameters = List(
        Choice("attr", "Vertex attribute", options = eligible, multipleChoice = true))
      def enabled = FEStatus.assert(eligible.nonEmpty, "No eligible vertex attributes.")
      def apply() = {
        for (name <- splitParam("attr")) {
          val attr = project.vertexAttributes(name)
          project.vertexAttributes(name) = toDouble(attr)
        }
      }
    })

  register(
    "Convert edge attribute to double", EdgeAttributesOperations, new ProjectTransformation(_) {
      val eligible =
        project.edgeAttrList[String] ++
          project.edgeAttrList[Long] ++
          project.edgeAttrList[Int]
      lazy val parameters = List(
        Choice("attr", "Edge attribute", options = eligible, multipleChoice = true))
      def enabled = FEStatus.assert(eligible.nonEmpty, "No eligible edge attributes.")
      def apply() = {
        for (name <- splitParam("attr")) {
          val attr = project.edgeAttributes(name)
          project.edgeAttributes(name) = toDouble(attr)
        }
      }
    })

  register(
    "Convert vertex attributes to position",
    VertexAttributesOperations, new ProjectTransformation(_) {
      lazy val parameters = List(
        Param("output", "Save as", defaultValue = "position"),
        Choice("x", "X or latitude", options = project.vertexAttrList[Double]),
        Choice("y", "Y or longitude", options = project.vertexAttrList[Double]))
      def enabled = FEStatus.assert(
        project.vertexAttrList[Double].nonEmpty, "No numeric vertex attributes.")
      def apply() = {
        assert(params("output").nonEmpty, "Please set an attribute name.")
        val pos = {
          val op = graph_operations.JoinAttributes[Double, Double]()
          val x = project.vertexAttributes(params("x")).runtimeSafeCast[Double]
          val y = project.vertexAttributes(params("y")).runtimeSafeCast[Double]
          op(op.a, x)(op.b, y).result.attr
        }
        project.vertexAttributes(params("output")) = pos
      }
    })

  register("Replace with edge graph", StructureOperations, new ProjectTransformation(_) {
    lazy val parameters = List()
    def enabled = project.hasEdgeBundle
    def apply() = {
      val op = graph_operations.EdgeGraph()
      val g = op(op.es, project.edgeBundle).result
      project.setVertexSet(g.newVS, idAttr = "id")
      project.edgeBundle = g.newES
    }
  })

  register("Derive vertex attribute", VertexAttributesOperations, new ProjectTransformation(_) {
    lazy val parameters = List(
      Param("output", "Save as"),
      Choice("type", "Result type", options = FEOption.jsDataTypes),
      Choice("defined_attrs", "Only run on defined attributes",
        options = FEOption.bools), // Default is true.
      Code("expr", "Value", defaultValue = "1 + 1", language = "javascript"))
    def enabled = project.hasVertexSet
    override def summary = {
      val name = params("output")
      s"Derive vertex attribute ($name)"
    }
    def apply() = {
      assert(params("output").nonEmpty, "Please set an output attribute name.")
      val expr = params("expr")
      val vertexSet = project.vertexSet
      val namedAttributes = JSUtilities.collectIdentifiers[Attribute[_]](project.vertexAttributes, expr)
      val namedScalars = JSUtilities.collectIdentifiers[Scalar[_]](project.scalars, expr)
      val onlyOnDefinedAttrs = params.getOrElse("defined_attrs", "true").toBoolean

      val result = params("type") match {
        case "string" =>
          graph_operations.DeriveJS.deriveFromAttributes[String](
            expr, namedAttributes, vertexSet, namedScalars, onlyOnDefinedAttrs)
        case "double" =>
          graph_operations.DeriveJS.deriveFromAttributes[Double](
            expr, namedAttributes, vertexSet, namedScalars, onlyOnDefinedAttrs)
        case "vector of strings" =>
          graph_operations.DeriveJS.deriveFromAttributes[Vector[String]](
            expr, namedAttributes, vertexSet, namedScalars, onlyOnDefinedAttrs)
        case "vector of doubles" =>
          graph_operations.DeriveJS.deriveFromAttributes[Vector[Double]](
            expr, namedAttributes, vertexSet, namedScalars, onlyOnDefinedAttrs)
      }
      project.newVertexAttribute(params("output"), result, expr + help)
    }
  })

  register("Derive edge attribute", EdgeAttributesOperations, new ProjectTransformation(_) {
    lazy val parameters = List(
      Param("output", "Save as"),
      Choice("type", "Result type", options = FEOption.jsDataTypes),
      Choice("defined_attrs", "Only run on defined attributes",
        options = FEOption.bools), // Default is true.
      Code("expr", "Value", defaultValue = "1 + 1", language = "javascript"))
    def enabled = project.hasEdgeBundle
    override def summary = {
      val name = params("output")
      s"Derive edge attribute ($name)"
    }
    def apply() = {
      val expr = params("expr")
      val edgeBundle = project.edgeBundle
      val idSet = project.edgeBundle.idSet
      val namedEdgeAttributes = JSUtilities.collectIdentifiers[Attribute[_]](project.edgeAttributes, expr)
      val namedSrcVertexAttributes =
        JSUtilities.collectIdentifiers[Attribute[_]](project.vertexAttributes, expr, "src$")
          .map {
            case (name, attr) =>
              "src$" + name -> graph_operations.VertexToEdgeAttribute.srcAttribute(attr, edgeBundle)
          }
      val namedScalars = JSUtilities.collectIdentifiers[Scalar[_]](project.scalars, expr)
      val namedDstVertexAttributes =
        JSUtilities.collectIdentifiers[Attribute[_]](project.vertexAttributes, expr, "dst$")
          .map {
            case (name, attr) =>
              "dst$" + name -> graph_operations.VertexToEdgeAttribute.dstAttribute(attr, edgeBundle)
          }

      val namedAttributes =
        namedEdgeAttributes ++ namedSrcVertexAttributes ++ namedDstVertexAttributes
      val onlyOnDefinedAttrs = params.getOrElse("defined_attrs", "true").toBoolean

      val result = params("type") match {
        case "string" =>
          graph_operations.DeriveJS.deriveFromAttributes[String](
            expr, namedAttributes, idSet, namedScalars, onlyOnDefinedAttrs)
        case "double" =>
          graph_operations.DeriveJS.deriveFromAttributes[Double](
            expr, namedAttributes, idSet, namedScalars, onlyOnDefinedAttrs)
        case "vector of strings" =>
          graph_operations.DeriveJS.deriveFromAttributes[Vector[String]](
            expr, namedAttributes, idSet, namedScalars, onlyOnDefinedAttrs)
        case "vector of doubles" =>
          graph_operations.DeriveJS.deriveFromAttributes[Vector[Double]](
            expr, namedAttributes, idSet, namedScalars, onlyOnDefinedAttrs)
      }
      project.edgeAttributes(params("output")) = result
    }
  })

  register("Derive scalar", GlobalOperations, new ProjectTransformation(_) {
    lazy val parameters = List(
      Param("output", "Save as"),
      Choice("type", "Result type", options = FEOption.list("double", "string")),
      Code("expr", "Value", defaultValue = "1 + 1", language = "javascript"))
    def enabled = FEStatus.enabled
    override def summary = {
      val name = params("output")
      s"Derive scalar ($name)"
    }
    def apply() = {
      val expr = params("expr")
      val namedScalars = JSUtilities.collectIdentifiers[Scalar[_]](project.scalars, expr)
      val result = params("type") match {
        case "string" =>
          graph_operations.DeriveJSScalar.deriveFromScalars[String](expr, namedScalars)
        case "double" =>
          graph_operations.DeriveJSScalar.deriveFromScalars[Double](expr, namedScalars)
      }
      project.scalars(params("output")) = result.sc
    }
  })

  register("Predict vertex attribute", MachineLearningOperations, new ProjectTransformation(_) {
    lazy val parameters = List(
      Choice("label", "Attribute to predict", options = project.vertexAttrList[Double]),
      Choice("features", "Predictors", options = project.vertexAttrList[Double], multipleChoice = true),
      Choice("method", "Method", options = FEOption.list(
        "Linear regression", "Ridge regression", "Lasso", "Logistic regression", "Naive Bayes",
        "Decision tree", "Random forest", "Gradient-boosted trees")))
    def enabled =
      FEStatus.assert(project.vertexAttrList[Double].nonEmpty, "No numeric vertex attributes.")
    override def summary = {
      val method = params("method").capitalize
      val label = params("label")
      s"$method for $label"
    }
    def apply() = {
      assert(params("features").nonEmpty, "Please select at least one predictor.")
      val featureNames = splitParam("features")
      val features = featureNames.map {
        name => project.vertexAttributes(name).runtimeSafeCast[Double]
      }
      val labelName = params("label")
      val label = project.vertexAttributes(labelName).runtimeSafeCast[Double]
      val method = params("method")
      val prediction = {
        val op = graph_operations.Regression(method, features.size)
        op(op.label, label)(op.features, features).result.prediction
      }
      project.newVertexAttribute(s"${labelName}_prediction", prediction, s"$method for $labelName")
    }
  })

  register("Train linear regression model", MachineLearningOperations, new ProjectTransformation(_) {
    lazy val parameters = List(
      Param("name", "The name of the model"),
      Choice("label", "Label", options = project.vertexAttrList[Double]),
      Choice("features", "Features", options = project.vertexAttrList[Double], multipleChoice = true),
      Choice("method", "Method", options = FEOption.list(
        "Linear regression", "Ridge regression", "Lasso")))
    def enabled =
      FEStatus.assert(project.vertexAttrList[Double].nonEmpty, "No numeric vertex attributes.")
    override def summary = {
      val method = params("method").capitalize
      val label = params("label")
      s"build a model using $method for $label"
    }
    def apply() = {
      assert(params("name").nonEmpty, "Please set the name of the model.")
      assert(params("features").nonEmpty, "Please select at least one predictor.")
      val featureNames = splitParam("features").sorted
      val features = featureNames.map {
        name => project.vertexAttributes(name).runtimeSafeCast[Double]
      }
      val name = params("name")
      val labelName = params("label")
      val label = project.vertexAttributes(labelName).runtimeSafeCast[Double]
      val method = params("method")
      val model = {
        val op = graph_operations.RegressionModelTrainer(
          method, labelName, featureNames.toList)
        op(op.label, label)(op.features, features).result.model
      }
      project.scalars(name) = model
    }
  })

  register("Train a logistic regression model", MachineLearningOperations, new ProjectTransformation(_) {
    lazy val parameters = List(
      Param("name", "The name of the model"),
      Choice("label", "Label", options = project.vertexAttrList[Double]),
      Choice("features", "Features", options = project.vertexAttrList[Double], multipleChoice = true),
      NonNegInt("max_iter", "Maximum number of iterations", default = 20))
    def enabled =
      FEStatus.assert(project.vertexAttrList[Double].nonEmpty, "No numeric vertex attributes.")
    def apply() = {
      assert(params("name").nonEmpty, "Please set the name of the model.")
      assert(params("features").nonEmpty, "Please select at least one feature.")
      val featureNames = splitParam("features").sorted
      val features = featureNames.map {
        name => project.vertexAttributes(name).runtimeSafeCast[Double]
      }
      val name = params("name")
      val labelName = params("label")
      val label = project.vertexAttributes(labelName).runtimeSafeCast[Double]
      val maxIter = params("max_iter").toInt
      val model = {
        val op = graph_operations.LogisticRegressionModelTrainer(
          maxIter, labelName, featureNames.toList)
        op(op.label, label)(op.features, features).result.model
      }
      project.scalars(name) = model
    }
  })

  register("Train a k-means clustering model", MachineLearningOperations, new ProjectTransformation(_) {
    lazy val parameters = List(
      Param("name", "The name of the model"),
      Choice(
        "features", "Attributes",
        options = project.vertexAttrList[Double], multipleChoice = true),
      NonNegInt("k", "Number of clusters", default = 2),
      NonNegInt("max_iter", "Maximum number of iterations", default = 20),
      RandomSeed("seed", "Seed"))
    def enabled =
      FEStatus.assert(project.vertexAttrList[Double].nonEmpty, "No numeric vertex attributes.")
    override def summary = {
      val k = params("k")
      s"Train a k-means clustering model (k=$k)"
    }
    def apply() = {
      assert(params("name").nonEmpty, "Please set the name of the model.")
      assert(params("features").nonEmpty, "Please select at least one predictor.")
      val featureNames = splitParam("features").sorted
      val features = featureNames.map {
        name => project.vertexAttributes(name).runtimeSafeCast[Double]
      }
      val name = params("name")
      val k = params("k").toInt
      val maxIter = params("max_iter").toInt
      val seed = params("seed").toLong
      val model = {
        val op = graph_operations.KMeansClusteringModelTrainer(
          k, maxIter, seed, featureNames.toList)
        op(op.features, features).result.model
      }
      project.scalars(name) = model
    }
  })

  register("Predict from model", MachineLearningOperations, new ProjectTransformation(_) {
    val models = project.viewer.models.filterNot(_._2.isClassification)
    lazy val parameters = List(
      Param("name", "The name of the attribute of the predictions"),
      ModelParams("model", "The parameters of the model", models, project.vertexAttrList[Double]))
    def enabled =
      FEStatus.assert(models.nonEmpty, "No regression models.") &&
        FEStatus.assert(project.vertexAttrList[Double].nonEmpty, "No numeric vertex attributes.")
    def apply() = {
      assert(params("name").nonEmpty, "Please set the name of attribute.")
      assert(params("model").nonEmpty, "Please select a model.")
      val name = params("name")
      val p = json.Json.parse(params("model"))
      val modelName = (p \ "modelName").as[String]
      val modelValue: Scalar[model.Model] = project.scalars(modelName).runtimeSafeCast[model.Model]
      val features = (p \ "features").as[List[String]].map {
        name => project.vertexAttributes(name).runtimeSafeCast[Double]
      }
      val predictedAttribute = {
        val op = graph_operations.PredictFromModel(features.size)
        op(op.model, modelValue)(op.features, features).result.prediction
      }
      project.newVertexAttribute(name, predictedAttribute, s"predicted from ${modelName}")
    }
  })

  register("Classify vertices with a model", MachineLearningOperations, new ProjectTransformation(_) {
    val models = project.viewer.models.filter(_._2.isClassification)
    lazy val parameters = List(
      Param("name", "The name of the attribute of the classifications"),
      ModelParams("model", "The parameters of the model", models, project.vertexAttrList[Double]))
    def enabled =
      FEStatus.assert(models.nonEmpty, "No classification models.") &&
        FEStatus.assert(project.vertexAttrList[Double].nonEmpty, "No numeric vertex attributes.")
    def apply() = {
      assert(params("name").nonEmpty, "Please set the name of attribute.")
      assert(params("model").nonEmpty, "Please select a model.")
      val name = params("name")
      val p = json.Json.parse(params("model"))
      val modelName = (p \ "modelName").as[String]
      val modelValue: Scalar[model.Model] = project.scalars(modelName).runtimeSafeCast[model.Model]
      val features = (p \ "features").as[List[String]].map {
        name => project.vertexAttributes(name).runtimeSafeCast[Double]
      }
      import model.Implicits._
      val generatesProbability = modelValue.modelMeta.generatesProbability
      val op = graph_operations.ClassifyWithModel(features.size)
      val result = op(op.model, modelValue)(op.features, features).result
      val classifiedAttribute = result.classification
      project.newVertexAttribute(name, classifiedAttribute,
        s"classification according to ${modelName}")
      if (generatesProbability) {
        // Currently this part is reached only if the model is a binary logistic regression.
        val certainty = result.probability
        project.newVertexAttribute(name + "_certainty", certainty,
          s"probability of predicted class according to ${modelName}")
        val probabilityOf0 = graph_operations.DeriveJS.deriveFromAttributes[Double](
          "classification == 0 ? certainty : 1 - certainty",
          Seq("certainty" -> certainty, "classification" -> classifiedAttribute),
          project.vertexSet)
        project.newVertexAttribute(name + "_probability_of_0", probabilityOf0,
          s"probability of class 0 according to ${modelName}")
        val probabilityOf1 = graph_operations.DeriveJS.deriveFromAttributes[Double](
          "1 - probabilityOf0", Seq("probabilityOf0" -> probabilityOf0), project.vertexSet)
        project.newVertexAttribute(name + "_probability_of_1", probabilityOf1,
          s"probability of class 1 according to ${modelName}")
      }
    }
  })

  register("Aggregate to segmentation", PropagationOperations, new ProjectTransformation(_) with SegOp {
    def segmentationParameters = aggregateParams(parent.vertexAttributes)
    def enabled =
      project.assertSegmentation &&
        FEStatus.assert(parent.vertexAttributes.nonEmpty,
          "No vertex attributes on parent")
    def apply() = {
      for ((attr, choice) <- parseAggregateParams(params)) {
        val result = aggregateViaConnection(
          seg.belongsTo,
          AttributeWithLocalAggregator(parent.vertexAttributes(attr), choice))
        project.newVertexAttribute(s"${attr}_${choice}", result)
      }
    }
  })

  register(
    "Weighted aggregate to segmentation", PropagationOperations, new ProjectTransformation(_) with SegOp {
      def segmentationParameters = List(
        Choice("weight", "Weight", options = project.parentVertexAttrList[Double])) ++
        aggregateParams(parent.vertexAttributes, weighted = true)
      def enabled =
        project.assertSegmentation &&
          FEStatus.assert(parent.vertexAttributeNames[Double].nonEmpty,
            "No numeric vertex attributes on parent")
      def apply() = {
        val weightName = params("weight")
        val weight = parent.vertexAttributes(weightName).runtimeSafeCast[Double]
        for ((attr, choice) <- parseAggregateParams(params)) {
          val result = aggregateViaConnection(
            seg.belongsTo,
            AttributeWithWeightedAggregator(weight, parent.vertexAttributes(attr), choice))
          project.newVertexAttribute(s"${attr}_${choice}_by_${weightName}", result)
        }
      }
    })

  register("Aggregate from segmentation", PropagationOperations, new ProjectTransformation(_) with SegOp {
    def segmentationParameters = List(
      Param("prefix", "Generated name prefix",
        defaultValue = project.asSegmentation.segmentationName)) ++
      aggregateParams(project.vertexAttributes)
    def enabled =
      project.assertSegmentation &&
        FEStatus.assert(project.vertexAttrList.nonEmpty, "No vertex attributes")
    def apply() = {
      val prefix = if (params("prefix").nonEmpty) params("prefix") + "_" else ""
      for ((attr, choice) <- parseAggregateParams(params)) {
        val result = aggregateViaConnection(
          seg.belongsTo.reverse,
          AttributeWithLocalAggregator(project.vertexAttributes(attr), choice))
        seg.parent.newVertexAttribute(s"${prefix}${attr}_${choice}", result)
      }
    }
  })

  register(
    "Weighted aggregate from segmentation", PropagationOperations, new ProjectTransformation(_) with SegOp {
      def segmentationParameters = List(
        Param("prefix", "Generated name prefix",
          defaultValue = project.asSegmentation.segmentationName),
        Choice("weight", "Weight", options = project.vertexAttrList[Double])) ++
        aggregateParams(project.vertexAttributes, weighted = true)
      def enabled =
        project.assertSegmentation &&
          FEStatus.assert(project.vertexAttrList[Double].nonEmpty, "No numeric vertex attributes")
      def apply() = {
        val prefix = if (params("prefix").nonEmpty) params("prefix") + "_" else ""
        val weightName = params("weight")
        val weight = project.vertexAttributes(weightName).runtimeSafeCast[Double]
        for ((attr, choice) <- parseAggregateParams(params)) {
          val result = aggregateViaConnection(
            seg.belongsTo.reverse,
            AttributeWithWeightedAggregator(weight, project.vertexAttributes(attr), choice))
          seg.parent.newVertexAttribute(s"${prefix}${attr}_${choice}_by_${weightName}", result)
        }
      }
    })

  register("Create edges from set overlaps", StructureOperations, new ProjectTransformation(_) with SegOp {
    def segmentationParameters = List(
      NonNegInt("minOverlap", "Minimal overlap for connecting two segments", default = 3))
    def enabled = project.assertSegmentation
    def apply() = {
      val op = graph_operations.SetOverlap(params("minOverlap").toInt)
      val res = op(op.belongsTo, seg.belongsTo).result
      project.edgeBundle = res.overlaps
      // Long is better supported on the frontend than Int.
      project.edgeAttributes("Overlap size") = res.overlapSize.asLong
    }
  })

  private def segmentationSizesSquareSum(seg: SegmentationEditor, parent: ProjectEditor)(
    implicit manager: MetaGraphManager): Scalar[_] = {
    val size = aggregateViaConnection(
      seg.belongsTo,
      AttributeWithLocalAggregator(parent.vertexSet.idAttribute, "count")
    )
    val sizeSquare: Attribute[Double] = {
      val op = graph_operations.DeriveJSDouble(
        JavaScript("size * size"),
        Seq("size"))
      op(
        op.attrs,
        graph_operations.VertexAttributeToJSValue.seq(size)).result.attr
    }
    aggregate(AttributeWithAggregator(sizeSquare, "sum"))
  }

  register("Create edges from co-occurrence", StructureOperations, new ProjectTransformation(_) with SegOp {
    def segmentationParameters = List()
    override def visibleScalars =
      if (project.isSegmentation) {
        val scalar = segmentationSizesSquareSum(seg, parent)
        implicit val entityProgressManager = env.entityProgressManager
        List(ProjectViewer.feScalar(scalar, "num_created_edges", "", Map()))
      } else {
        List()
      }

    def enabled =
      project.assertSegmentation &&
        FEStatus.assert(parent.edgeBundle == null, "Parent graph has edges already.")
    def apply() = {
      val op = graph_operations.EdgesFromSegmentation()
      val result = op(op.belongsTo, seg.belongsTo).result
      parent.edgeBundle = result.es
      for ((name, attr) <- project.vertexAttributes) {
        parent.edgeAttributes(s"${seg.segmentationName}_$name") = attr.pullVia(result.origin)
      }
    }
  })

  register("Sample edges from co-occurrence", StructureOperations, new ProjectTransformation(_) with SegOp {
    def segmentationParameters = List(
      NonNegDouble("probability", "Vertex pair selection probability", defaultValue = "0.001"),
      RandomSeed("seed", "Random seed")
    )
    override def visibleScalars =
      if (project.isSegmentation) {
        val scalar = segmentationSizesSquareSum(seg, parent)
        implicit val entityProgressManager = env.entityProgressManager
        List(ProjectViewer.feScalar(scalar, "num_total_edges", "", Map()))
      } else {
        List()
      }

    def enabled =
      project.assertSegmentation &&
        FEStatus.assert(parent.edgeBundle == null, "Parent graph has edges already.")
    def apply() = {
      val op = graph_operations.SampleEdgesFromSegmentation(
        params("probability").toDouble,
        params("seed").toLong)
      val result = op(op.belongsTo, seg.belongsTo).result
      parent.edgeBundle = result.es
      parent.edgeAttributes("multiplicity") = result.multiplicity
    }
  })

  register("Pull segmentation one level up", StructureOperations, new ProjectTransformation(_) with SegOp {
    def segmentationParameters = List()

    def enabled =
      project.assertSegmentation && FEStatus.assert(parent.isSegmentation, "Parent graph is not a segmentation")

    def apply() = {
      val parentSegmentation = parent.asSegmentation
      val thisSegmentation = project.asSegmentation
      val segmentationName = thisSegmentation.segmentationName
      val targetSegmentation = parentSegmentation.parent.segmentation(segmentationName)
      targetSegmentation.state = thisSegmentation.state
      targetSegmentation.belongsTo =
        parentSegmentation.belongsTo.concat(thisSegmentation.belongsTo)
    }
  })

  register("Grow segmentation", StructureOperations, new ProjectTransformation(_) with SegOp {
    def enabled = project.assertSegmentation && project.hasVertexSet &&
      FEStatus.assert(parent.edgeBundle != null, "Parent has no edges.")

    def segmentationParameters = List(
      Choice("direction", "Direction", options = Direction.neighborOptions))

    def apply() = {
      val segmentation = project.asSegmentation
      val direction = Direction(params("direction"), parent.edgeBundle, reversed = true)

      val op = graph_operations.GrowSegmentation()
      segmentation.belongsTo = op(
        op.vsG, parent.vertexSet)(
          op.esG, direction.edgeBundle)(
            op.esGS, segmentation.belongsTo).result.esGS
    }
  })

  register("Aggregate on neighbors", PropagationOperations, new ProjectTransformation(_) {
    lazy val parameters = List(
      Param("prefix", "Generated name prefix", defaultValue = "neighborhood"),
      Choice("direction", "Aggregate on", options = Direction.options)) ++
      aggregateParams(project.vertexAttributes)
    def enabled =
      FEStatus.assert(project.vertexAttrList.nonEmpty, "No vertex attributes") && project.hasEdgeBundle
    def apply() = {
      val prefix = if (params("prefix").nonEmpty) params("prefix") + "_" else ""
      val edges = Direction(params("direction"), project.edgeBundle).edgeBundle
      for ((attr, choice) <- parseAggregateParams(params)) {
        val result = aggregateViaConnection(
          edges,
          AttributeWithLocalAggregator(project.vertexAttributes(attr), choice))
        project.newVertexAttribute(s"${prefix}${attr}_${choice}", result)
      }
    }
  })

  register("Weighted aggregate on neighbors", PropagationOperations, new ProjectTransformation(_) {
    lazy val parameters = List(
      Param("prefix", "Generated name prefix", defaultValue = "neighborhood"),
      Choice("weight", "Weight", options = project.vertexAttrList[Double]),
      Choice("direction", "Aggregate on", options = Direction.options)) ++
      aggregateParams(project.vertexAttributes, weighted = true)
    def enabled =
      FEStatus.assert(project.vertexAttrList[Double].nonEmpty, "No numeric vertex attributes") &&
        project.hasEdgeBundle
    def apply() = {
      val prefix = if (params("prefix").nonEmpty) params("prefix") + "_" else ""
      val edges = Direction(params("direction"), project.edgeBundle).edgeBundle
      val weightName = params("weight")
      val weight = project.vertexAttributes(weightName).runtimeSafeCast[Double]
      for ((name, choice) <- parseAggregateParams(params)) {
        val attr = project.vertexAttributes(name)
        val result = aggregateViaConnection(
          edges,
          AttributeWithWeightedAggregator(weight, attr, choice))
        project.newVertexAttribute(s"${prefix}${name}_${choice}_by_${weightName}", result)
      }
    }
  })

  register("Split vertices", StructureOperations, new ProjectTransformation(_) {
    lazy val parameters = List(
      Choice("rep", "Repetition attribute", options = project.vertexAttrList[Double]),
      Param("idattr", "ID attribute name", defaultValue = "new_id"),
      Param("idx", "Index attribute name", defaultValue = "index"))

    def enabled =
      FEStatus.assert(project.vertexAttrList[Double].nonEmpty, "No double vertex attributes")
    def doSplit(doubleAttr: Attribute[Double]): graph_operations.SplitVertices.Output = {
      val op = graph_operations.SplitVertices()
      op(op.attr, doubleAttr.asLong).result
    }
    def apply() = {
      val rep = params("rep")
      val split = doSplit(project.vertexAttributes(rep).runtimeSafeCast[Double])

      project.pullBack(split.belongsTo)
      project.vertexAttributes(params("idx")) = split.indexAttr
      project.newVertexAttribute(params("idattr"), project.vertexSet.idAttribute)
    }
  })

  register("Split edges", StructureOperations, new ProjectTransformation(_) {
    lazy val parameters = List(
      Choice("rep", "Repetition attribute", options = project.edgeAttrList[Double]),
      Param("idx", "Index attribute name", defaultValue = "index"))

    def enabled =
      FEStatus.assert(project.edgeAttrList[Double].nonEmpty, "No double edge attributes")
    def doSplit(doubleAttr: Attribute[Double]): graph_operations.SplitEdges.Output = {
      val op = graph_operations.SplitEdges()
      op(op.es, project.edgeBundle)(op.attr, doubleAttr.asLong).result
    }
    def apply() = {
      val rep = params("rep")
      val split = doSplit(project.edgeAttributes(rep).runtimeSafeCast[Double])

      project.pullBackEdges(
        project.edgeBundle, project.edgeAttributes.toIndexedSeq, split.newEdges, split.belongsTo)
      project.edgeAttributes(params("idx")) = split.indexAttr
    }
  })

  register("Merge vertices by attribute", StructureOperations, new ProjectTransformation(_) {
    lazy val parameters = List(
      Choice("key", "Match by", options = project.vertexAttrList)) ++
      aggregateParams(project.vertexAttributes)
    def enabled =
      FEStatus.assert(project.vertexAttrList.nonEmpty, "No vertex attributes")
    def merge[T](attr: Attribute[T]): graph_operations.MergeVertices.Output = {
      val op = graph_operations.MergeVertices[T]()
      op(op.attr, attr).result
    }
    def apply() = {
      val key = params("key")
      val m = merge(project.vertexAttributes(key))
      val oldVAttrs = project.vertexAttributes.toMap
      val oldEdges = project.edgeBundle
      val oldEAttrs = project.edgeAttributes.toMap
      val oldSegmentations = project.viewer.segmentationMap
      val oldBelongsTo = if (project.isSegmentation) project.asSegmentation.belongsTo else null
      project.setVertexSet(m.segments, idAttr = "id")
      for ((name, segViewer) <- oldSegmentations) {
        val seg = project.segmentation(name)
        seg.segmentationState = segViewer.segmentationState
        val op = graph_operations.InducedEdgeBundle(induceDst = false)
        seg.belongsTo = op(
          op.srcMapping, m.belongsTo)(
            op.edges, seg.belongsTo).result.induced
      }
      if (project.isSegmentation) {
        val seg = project.asSegmentation
        val op = graph_operations.InducedEdgeBundle(induceSrc = false)
        seg.belongsTo = op(
          op.dstMapping, m.belongsTo)(
            op.edges, oldBelongsTo).result.induced
      }
      for ((attr, choice) <- parseAggregateParams(params)) {
        val result = aggregateViaConnection(
          m.belongsTo,
          AttributeWithLocalAggregator(oldVAttrs(attr), choice))
        project.newVertexAttribute(s"${attr}_${choice}", result)
      }
      // Automatically keep the key attribute.
      project.vertexAttributes(key) = aggregateViaConnection(
        m.belongsTo,
        AttributeWithAggregator(oldVAttrs(key), "first"))
      if (oldEdges != null) {
        val edgeInduction = {
          val op = graph_operations.InducedEdgeBundle()
          op(op.srcMapping, m.belongsTo)(op.dstMapping, m.belongsTo)(op.edges, oldEdges).result
        }
        project.edgeBundle = edgeInduction.induced
        for ((name, eAttr) <- oldEAttrs) {
          project.edgeAttributes(name) = eAttr.pullVia(edgeInduction.embedding)
        }
      }
    }
  })

  private def mergeEdgesWithKey[T](edgesAsAttr: Attribute[(ID, ID)], keyAttr: Attribute[T]) = {
    val edgesAndKey: Attribute[((ID, ID), T)] = edgesAsAttr.join(keyAttr)
    val op = graph_operations.MergeVertices[((ID, ID), T)]()
    op(op.attr, edgesAndKey).result
  }

  private def mergeEdges(edgesAsAttr: Attribute[(ID, ID)]) = {
    val op = graph_operations.MergeVertices[(ID, ID)]()
    op(op.attr, edgesAsAttr).result
  }
  // Common code for operations "merge parallel edges" and "merge parallel edges by key"

  private def applyMergeParallelEdgesByKey(project: ProjectEditor, params: Map[String, String]) = {

    val edgesAsAttr = {
      val op = graph_operations.EdgeBundleAsAttribute()
      op(op.edges, project.edgeBundle).result.attr
    }

    val hasKeyAttr = params.contains("key")

    val mergedResult =
      if (hasKeyAttr) {
        val keyAttr = project.edgeAttributes(params("key"))
        mergeEdgesWithKey(edgesAsAttr, keyAttr)
      } else {
        mergeEdges(edgesAsAttr)
      }

    val newEdges = {
      val op = graph_operations.PulledOverEdges()
      op(op.originalEB, project.edgeBundle)(op.injection, mergedResult.representative)
        .result.pulledEB
    }
    val oldAttrs = project.edgeAttributes.toMap
    project.edgeBundle = newEdges

    for ((attr, choice) <- parseAggregateParams(params)) {
      project.edgeAttributes(s"${attr}_${choice}") =
        aggregateViaConnection(
          mergedResult.belongsTo,
          AttributeWithLocalAggregator(oldAttrs(attr), choice))
    }
    if (hasKeyAttr) {
      val key = params("key")
      project.edgeAttributes(key) =
        aggregateViaConnection(mergedResult.belongsTo,
          AttributeWithLocalAggregator(oldAttrs(key), "most_common"))
    }
  }

  register("Merge parallel edges", StructureOperations, new ProjectTransformation(_) {
    lazy val parameters = aggregateParams(project.edgeAttributes)
    def enabled = project.hasEdgeBundle

    def apply() = {
      applyMergeParallelEdgesByKey(project, params)
    }
  })

  register("Merge parallel edges by attribute", StructureOperations, new ProjectTransformation(_) {
    lazy val parameters = List(
      Choice("key", "Merge by", options = project.edgeAttrList)) ++
      aggregateParams(project.edgeAttributes)
    def enabled = FEStatus.assert(project.edgeAttrList.nonEmpty,
      "There must be at least one edge attribute")

    def apply() = {
      applyMergeParallelEdgesByKey(project, params)
    }
  })

  register("Merge parallel segmentation links", StructureOperations, new ProjectTransformation(_) with SegOp {
    def segmentationParameters = List()
    def enabled = project.assertSegmentation
    def apply() = {
      val linksAsAttr = {
        val op = graph_operations.EdgeBundleAsAttribute()
        op(op.edges, seg.belongsTo).result.attr
      }
      val mergedResult = mergeEdges(linksAsAttr)
      val newLinks = {
        val op = graph_operations.PulledOverEdges()
        op(op.originalEB, seg.belongsTo)(op.injection, mergedResult.representative)
          .result.pulledEB
      }
      seg.belongsTo = newLinks
    }
  })

  register("Discard loop edges", StructureOperations, new ProjectTransformation(_) {
    lazy val parameters = List()
    def enabled = project.hasEdgeBundle
    def apply() = {
      val edgesAsAttr = {
        val op = graph_operations.EdgeBundleAsAttribute()
        op(op.edges, project.edgeBundle).result.attr
      }
      val guid = edgesAsAttr.entity.gUID.toString
      val embedding = FEFilters.embedFilteredVertices(
        project.edgeBundle.idSet,
        Seq(FEVertexAttributeFilter(guid, "!=")))
      project.pullBackEdges(embedding)
    }
  })

  register("Replace edges with triadic closure", StructureOperations, new ProjectTransformation(_) {
    lazy val parameters = List()
    def enabled = project.hasVertexSet && project.hasEdgeBundle
    def apply() = {
      val op = graph_operations.ConcatenateBundlesMulti()
      val result = op(op.edgesAB, project.edgeBundle)(
        op.edgesBC, project.edgeBundle).result

      // saving attributes and original edges
      val origEdgeAttrs = project.edgeAttributes.toIndexedSeq

      // new edges after closure
      project.edgeBundle = result.edgesAC

      // pulling old edge attributes
      for ((name, attr) <- origEdgeAttrs) {
        project.newEdgeAttribute("ab_" + name, attr.pullVia(result.projectionFirst))
        project.newEdgeAttribute("bc_" + name, attr.pullVia(result.projectionSecond))
      }
    }
  })

  register("Create snowball sample", StructureOperations, new ProjectTransformation(_) {
    lazy val parameters = List(
      Ratio("ratio", "Fraction of vertices to use as starting points", defaultValue = "0.0001"),
      NonNegInt("radius", "Radius", default = 3),
      Param("attrName", "Attribute name", defaultValue = "distance_from_start_point"),
      RandomSeed("seed", "Seed")
    )
    def enabled = project.hasVertexSet && project.hasEdgeBundle
    def apply() = {
      val ratio = params("ratio")
      // Creating random attr for filtering the original center vertices of the "snowballs".
      val rnd = {
        val op = graph_operations.AddRandomAttribute(params("seed").toInt, "Standard Uniform")
        op(op.vs, project.vertexSet).result.attr
      }

      // Creating derived attribute based on rnd and ratio parameter.
      val startingDistance = rnd.deriveX[Double](s"x < ${ratio} ? 0.0 : undefined")

      // Constant unit length for all edges.
      val edgeLength = project.edgeBundle.const(1.0)

      // Running shortest path from vertices with attribute startingDistance.
      val distance = {
        val op = graph_operations.ShortestPath(params("radius").toInt)
        op(op.vs, project.vertexSet)(
          op.es, project.edgeBundle)(
            op.edgeDistance, edgeLength)(
              op.startingDistance, startingDistance).result.distance
      }
      project.newVertexAttribute(params("attrName"), distance)

      // Filtering on distance attribute.
      val guid = distance.entity.gUID.toString
      val vertexEmbedding = FEFilters.embedFilteredVertices(
        project.vertexSet, Seq(FEVertexAttributeFilter(guid, ">-1")), heavy = true)
      project.pullBack(vertexEmbedding)

    }
  })

  register("Sample graph by random walks", StructureOperations, new ProjectTransformation(_) {
    lazy val parameters = List(
      NonNegInt("startPoints", "Number of start points", default = 1),
      NonNegInt("walksFromOnePoint", "Number of walks from each start point", default = 10000),
      Ratio("walkAbortionProbability", "Walk abortion probability", defaultValue = "0.15"),
      Param("vertexAttrName", "Save vertex indices as", defaultValue = "first_reached"),
      Param("edgeAttrName", "Save edge indices as", defaultValue = "firts_traversed"),
      RandomSeed("seed", "Seed")
    )
    def enabled = project.hasVertexSet && project.hasEdgeBundle

    def apply() = {
      val output = {
        val startPoints = params("startPoints").toInt
        val walksFromOnePoint = params("walksFromOnePoint").toInt
        val walkAbortionProbability = params("walkAbortionProbability").toDouble
        val seed = params("seed").toInt
        val op = graph_operations.RandomWalkSample(startPoints, walksFromOnePoint,
          walkAbortionProbability, seed)
        op(op.vs, project.vertexSet)(op.es, project.edgeBundle).result
      }
      project.newVertexAttribute(params("vertexAttrName"), output.vertexFirstVisited)
      project.newEdgeAttribute(params("edgeAttrName"), output.edgeFirstTraversed)
    }
  })

  register("Aggregate vertex attribute globally", GlobalOperations, new ProjectTransformation(_) {
    lazy val parameters = List(Param("prefix", "Generated name prefix")) ++
      aggregateParams(project.vertexAttributes, needsGlobal = true)
    def enabled =
      FEStatus.assert(project.vertexAttrList.nonEmpty, "No vertex attributes")
    def apply() = {
      val prefix = if (params("prefix").nonEmpty) params("prefix") + "_" else ""
      for ((attr, choice) <- parseAggregateParams(params)) {
        val result = aggregate(AttributeWithAggregator(project.vertexAttributes(attr), choice))
        val name = s"${prefix}${attr}_${choice}"
        project.scalars(name) = result
      }
    }
  })

  register("Weighted aggregate vertex attribute globally", GlobalOperations,
    new ProjectTransformation(_) {
      lazy val parameters = List(
        Param("prefix", "Generated name prefix"),
        Choice("weight", "Weight", options = project.vertexAttrList[Double])) ++
        aggregateParams(project.vertexAttributes, needsGlobal = true, weighted = true)
      def enabled =
        FEStatus.assert(project.vertexAttrList[Double].nonEmpty, "No numeric vertex attributes")
      def apply() = {
        val prefix = if (params("prefix").nonEmpty) params("prefix") + "_" else ""
        val weightName = params("weight")
        val weight = project.vertexAttributes(weightName).runtimeSafeCast[Double]
        for ((attr, choice) <- parseAggregateParams(params)) {
          val result = aggregate(
            AttributeWithWeightedAggregator(weight, project.vertexAttributes(attr), choice))
          val name = s"${prefix}${attr}_${choice}_by_${weightName}"
          project.scalars(name) = result
        }
      }
    })

  register("Aggregate edge attribute globally", GlobalOperations, new ProjectTransformation(_) {
    lazy val parameters = List(Param("prefix", "Generated name prefix")) ++
      aggregateParams(
        project.edgeAttributes,
        needsGlobal = true)
    def enabled =
      FEStatus.assert(project.edgeAttrList.nonEmpty, "No edge attributes")
    def apply() = {
      val prefix = if (params("prefix").nonEmpty) params("prefix") + "_" else ""
      for ((attr, choice) <- parseAggregateParams(params)) {
        val result = aggregate(
          AttributeWithAggregator(project.edgeAttributes(attr), choice))
        val name = s"${prefix}${attr}_${choice}"
        project.scalars(name) = result
      }
    }
  })

  register("Weighted aggregate edge attribute globally", GlobalOperations, new ProjectTransformation(_) {
    lazy val parameters = List(
      Param("prefix", "Generated name prefix"),
      Choice("weight", "Weight", options = project.edgeAttrList[Double])) ++
      aggregateParams(
        project.edgeAttributes,
        needsGlobal = true, weighted = true)
    def enabled =
      FEStatus.assert(project.edgeAttrList[Double].nonEmpty, "No numeric edge attributes")
    def apply() = {
      val prefix = if (params("prefix").nonEmpty) params("prefix") + "_" else ""
      val weightName = params("weight")
      val weight = project.edgeAttributes(weightName).runtimeSafeCast[Double]
      for ((attr, choice) <- parseAggregateParams(params)) {
        val result = aggregate(
          AttributeWithWeightedAggregator(weight, project.edgeAttributes(attr), choice))
        val name = s"${prefix}${attr}_${choice}_by_${weightName}"
        project.scalars(name) = result
      }
    }
  })

  register("Aggregate edge attribute to vertices", PropagationOperations, new ProjectTransformation(_) {
    lazy val parameters = List(
      Param("prefix", "Generated name prefix", defaultValue = "edge"),
      Choice("direction", "Aggregate on", options = Direction.attrOptions)) ++
      aggregateParams(
        project.edgeAttributes)
    def enabled =
      FEStatus.assert(project.edgeAttrList.nonEmpty, "No edge attributes")
    def apply() = {
      val direction = Direction(params("direction"), project.edgeBundle)
      val prefix = if (params("prefix").nonEmpty) params("prefix") + "_" else ""
      for ((attr, choice) <- parseAggregateParams(params)) {
        val result = aggregateFromEdges(
          direction.edgeBundle,
          AttributeWithLocalAggregator(
            direction.pull(project.edgeAttributes(attr)),
            choice))
        project.newVertexAttribute(s"${prefix}${attr}_${choice}", result)
      }
    }
  })

  register(
    "Weighted aggregate edge attribute to vertices", PropagationOperations,
    new ProjectTransformation(_) {
      lazy val parameters = List(
        Param("prefix", "Generated name prefix", defaultValue = "edge"),
        Choice("weight", "Weight", options = project.edgeAttrList[Double]),
        Choice("direction", "Aggregate on", options = Direction.attrOptions)) ++
        aggregateParams(
          project.edgeAttributes,
          weighted = true)
      def enabled =
        FEStatus.assert(project.edgeAttrList[Double].nonEmpty, "No numeric edge attributes")
      def apply() = {
        val direction = Direction(params("direction"), project.edgeBundle)
        val prefix = if (params("prefix").nonEmpty) params("prefix") + "_" else ""
        val weightName = params("weight")
        val weight = project.edgeAttributes(weightName).runtimeSafeCast[Double]
        for ((attr, choice) <- parseAggregateParams(params)) {
          val result = aggregateFromEdges(
            direction.edgeBundle,
            AttributeWithWeightedAggregator(
              direction.pull(weight),
              direction.pull(project.edgeAttributes(attr)),
              choice))
          project.newVertexAttribute(s"${prefix}${attr}_${choice}_by_${weightName}", result)
        }
      }
    })

  register("Discard edge attributes", EdgeAttributesOperations, new ProjectTransformation(_) {
    lazy val parameters = List(
      Choice("name", "Name", options = project.edgeAttrList, multipleChoice = true))
    def enabled = FEStatus.assert(project.edgeAttrList.nonEmpty, "No edge attributes")
    override def summary = {
      val names = params("name").replace(",", ", ")
      s"Discard edge attributes: $names"
    }
    def apply() = {
      for (param <- splitParam("name")) {
        project.deleteEdgeAttribute(param)
      }
    }
  })

  register("Discard vertex attributes", VertexAttributesOperations, new ProjectTransformation(_) {
    lazy val parameters = List(
      Choice("name", "Name", options = project.vertexAttrList, multipleChoice = true))
    def enabled = FEStatus.assert(project.vertexAttrList.nonEmpty, "No vertex attributes")
    override def summary = {
      val names = params("name").replace(",", ", ")
      s"Discard vertex attributes: $names"
    }
    def apply() = {
      for (param <- splitParam("name")) {
        project.deleteVertexAttribute(param)
      }
    }
  })

  register("Discard segmentation", CreateSegmentationOperations, new ProjectTransformation(_) {
    lazy val parameters = List(
      Choice("name", "Name", options = project.segmentationList))
    def enabled = FEStatus.assert(project.segmentationList.nonEmpty, "No segmentations")
    override def summary = {
      val name = params("name")
      s"Discard segmentation: $name"
    }
    def apply() = {
      project.deleteSegmentation(params("name"))
    }
  })

  register("Discard scalars", GlobalOperations, new ProjectTransformation(_) {
    lazy val parameters = List(
      Choice("name", "Name", options = project.scalarList, multipleChoice = true))
    def enabled = FEStatus.assert(project.scalarList.nonEmpty, "No scalars")
    override def summary = {
      val names = params("name").replace(",", ", ")
      s"Discard scalars: $names"
    }
    def apply() = {
      for (param <- splitParam("name")) {
        project.deleteScalar(param)
      }
    }
  })

  register("Rename edge attribute", UtilityOperations, new ProjectTransformation(_) {
    lazy val parameters = List(
      Choice("before", "Old name", options = project.edgeAttrList),
      Param("after", "New name"))
    def enabled = FEStatus.assert(project.edgeAttrList.nonEmpty, "No edge attributes")
    override def summary = {
      val from = params("before")
      val to = params("after")
      s"Rename edge attribute $from to $to"
    }
    def apply() = {
      assert(!project.edgeAttributes.contains(params("after")),
        s"""An edge-attribute named '${params("after")}' already exists,
            please discard it or choose another name""")
      project.edgeAttributes(params("after")) = project.edgeAttributes(params("before"))
      project.edgeAttributes(params("before")) = null
    }
  })

  register("Rename vertex attribute", UtilityOperations, new ProjectTransformation(_) {
    lazy val parameters = List(
      Choice("before", "Old name", options = project.vertexAttrList),
      Param("after", "New name"))
    def enabled = FEStatus.assert(project.vertexAttrList.nonEmpty, "No vertex attributes")
    override def summary = {
      val before = params("before")
      val after = params("after")
      s"Rename vertex attribute $before to $after"
    }
    def apply() = {
      assert(!project.vertexAttributes.contains(params("after")),
        s"""A vertex-attribute named '${params("after")}' already exists,
            please discard it or choose another name""")
      assert(params("after").nonEmpty, "Please set the new attribute name.")
      project.newVertexAttribute(
        params("after"), project.vertexAttributes(params("before")),
        project.viewer.getVertexAttributeNote(params("before")))
      project.vertexAttributes(params("before")) = null
    }
  })

  register("Rename segmentation", UtilityOperations, new ProjectTransformation(_) {
    lazy val parameters = List(
      Choice("before", "Old name", options = project.segmentationList),
      Param("after", "New name"))
    def enabled = FEStatus.assert(project.segmentationList.nonEmpty, "No segmentations")
    override def summary = {
      val from = params("before")
      val to = params("after")
      s"Rename segmentation $from to $to"
    }
    def apply() = {
      assert(
        !project.segmentationNames.contains(params("after")),
        s"""A segmentation named '${params("after")}' already exists,
            please discard it or choose another name""")
      project.segmentation(params("after")).segmentationState =
        project.existingSegmentation(params("before")).segmentationState
      project.deleteSegmentation(params("before"))
    }
  })

  register("Rename scalar", UtilityOperations, new ProjectTransformation(_) {
    lazy val parameters = List(
      Choice("before", "Old name", options = project.scalarList),
      Param("after", "New name"))
    def enabled = FEStatus.assert(project.scalarList.nonEmpty, "No scalars")
    override def summary = {
      val from = params("before")
      val to = params("after")
      s"Rename scalar $from to $to"
    }
    def apply() = {
      assert(!project.scalars.contains(params("after")),
        s"""A scalar named '${params("after")}' already exists,
            please discard it or choose another name""")
      project.scalars(params("after")) = project.scalars(params("before"))
      project.scalars(params("before")) = null
    }
  })

  register("Set scalar icon", UtilityOperations, new ProjectTransformation(_) {
    lazy val parameters = List(
      Choice("name", "Name", options = project.scalarList),
      Param("icon", "Icon name"))
    def enabled = FEStatus.assert(project.scalarList.nonEmpty, "No scalars")
    override def summary = {
      val name = params("name")
      val icon = params.getOrElse("icon", "nothing")
      s"Set icon for $name to $icon"
    }
    def apply() = {
      val name = params("name")
      params.get("icon") match {
        case Some(icon) =>
          project.setElementMetadata(ScalarKind, name, MetadataNames.Icon, icon)
        case None =>
          project.setElementMetadata(ScalarKind, name, MetadataNames.Icon, null)
      }
    }
  })

  register("Set vertex attribute icon", UtilityOperations, new ProjectTransformation(_) {
    lazy val parameters = List(
      Choice("name", "Name", options = project.vertexAttrList),
      Param("icon", "Icon name"))
    def enabled = FEStatus.assert(project.vertexAttrList.nonEmpty, "No vertex attributes")
    override def summary = {
      val name = params("name")
      val icon = params.getOrElse("icon", "nothing")
      s"Set icon for $name to $icon"
    }
    def apply() = {
      val name = params("name")
      params.get("icon") match {
        case Some(icon) =>
          project.setElementMetadata(VertexAttributeKind, name, MetadataNames.Icon, icon)
        case None =>
          project.setElementMetadata(VertexAttributeKind, name, MetadataNames.Icon, null)
      }
    }
  })

  register("Set edge attribute icon", UtilityOperations, new ProjectTransformation(_) {
    lazy val parameters = List(
      Choice("name", "Name", options = project.edgeAttrList),
      Param("icon", "Icon name"))
    def enabled = FEStatus.assert(project.edgeAttrList.nonEmpty, "No vertex attributes")
    override def summary = {
      val name = params("name")
      val icon = params.getOrElse("icon", "nothing")
      s"Set icon for $name to $icon"
    }
    def apply() = {
      val name = params("name")
      params.get("icon") match {
        case Some(icon) =>
          project.setElementMetadata(EdgeAttributeKind, name, MetadataNames.Icon, icon)
        case None =>
          project.setElementMetadata(EdgeAttributeKind, name, MetadataNames.Icon, null)
      }
    }
  })

  register("Set segmentation icon", UtilityOperations, new ProjectTransformation(_) {
    lazy val parameters = List(
      Choice("name", "Name", options = project.segmentationList),
      Param("icon", "Icon name"))
    def enabled = FEStatus.assert(project.segmentationList.nonEmpty, "No vertex attributes")
    override def summary = {
      val name = params("name")
      val icon = params.getOrElse("icon", "nothing")
      s"Set icon for $name to $icon"
    }
    def apply() = {
      val name = params("name")
      params.get("icon") match {
        case Some(icon) =>
          project.setElementMetadata(SegmentationKind, name, MetadataNames.Icon, icon)
        case None =>
          project.setElementMetadata(SegmentationKind, name, MetadataNames.Icon, null)
      }
    }
  })

  register("Copy edge attribute", UtilityOperations, new ProjectTransformation(_) {
    lazy val parameters = List(
      Choice("name", "Old name", options = project.edgeAttrList),
      Param("destination", "New name"))
    def enabled = FEStatus.assert(project.edgeAttrList.nonEmpty, "No edge attributes")
    override def summary = {
      val from = params("name")
      val to = params("destination")
      s"Copy edge attribute $from to $to"
    }
    def apply() = {
      project.edgeAttributes(params("destination")) = project.edgeAttributes(params("name"))
    }
  })

  register("Copy vertex attribute", UtilityOperations, new ProjectTransformation(_) {
    lazy val parameters = List(
      Choice("name", "Old name", options = project.vertexAttrList),
      Param("destination", "New name"))
    def enabled = FEStatus.assert(project.vertexAttrList.nonEmpty, "No vertex attributes")
    override def summary = {
      val from = params("name")
      val to = params("destination")
      s"Copy vertex attribute $from to $to"
    }
    def apply() = {
      assert(params("destination").nonEmpty, "Please set the new attribute name.")
      project.newVertexAttribute(
        params("destination"), project.vertexAttributes(params("name")),
        project.viewer.getVertexAttributeNote(params("name")))
    }
  })

  register("Copy segmentation", UtilityOperations, new ProjectTransformation(_) {
    lazy val parameters = List(
      Choice("name", "Old name", options = project.segmentationList),
      Param("destination", "New name"))
    def enabled = FEStatus.assert(project.segmentationList.nonEmpty, "No segmentations")
    override def summary = {
      val from = params("name")
      val to = params("destination")
      s"Copy segmentation $from to $to"
    }
    def apply() = {
      val from = project.existingSegmentation(params("name"))
      val to = project.segmentation(params("destination"))
      to.segmentationState = from.segmentationState
    }
  })

  register("Copy scalar", UtilityOperations, new ProjectTransformation(_) {
    lazy val parameters = List(
      Choice("name", "Old name", options = project.scalarList),
      Param("destination", "New name"))
    def enabled = FEStatus.assert(project.scalarList.nonEmpty, "No scalars")
    override def summary = {
      val from = params("name")
      val to = params("destination")
      s"Copy scalar $from to $to"
    }
    def apply() = {
      project.scalars(params("destination")) = project.scalars(params("name"))
    }
  })

  register("Copy graph into a segmentation", CreateSegmentationOperations, new ProjectTransformation(_) {
    lazy val parameters = List(
      Param("name", "Segmentation name", defaultValue = "self_as_segmentation"))
    def enabled = project.hasVertexSet

    def apply() = {
      val oldProjectState = project.state
      val segmentation = project.segmentation(params("name"))
      segmentation.state = oldProjectState
      for (subSegmentationName <- segmentation.segmentationNames) {
        segmentation.deleteSegmentation(subSegmentationName)
      }

      val op = graph_operations.LoopEdgeBundle()
      segmentation.belongsTo = op(op.vs, project.vertexSet).result.eb
    }
  })

  register("Import project as segmentation", ImportOperations, new ProjectTransformation(_) {
    lazy val parameters = List(
      Choice(
        "them",
        "Other project's name",
        options = project.readableProjectCheckpoints,
        allowUnknownOption = true))
    def enabled = project.hasVertexSet
    override def summary = {
      val (cp, title, suffix) = FEOption.unpackTitledCheckpoint(params("them"))
      s"Import $title as segmentation"
    }
    def apply() = {
      val themId = params("them")
      val (cp, title, _) = getAndCheckProjectCheckpoint(themId)
      val baseName = SymbolPath.parse(title).last.name
      val them = new RootProjectViewer(manager.checkpointRepo.readCheckpoint(cp))
      assert(them.vertexSet != null, s"No vertex set in $them")
      val segmentation = project.segmentation(baseName)
      segmentation.state = them.state
      val op = graph_operations.EmptyEdgeBundle()
      segmentation.belongsTo = op(op.src, project.vertexSet)(op.dst, them.vertexSet).result.eb
    }
  })

  registerOp(
    "Import segmentation links", ImportOperations,
    inputs = List(projectConnection, tableConnection("links")), outputs = List(projectConnection),
    factory = new ProjectOutputOperation(_) {
      override lazy val project = projectInput("project")
      lazy val links = tableInput("links")
      def seg = project.asSegmentation
      def parent = seg.parent
      def segmentationParameters = List(
        Choice(
          "base_id_attr",
          s"Identifying vertex attribute in base project",
          options = FEOption.unset +: FEOption.list(parent.vertexAttributeNames.toList)),
        Choice(
          "base_id_column",
          s"Identifying column for base project",
          options = FEOption.unset +: columnList(links)),
        Choice(
          "seg_id_attr",
          s"Identifying vertex attribute in segmentation",
          options = FEOption.unset +: project.vertexAttrList),
        Choice(
          "seg_id_column",
          s"Identifying column for segmentation",
          options = FEOption.unset +: columnList(links)))
      lazy val parameters = {
        // We cannot just mix in SegOp, because it extends ProjectTransformation.
        if (project.isSegmentation) segmentationParameters
        else List[OperationParameterMeta]()
      }
      def enabled =
        project.assertSegmentation &&
          FEStatus.assert(
            project.vertexAttrList.nonEmpty,
            "No vertex attributes in this segmentation") &&
            FEStatus.assert(
              parent.vertexAttributeNames.nonEmpty,
              "No vertex attributes in base project")
      def apply() = {
        val table = links.toAttributes
        val baseColumnName = params("base_id_column")
        val segColumnName = params("seg_id_column")
        val baseAttrName = params("base_id_attr")
        val segAttrName = params("seg_id_attr")
        assert(baseColumnName != FEOption.unset.id,
          "The identifying column parameter must be set for the base project.")
        assert(segColumnName != FEOption.unset.id,
          "The identifying column parameter must be set for the segmentation.")
        assert(baseAttrName != FEOption.unset.id,
          "The base ID attribute parameter must be set.")
        assert(segAttrName != FEOption.unset.id,
          "The segmentation ID attribute parameter must be set.")
        val imp = graph_operations.ImportEdgesForExistingVertices.runtimeSafe(
          parent.vertexAttributes(baseAttrName),
          project.vertexAttributes(segAttrName),
          table.columns(baseColumnName),
          table.columns(segColumnName))
        seg.belongsTo = imp.edges
      }
    })

  registerOp(
    "Import segmentation", ImportOperations,
    inputs = List(projectConnection, tableConnection("segmentation")),
    outputs = List(projectConnection),
    factory = new ProjectOutputOperation(_) {
      override lazy val project = projectInput("project")
      lazy val segTable = tableInput("segmentation")
      lazy val parameters = List(
        Param("name", s"Name of new segmentation"),
        Choice("base_id_attr", "Vertex ID attribute",
          options = FEOption.unset +: project.vertexAttrList),
        Choice("base_id_column", "Vertex ID column",
          options = FEOption.unset +: columnList(segTable)),
        Choice("seg_id_column", "Segment ID column",
          options = FEOption.unset +: columnList(segTable)))
      def enabled = FEStatus.assert(
        project.vertexAttrList.nonEmpty, "No suitable vertex attributes") &&
        FEStatus.assert(columnList(segTable).nonEmpty, "No columns in table")
      def apply() = {
        val table = segTable.toAttributes
        val baseColumnName = params("base_id_column")
        val segColumnName = params("seg_id_column")
        val baseAttrName = params("base_id_attr")
        assert(baseColumnName != FEOption.unset.id,
          "The identifying column parameter must be set for the base project.")
        assert(segColumnName != FEOption.unset.id,
          "The identifying column parameter must be set for the segmentation.")
        assert(baseAttrName != FEOption.unset.id,
          "The base ID attribute parameter must be set.")
        val baseColumn = table.columns(baseColumnName)
        val segColumn = table.columns(segColumnName)
        val baseAttr = project.vertexAttributes(baseAttrName)
        val segmentation = project.segmentation(params("name"))

        val segAttr = typedImport(segmentation, baseColumn, segColumn, baseAttr)
        segmentation.newVertexAttribute(segColumnName, segAttr)
      }

      def typedImport[A, B](
        segmentation: SegmentationEditor,
        baseColumn: Attribute[A], segColumn: Attribute[B], baseAttr: Attribute[_]): Attribute[B] = {
        // Merge by segment ID to create the segments.
        val merge = {
          val op = graph_operations.MergeVertices[B]()
          op(op.attr, segColumn).result
        }
        segmentation.setVertexSet(merge.segments, idAttr = "id")
        // Move segment ID to the segments.
        val segAttr = aggregateViaConnection(
          merge.belongsTo,
          // Use scalable aggregator.
          AttributeWithAggregator(segColumn, graph_operations.Aggregator.First[B]()))
        implicit val ta = baseColumn.typeTag
        implicit val tb = segColumn.typeTag
        // Import belongs-to relationship as edges between the base and the segmentation.
        val imp = graph_operations.ImportEdgesForExistingVertices.run(
          baseAttr.runtimeSafeCast[A], segAttr, baseColumn, segColumn)
        segmentation.belongsTo = imp.edges
        segAttr
      }
    })

  register("Define segmentation links from matching attributes",
    StructureOperations, new ProjectTransformation(_) with SegOp {
      def segmentationParameters = List(
        Choice(
          "base_id_attr",
          s"Identifying vertex attribute in base project",
          options = FEOption.list(parent.vertexAttributeNames[String].toList)),
        Choice(
          "seg_id_attr",
          s"Identifying vertex attribute in segmentation",
          options = project.vertexAttrList[String]))
      def enabled =
        project.assertSegmentation &&
          FEStatus.assert(
            project.vertexAttrList[String].nonEmpty, "No string vertex attributes in this segmentation") &&
            FEStatus.assert(
              parent.vertexAttributeNames[String].nonEmpty, "No string vertex attributes in base project")
      def apply() = {
        val baseIdAttr = parent.vertexAttributes(params("base_id_attr")).runtimeSafeCast[String]
        val segIdAttr = project.vertexAttributes(params("seg_id_attr")).runtimeSafeCast[String]
        val op = graph_operations.EdgesFromBipartiteAttributeMatches[String]()
        seg.belongsTo = op(op.fromAttr, baseIdAttr)(op.toAttr, segIdAttr).result.edges
      }
    })

  register("Copy scalar from other project", StructureOperations, new ProjectTransformation(_) {
    lazy val parameters = List(
      Choice(
        "sourceProject",
        "Other project's name",
        options = project.readableProjectCheckpoints,
        allowUnknownOption = true),
      Param("sourceScalarName", "Name of the scalar in the other project"),
      Param("destScalarName", "Name for the scalar in this project"))

    def apply() = {
      // parsing scalar path "seg1|seg2|...|segn|scalar"
      val origPath = params("sourceScalarName")
      val pathAndName = origPath.split('|')
      val path = pathAndName.dropRight(1) // list of segmentation names
      val origName = pathAndName.last // name of the original scalar
      val newName = params("destScalarName")
      val scalarName = if (newName.isEmpty) origName else newName
      assert(!project.scalarNames.contains(scalarName), s"Conflicting scalar name '$scalarName'.")
      val sourceProject = params("sourceProject")
      val (cp, title, _) = getAndCheckProjectCheckpoint(sourceProject)
      val otherViewer = new RootProjectViewer(manager.checkpointRepo.readCheckpoint(cp))
      val other = otherViewer.offspringViewer(path)
      assert(other.scalarNames.contains(origName), s"No '$origPath' in project '$title'.")
      // copying scalar
      project.scalars(scalarName) = other.scalars(origName)
    }

    def enabled = FEStatus.enabled
  })

  register("Union with another project", StructureOperations, "a", "b")(new ProjectOutputOperation(_) {
    override lazy val project = projectInput("a")
    lazy val other = projectInput("b")
    lazy val parameters = List(
      Param("id_attr", "ID attribute name", defaultValue = "new_id"))
    def enabled = project.hasVertexSet && other.hasVertexSet
    override def summary = {
      val (cp, title, suffix) = FEOption.unpackTitledCheckpoint(params("other"))
      s"Union with $title"
    }

    def checkTypeCollision(other: ProjectViewer) = {
      val commonAttributeNames =
        project.vertexAttributes.keySet & other.vertexAttributes.keySet

      for (name <- commonAttributeNames) {
        val a1 = project.vertexAttributes(name)
        val a2 = other.vertexAttributes(name)
        assert(a1.typeTag.tpe =:= a2.typeTag.tpe,
          s"Attribute '$name' has conflicting types in the two projects: " +
            s"(${a1.typeTag.tpe} and ${a2.typeTag.tpe})")
      }

    }
    def apply(): Unit = {
      checkTypeCollision(other.viewer)
      val vsUnion = {
        val op = graph_operations.VertexSetUnion(2)
        op(op.vss, Seq(project.vertexSet, other.vertexSet)).result
      }

      val newVertexAttributes = unifyAttributes(
        project.vertexAttributes
          .map {
            case (name, attr) =>
              name -> attr.pullVia(vsUnion.injections(0).reverse)
          },
        other.vertexAttributes
          .map {
            case (name, attr) =>
              name -> attr.pullVia(vsUnion.injections(1).reverse)
          })
      val ebInduced = Option(project.edgeBundle).map { eb =>
        val op = graph_operations.InducedEdgeBundle()
        val mapping = vsUnion.injections(0)
        op(op.srcMapping, mapping)(op.dstMapping, mapping)(op.edges, project.edgeBundle).result
      }
      val otherEbInduced = Option(other.edgeBundle).map { eb =>
        val op = graph_operations.InducedEdgeBundle()
        val mapping = vsUnion.injections(1)
        op(op.srcMapping, mapping)(op.dstMapping, mapping)(op.edges, other.edgeBundle).result
      }

      val (newEdgeBundle, myEbInjection, otherEbInjection): (EdgeBundle, EdgeBundle, EdgeBundle) =
        if (ebInduced.isDefined && !otherEbInduced.isDefined) {
          (ebInduced.get.induced, ebInduced.get.embedding, null)
        } else if (!ebInduced.isDefined && otherEbInduced.isDefined) {
          (otherEbInduced.get.induced, null, otherEbInduced.get.embedding)
        } else if (ebInduced.isDefined && otherEbInduced.isDefined) {
          val idUnion = {
            val op = graph_operations.VertexSetUnion(2)
            op(
              op.vss,
              Seq(ebInduced.get.induced.idSet, otherEbInduced.get.induced.idSet))
              .result
          }
          val ebUnion = {
            val op = graph_operations.EdgeBundleUnion(2)
            op(
              op.ebs, Seq(ebInduced.get.induced.entity, otherEbInduced.get.induced.entity))(
                op.injections, idUnion.injections.map(_.entity)).result.union
          }
          (ebUnion,
            idUnion.injections(0).reverse.concat(ebInduced.get.embedding),
            idUnion.injections(1).reverse.concat(otherEbInduced.get.embedding))
        } else {
          (null, null, null)
        }
      val newEdgeAttributes = unifyAttributes(
        project.edgeAttributes
          .map {
            case (name, attr) => name -> attr.pullVia(myEbInjection)
          },
        other.edgeAttributes
          .map {
            case (name, attr) => name -> attr.pullVia(otherEbInjection)
          })

      project.vertexSet = vsUnion.union
      for ((name, attr) <- newVertexAttributes) {
        project.newVertexAttribute(name, attr) // Clear notes.
      }
      val idAttr = params("id_attr")
      assert(
        !project.vertexAttributes.contains(idAttr),
        s"The project already contains a field called '$idAttr'. Please pick a different name.")
      project.newVertexAttribute(idAttr, project.vertexSet.idAttribute)
      project.edgeBundle = newEdgeBundle
      project.edgeAttributes = newEdgeAttributes
    }
  })

  register("Fingerprint based on attributes", SpecialtyOperations, new ProjectTransformation(_) {
    lazy val parameters = List(
      Choice("leftName", "First ID attribute", options = project.vertexAttrList[String]),
      Choice("rightName", "Second ID attribute", options = project.vertexAttrList[String]),
      Choice("weights", "Edge weights",
        options = FEOption.noWeight +: project.edgeAttrList[Double]),
      NonNegInt("mo", "Minimum overlap", default = 1),
      Ratio("ms", "Minimum similarity", defaultValue = "0.5"),
      Param(
        "extra",
        "Fingerprinting algorithm additional parameters",
        defaultValue = ""))
    def enabled =
      project.hasEdgeBundle &&
        FEStatus.assert(project.vertexAttrList[String].size >= 2, "Two string attributes are needed.")
    def apply() = {
      val mo = params("mo").toInt
      val ms = params("ms").toDouble
      assert(mo >= 1, "Minimum overlap cannot be less than 1.")
      val leftName = project.vertexAttributes(params("leftName")).runtimeSafeCast[String]
      val rightName = project.vertexAttributes(params("rightName")).runtimeSafeCast[String]
      val weightsName = params.getOrElse("weights", FEOption.noWeight.id)
      val weights =
        if (weightsName == FEOption.noWeight.id) project.edgeBundle.const(1.0)
        else project.edgeAttributes(params("weights")).runtimeSafeCast[Double]

      val candidates = {
        val op = graph_operations.FingerprintingCandidates()
        op(op.es, project.edgeBundle)(op.leftName, leftName)(op.rightName, rightName)
          .result.candidates
      }
      val fingerprinting = {
        // TODO: This is a temporary hack to facilitate experimentation with the underlying backend
        // operation w/o too much disruption to users. Should be removed once we are clear on what
        // we want to provide for fingerprinting.
        val baseParams = s""""minimumOverlap": $mo, "minimumSimilarity": $ms"""
        val extraParams = params.getOrElse("extra", "")
        val paramsJson = if (extraParams == "") baseParams else (baseParams + ", " + extraParams)
        val op = graph_operations.Fingerprinting.fromJson(json.Json.parse(s"{$paramsJson}"))
        op(
          op.leftEdges, project.edgeBundle)(
            op.leftEdgeWeights, weights)(
              op.rightEdges, project.edgeBundle)(
                op.rightEdgeWeights, weights)(
                  op.candidates, candidates)
          .result
      }
      val newLeftName = leftName.pullVia(fingerprinting.matching.reverse)
      val newRightName = rightName.pullVia(fingerprinting.matching)

      project.scalars("fingerprinting matches found") = fingerprinting.matching.countScalar
      project.vertexAttributes(params("leftName")) = newLeftName.fallback(leftName)
      project.vertexAttributes(params("rightName")) = newRightName.fallback(rightName)
      project.newVertexAttribute(
        params("leftName") + " similarity score", fingerprinting.leftSimilarities)
      project.newVertexAttribute(
        params("rightName") + " similarity score", fingerprinting.rightSimilarities)
    }
  })

  register("Copy vertex attributes from segmentation", PropagationOperations,
    new ProjectTransformation(_) with SegOp {
      def segmentationParameters = List(
        Param("prefix", "Attribute name prefix", defaultValue = seg.segmentationName))
      def enabled =
        project.assertSegmentation &&
          FEStatus.assert(project.vertexAttrList.size > 0, "No vertex attributes") &&
          FEStatus.assert(parent.vertexSet != null, s"No vertices on $parent") &&
          FEStatus.assert(seg.belongsTo.properties.isFunction,
            s"Vertices in base project are not guaranteed to be contained in only one segment")
      def apply() = {
        val prefix = if (params("prefix").nonEmpty) params("prefix") + "_" else ""
        for ((name, attr) <- project.vertexAttributes.toMap) {
          parent.newVertexAttribute(
            prefix + name,
            attr.pullVia(seg.belongsTo))
        }
      }
    })

  register("Copy vertex attributes to segmentation", PropagationOperations,
    new ProjectTransformation(_) with SegOp {
      def segmentationParameters = List(
        Param("prefix", "Attribute name prefix"))
      def enabled =
        project.assertSegmentation &&
          project.hasVertexSet &&
          FEStatus.assert(parent.vertexAttributes.size > 0,
            s"Parent $parent has no vertex attributes") &&
            FEStatus.assert(seg.belongsTo.properties.isReversedFunction,
              "Segments are not guaranteed to contain only one vertex")
      def apply() = {
        val prefix = if (params("prefix").nonEmpty) params("prefix") + "_" else ""
        for ((name, attr) <- parent.vertexAttributes.toMap) {
          project.newVertexAttribute(
            prefix + name,
            attr.pullVia(seg.belongsTo.reverse))
        }
      }
    })

  register("Compare segmentation edges", GlobalOperations, new ProjectTransformation(_) {
    def isCompatibleSegmentation(segmentation: SegmentationEditor): Boolean = {
      return segmentation.edgeBundle != null &&
        segmentation.belongsTo.properties.compliesWith(EdgeBundleProperties.identity)
    }

    val possibleSegmentations = FEOption.list(
      project.segmentations
        .filter(isCompatibleSegmentation)
        .map { seg => seg.segmentationName }
        .toList)

    lazy val parameters = List(
      Choice("golden", "Golden segmentation", options = possibleSegmentations),
      Choice("test", "Test segmentation", options = possibleSegmentations)
    )
    def enabled = FEStatus.assert(
      possibleSegmentations.size >= 2,
      "At least two segmentations are needed. Both should have edges " +
        "and both have to contain the same vertices as the base project. " +
        "(For example, use the copy graph into segmentation operation.)")

    def apply() = {
      val golden = project.existingSegmentation(params("golden"))
      val test = project.existingSegmentation(params("test"))
      val op = graph_operations.CompareSegmentationEdges()
      val result = op(
        op.goldenBelongsTo, golden.belongsTo)(
          op.testBelongsTo, test.belongsTo)(
            op.goldenEdges, golden.edgeBundle)(
              op.testEdges, test.edgeBundle).result
      test.scalars("precision") = result.precision
      test.scalars("recall") = result.recall
      test.edgeAttributes("present_in_" + golden.segmentationName) = result.presentInGolden
      golden.edgeAttributes("present_in_" + test.segmentationName) = result.presentInTest
    }

  })

  register(
    "Link project and segmentation by fingerprint",
    SpecialtyOperations, new ProjectTransformation(_) with SegOp {
      def segmentationParameters = List(
        NonNegInt("mo", "Minimum overlap", default = 1),
        Ratio("ms", "Minimum similarity", defaultValue = "0.0"),
        Param(
          "extra",
          "Fingerprinting algorithm additional parameters",
          defaultValue = ""))
      def enabled =
        project.assertSegmentation &&
          project.hasEdgeBundle && FEStatus.assert(parent.edgeBundle != null, s"No edges on $parent")
      def apply() = {
        val mo = params("mo").toInt
        val ms = params("ms").toDouble

        // We are setting the stage here for the generic fingerprinting operation. For a vertex A
        // on the left (base project) side and a vertex B on the right (segmentation) side we
        // want to "create" a common neighbor for fingerprinting purposes iff a neighbor of A (A') is
        // connected to a neigbor of B (B'). In practice, to make the setup symmetric, we will
        // actually create two common neighbors, namely we will connect both A and B to A' and B'.
        //
        // There is one more twist, that we want to consider A being connected to B directly also
        // as an evidence for A and B being a good match. To achieve this, we basically artificially
        // make every vertex a member of its own neighborhood by adding loop edges.
        val leftWithLoops = parallelEdgeBundleUnion(parent.edgeBundle, parent.vertexSet.loops)
        val rightWithLoops = parallelEdgeBundleUnion(project.edgeBundle, project.vertexSet.loops)
        val fromLeftToRight = leftWithLoops.concat(seg.belongsTo)
        val fromRightToLeft = rightWithLoops.concat(seg.belongsTo.reverse)
        val leftEdges = generalEdgeBundleUnion(leftWithLoops, fromLeftToRight)
        val rightEdges = generalEdgeBundleUnion(rightWithLoops, fromRightToLeft)

        val candidates = {
          val op = graph_operations.FingerprintingCandidatesFromCommonNeighbors()
          op(op.leftEdges, leftEdges)(op.rightEdges, rightEdges).result.candidates
        }

        val fingerprinting = {
          // TODO: This is a temporary hack to facilitate experimentation with the underlying backend
          // operation w/o too much disruption to users. Should be removed once we are clear on what
          // we want to provide for fingerprinting.
          val baseParams = s""""minimumOverlap": $mo, "minimumSimilarity": $ms"""
          val extraParams = params.getOrElse("extra", "")
          val paramsJson = if (extraParams == "") baseParams else (baseParams + ", " + extraParams)
          val op = graph_operations.Fingerprinting.fromJson(json.Json.parse(s"{$paramsJson}"))
          op(
            op.leftEdges, leftEdges)(
              op.leftEdgeWeights, leftEdges.const(1.0))(
                op.rightEdges, rightEdges)(
                  op.rightEdgeWeights, rightEdges.const(1.0))(
                    op.candidates, candidates)
            .result
        }

        project.scalars("fingerprinting matches found") = fingerprinting.matching.countScalar
        seg.belongsTo = fingerprinting.matching
        parent.newVertexAttribute(
          "fingerprinting_similarity_score", fingerprinting.leftSimilarities)
        project.newVertexAttribute(
          "fingerprinting_similarity_score", fingerprinting.rightSimilarities)
      }
    })

  register("Change project notes", UtilityOperations, new ProjectTransformation(_) {
    lazy val parameters = List(
      Param("notes", "New contents"))
    def enabled = FEStatus.enabled
    def apply() = {
      project.notes = params("notes")
    }
  })

  register(
    "Predict attribute by viral modeling",
    SpecialtyOperations, new ProjectTransformation(_) with SegOp {
      def segmentationParameters = List(
        Param("prefix", "Generated name prefix", defaultValue = "viral"),
        Choice("target", "Target attribute",
          options = FEOption.list(parentDoubleAttributes)),
        Ratio("test_set_ratio", "Test set ratio", defaultValue = "0.1"),
        RandomSeed("seed", "Random seed for test set selection"),
        NonNegDouble("max_deviation", "Maximal segment deviation", defaultValue = "1.0"),
        NonNegInt("min_num_defined", "Minimum number of defined attributes in a segment", default = 3),
        Ratio("min_ratio_defined", "Minimal ratio of defined attributes in a segment", defaultValue = "0.25"),
        NonNegInt("iterations", "Iterations", default = 3))
      def parentDoubleAttributes = parent.vertexAttributeNames[Double].toList
      def enabled =
        project.assertSegmentation &&
          project.hasVertexSet &&
          FEStatus.assert(FEOption.list(parentDoubleAttributes).nonEmpty,
            "No numeric vertex attributes.")
      def apply() = {
        // partition target attribute to test and train sets
        val targetName = params("target")
        val target = parent.vertexAttributes(targetName).runtimeSafeCast[Double]
        val roles = {
          val op = graph_operations.CreateRole(params("test_set_ratio").toDouble, params("seed").toInt)
          op(op.vertices, target.vertexSet).result.role
        }
        val parted = {
          val op = graph_operations.PartitionAttribute[Double]()
          op(op.attr, target)(op.role, roles).result
        }
        val prefix = params("prefix")
        parent.newVertexAttribute(s"${prefix}_roles", roles)
        parent.newVertexAttribute(s"${prefix}_${targetName}_test", parted.test)
        var train = parted.train.entity
        val segSizes = computeSegmentSizes(seg)
        project.newVertexAttribute("size", segSizes)
        val maxDeviation = params("max_deviation")

        val coverage = {
          val op = graph_operations.CountAttributes[Double]()
          op(op.attribute, train).result.count
        }
        parent.newVertexAttribute(s"${prefix}_${targetName}_train", train)
        parent.scalars(s"$prefix $targetName coverage initial") = coverage

        var timeOfDefinition = {
          val op = graph_operations.DeriveJSDouble(JavaScript("0"), Seq("attr"))
          op(op.attrs, graph_operations.VertexAttributeToJSValue.seq(train)).result.attr.entity
        }

        // iterative prediction
        for (i <- 1 to params("iterations").toInt) {
          val segTargetAvg = {
            aggregateViaConnection(
              seg.belongsTo,
              AttributeWithLocalAggregator(train, "average"))
              .runtimeSafeCast[Double]
          }
          val segStdDev = {
            aggregateViaConnection(
              seg.belongsTo,
              AttributeWithLocalAggregator(train, "std_deviation"))
              .runtimeSafeCast[Double]
          }
          val segTargetCount = {
            aggregateViaConnection(
              seg.belongsTo,
              AttributeWithLocalAggregator(train, "count"))
              .runtimeSafeCast[Double]
          }
          val segStdDevDefined = {
            val op = graph_operations.DeriveJSDouble(
              JavaScript(s"""
                deviation <= $maxDeviation &&
                defined / ids >= ${params("min_ratio_defined")} &&
                defined >= ${params("min_num_defined")}
                ? deviation
                : undefined"""),
              Seq("deviation", "ids", "defined"))
            op(
              op.attrs,
              graph_operations.VertexAttributeToJSValue.seq(segStdDev, segSizes, segTargetCount))
              .result.attr
          }
          project.newVertexAttribute(
            s"${prefix}_${targetName}_standard_deviation_after_iteration_$i",
            segStdDev)
          project.newVertexAttribute(
            s"${prefix}_${targetName}_average_after_iteration_$i",
            segTargetAvg)
          val predicted = {
            aggregateViaConnection(
              seg.belongsTo.reverse,
              AttributeWithWeightedAggregator(segStdDevDefined, segTargetAvg, "by_min_weight"))
              .runtimeSafeCast[Double]
          }
          train = unifyAttributeT(train, predicted)
          val partedTrain = {
            val op = graph_operations.PartitionAttribute[Double]()
            op(op.attr, train)(op.role, roles).result
          }
          val error = {
            val op = graph_operations.DeriveJSDouble(
              JavaScript("Math.abs(test - train)"), Seq("test", "train"))
            val mae = op(
              op.attrs,
              graph_operations.VertexAttributeToJSValue.seq(
                parted.test.entity, partedTrain.test.entity)).result.attr
            aggregate(AttributeWithAggregator(mae, "average"))
          }
          val coverage = {
            val op = graph_operations.CountAttributes[Double]()
            op(op.attribute, partedTrain.train).result.count
          }
          // the attribute we use for iteration can be defined on the test set as well
          parent.newVertexAttribute(s"${prefix}_${targetName}_after_iteration_$i", train)
          parent.scalars(s"$prefix $targetName coverage after iteration $i") = coverage
          parent.scalars(s"$prefix $targetName mean absolute prediction error after iteration $i") =
            error

          timeOfDefinition = {
            val op = graph_operations.DeriveJSDouble(
              JavaScript(i.toString), Seq("attr"))
            val newDefinitions = op(
              op.attrs, graph_operations.VertexAttributeToJSValue.seq(train)).result.attr
            unifyAttributeT(timeOfDefinition, newDefinitions)
          }
        }
        parent.newVertexAttribute(s"${prefix}_${targetName}_spread_over_iterations", timeOfDefinition)
        // TODO: in the end we should calculate with the fact that the real error where the
        // original attribute is defined is 0.0
      }
    })

  register("Correlate two attributes", GlobalOperations, new ProjectTransformation(_) {
    lazy val parameters = List(
      Choice("attrA", "First attribute", options = project.vertexAttrList[Double]),
      Choice("attrB", "Second attribute", options = project.vertexAttrList[Double]))
    def enabled =
      FEStatus.assert(project.vertexAttrList[Double].nonEmpty, "No numeric vertex attributes")
    def apply() = {
      val attrA = project.vertexAttributes(params("attrA")).runtimeSafeCast[Double]
      val attrB = project.vertexAttributes(params("attrB")).runtimeSafeCast[Double]
      val op = graph_operations.CorrelateAttributes()
      val res = op(op.attrA, attrA)(op.attrB, attrB).result
      project.scalars(s"correlation of ${params("attrA")} and ${params("attrB")}") =
        res.correlation
    }
  })

  register("Filter by attributes", StructureOperations, new ProjectTransformation(_) {
    lazy val parameters =
      project.vertexAttrList.toList.map {
        attr => Param(s"filterva_${attr.id}", attr.id)
      } ++
        project.segmentations.toList.map {
          seg =>
            Param(
              s"filterva_${seg.viewer.equivalentUIAttributeTitle}",
              seg.segmentationName)
        } ++
        project.edgeAttrList.toList.map {
          attr => Param(s"filterea_${attr.id}", attr.id)
        }
    def enabled =
      FEStatus.assert(project.vertexAttrList.nonEmpty, "No vertex attributes") ||
        FEStatus.assert(project.edgeAttrList.nonEmpty, "No edge attributes")
    val vaFilter = "filterva_(.*)".r
    val eaFilter = "filterea_(.*)".r

    override def summary = {
      val filterStrings = params.collect {
        case (vaFilter(name), filter) if filter.nonEmpty => s"$name $filter"
        case (eaFilter(name), filter) if filter.nonEmpty => s"$name $filter"
      }
      "Filter " + filterStrings.mkString(", ")
    }
    def apply() = {
      val vertexFilters = params.collect {
        case (vaFilter(name), filter) if filter.nonEmpty =>
          // The filter may be for a segmentation's equivalent attribute or for a vertex attribute.
          val segs = project.segmentations.map(_.viewer)
          val segGUIDOpt =
            segs.find(_.equivalentUIAttributeTitle == name).map(_.belongsToAttribute.gUID)
          val gUID = segGUIDOpt.getOrElse(project.vertexAttributes(name).gUID)
          FEVertexAttributeFilter(gUID.toString, filter)
      }.toSeq

      if (vertexFilters.nonEmpty) {
        val vertexEmbedding = FEFilters.embedFilteredVertices(
          project.vertexSet, vertexFilters, heavy = true)
        project.pullBack(vertexEmbedding)
      }
      val edgeFilters = params.collect {
        case (eaFilter(name), filter) if filter.nonEmpty =>
          val attr = project.edgeAttributes(name)
          FEVertexAttributeFilter(attr.gUID.toString, filter)
      }.toSeq
      assert(vertexFilters.nonEmpty || edgeFilters.nonEmpty, "No filters specified.")
      if (edgeFilters.nonEmpty) {
        val edgeEmbedding = FEFilters.embedFilteredVertices(
          project.edgeBundle.idSet, edgeFilters, heavy = true)
        project.pullBackEdges(edgeEmbedding)
      }
    }
  })

  register("Save UI status as graph attribute", UtilityOperations, new ProjectTransformation(_) {
    lazy val parameters = List(
      // In the future we may want a special kind for this so that users don't see JSON.
      Param("scalarName", "Name of new graph attribute"),
      Param("uiStatusJson", "UI status as JSON"))
    def enabled = FEStatus.enabled
    override def summary = {
      val scalarName = params("scalarName")
      s"Save visualization as $scalarName"
    }

    def apply() = {
      import UIStatusSerialization._
      val j = json.Json.parse(params("uiStatusJson"))
      val uiStatus = j.as[UIStatus]
      project.scalars(params("scalarName")) =
        graph_operations.CreateUIStatusScalar(uiStatus).result.created
    }
  })

  register("Import metagraph", StructureOperations, new ProjectTransformation(_) {
    lazy val parameters = List(
      Param("timestamp", "Current timestamp", defaultValue = graph_util.Timestamp.toString))
    def enabled =
      FEStatus.assert(user.isAdmin, "Requires administrator privileges")
    def apply() = {
      val t = params("timestamp")
      val mg = graph_operations.MetaGraph(t, Some(env)).result
      project.vertexSet = mg.vs
      project.newVertexAttribute("GUID", mg.vGUID)
      project.newVertexAttribute("kind", mg.vKind)
      project.newVertexAttribute("name", mg.vName)
      project.newVertexAttribute("progress", mg.vProgress)
      project.newVertexAttribute("id", project.vertexSet.idAttribute)
      project.edgeBundle = mg.es
      project.newEdgeAttribute("kind", mg.eKind)
      project.newEdgeAttribute("name", mg.eName)
    }
  })

  register("Copy edges to segmentation", StructureOperations, new ProjectTransformation(_) with SegOp {
    def segmentationParameters = List()
    def enabled = project.assertSegmentation &&
      FEStatus.assert(parent.edgeBundle != null, "No edges on base project")
    def apply() = {
      val induction = {
        val op = graph_operations.InducedEdgeBundle()
        op(op.srcMapping, seg.belongsTo)(op.dstMapping, seg.belongsTo)(op.edges, parent.edgeBundle).result
      }
      project.edgeBundle = induction.induced
      for ((name, attr) <- parent.edgeAttributes) {
        project.edgeAttributes(name) = attr.pullVia(induction.embedding)
      }
    }
  })

  private def segmentationSizesProductSum(seg: SegmentationEditor, parent: ProjectEditor)(
    implicit manager: MetaGraphManager): Scalar[_] = {
    val size = aggregateViaConnection(
      seg.belongsTo,
      AttributeWithLocalAggregator(parent.vertexSet.idAttribute, "count")
    )
    val srcSize = graph_operations.VertexToEdgeAttribute.srcAttribute(size, seg.edgeBundle)
    val dstSize = graph_operations.VertexToEdgeAttribute.dstAttribute(size, seg.edgeBundle)
    val sizeProduct: Attribute[Double] = {
      val op = graph_operations.DeriveJSDouble(
        JavaScript("src_size * dst_size"),
        Seq("src_size", "dst_size"))
      op(
        op.attrs,
        graph_operations.VertexAttributeToJSValue.seq(srcSize, dstSize)).result.attr
    }
    aggregate(AttributeWithAggregator(sizeProduct, "sum"))
  }

  register("Copy edges to base project", StructureOperations, new ProjectTransformation(_) with SegOp {
    def segmentationParameters = List()
    override def visibleScalars =
      if (project.isSegmentation && project.edgeBundle != null) {
        val scalar = segmentationSizesProductSum(seg, parent)
        implicit val entityProgressManager = env.entityProgressManager
        List(ProjectViewer.feScalar(scalar, "num_copied_edges", "", Map()))
      } else {
        List()
      }
    def enabled = project.assertSegmentation &&
      project.hasEdgeBundle &&
      FEStatus.assert(parent.edgeBundle == null, "There are already edges on base project")
    def apply() = {
      val seg = project.asSegmentation
      val reverseBelongsTo = seg.belongsTo.reverse
      val induction = {
        val op = graph_operations.InducedEdgeBundle()
        op(op.srcMapping, reverseBelongsTo)(
          op.dstMapping, reverseBelongsTo)(
            op.edges, seg.edgeBundle).result
      }
      parent.edgeBundle = induction.induced
      for ((name, attr) <- seg.edgeAttributes) {
        parent.edgeAttributes(name) = attr.pullVia(induction.embedding)
      }
    }
  })

  register("Create segmentation from SQL", StructureOperations, new ProjectTransformation(_) with SegOp {
    override lazy val parameters = List(
      Param("name", "Name"),
      Code("sql", "SQL", defaultValue = "select * from vertices", language = "sql"))
    def segmentationParameters = List()
    def enabled = FEStatus.assert(true, "")

    def apply() = {
      ???
      /*
      val table = env.sqlHelper.sqlToTable(project.viewer, params("sql"))
      val tableSegmentation = project.segmentation(params("name"))
      tableSegmentation.vertexSet = table.idSet
      for ((name, column) <- table.columns) {
        tableSegmentation.newVertexAttribute(name, column)
      }
      */
    }
  })

  register("Split to train and test set", MachineLearningOperations, new ProjectTransformation(_) {
    lazy val parameters = List(
      Choice("source", "Source attribute",
        options = project.vertexAttrList),
      Ratio("test_set_ratio", "Test set ratio", defaultValue = "0.1"),
      RandomSeed("seed", "Random seed for test set selection"))
    def enabled = FEStatus.assert(project.vertexAttrList.nonEmpty, "No vertex attributes")
    def apply() = {
      val sourceName = params("source")
      val source = project.vertexAttributes(sourceName)
      val roles = {
        val op = graph_operations.CreateRole(
          params("test_set_ratio").toDouble, params("seed").toInt)
        op(op.vertices, source.vertexSet).result.role
      }
      val parted = partitionVariable(source, roles)

      project.newVertexAttribute(s"${sourceName}_test", parted.test)
      project.newVertexAttribute(s"${sourceName}_train", parted.train)
    }
    def partitionVariable[T](
      source: Attribute[T], roles: Attribute[String]): graph_operations.PartitionAttribute.Output[T] = {
      val op = graph_operations.PartitionAttribute[T]()
      op(op.attr, source)(op.role, roles).result
    }
  })

  register("Predict with a neural network (1st version)",
    MachineLearningOperations, new ProjectTransformation(_) {
      lazy val parameters = List(
        Choice("label", "Attribute to predict", options = project.vertexAttrList[Double]),
        Param("output", "Save as"),
        Choice("features", "Predictors", options = FEOption.unset +: project.vertexAttrList[Double], multipleChoice = true),
        Choice("networkLayout", "Network layout", options = FEOption.list("GRU", "LSTM", "MLP")),
        NonNegInt("networkSize", "Size of the network", default = 3),
        NonNegInt("radius", "Iterations in prediction", default = 3),
        Choice("hideState", "Hide own state", options = FEOption.bools),
        NonNegDouble("forgetFraction", "Forget fraction", defaultValue = "0.0"),
        NonNegDouble("knownLabelWeight", "Weight for known labels", defaultValue = "1.0"),
        NonNegInt("numberOfTrainings", "Number of trainings", default = 50),
        NonNegInt("iterationsInTraining", "Iterations in training", default = 2),
        NonNegInt("subgraphsInTraining", "Subgraphs in training", default = 10),
        NonNegInt("minTrainingVertices", "Minimum training subgraph size", default = 10),
        NonNegInt("maxTrainingVertices", "Maximum training subgraph size", default = 20),
        NonNegInt("trainingRadius", "Radius for training subgraphs", default = 3),
        RandomSeed("seed", "Seed"),
        NonNegDouble("learningRate", "Learning rate", defaultValue = "0.1"))
      def enabled = project.hasEdgeBundle && FEStatus.assert(project.vertexAttrList[Double].nonEmpty, "No vertex attributes.")
      def apply() = {
        val labelName = params("label")
        val label = project.vertexAttributes(labelName).runtimeSafeCast[Double]
        val features: Seq[Attribute[Double]] =
          if (params("features") == FEOption.unset.id) Seq()
          else {
            val featureNames = splitParam("features")
            featureNames.map(name => project.vertexAttributes(name).runtimeSafeCast[Double])
          }
        val prediction = {
          val op = graph_operations.PredictViaNNOnGraphV1(
            featureCount = features.length,
            networkSize = params("networkSize").toInt,
            learningRate = params("learningRate").toDouble,
            radius = params("radius").toInt,
            hideState = params("hideState").toBoolean,
            forgetFraction = params("forgetFraction").toDouble,
            trainingRadius = params("trainingRadius").toInt,
            maxTrainingVertices = params("maxTrainingVertices").toInt,
            minTrainingVertices = params("minTrainingVertices").toInt,
            iterationsInTraining = params("iterationsInTraining").toInt,
            subgraphsInTraining = params("subgraphsInTraining").toInt,
            numberOfTrainings = params("numberOfTrainings").toInt,
            knownLabelWeight = params("knownLabelWeight").toDouble,
            seed = params("seed").toInt,
            gradientCheckOn = false,
            networkLayout = params("networkLayout"))
          op(op.edges, project.edgeBundle)(op.label, label)(op.features, features).result.prediction
        }
        project.vertexAttributes(params("output")) = prediction
      }
    })

  register("Lookup region", VertexAttributesOperations, new ProjectTransformation(_) {
    lazy val parameters = List(
      Choice("position", "Position", options = project.vertexAttrList[(Double, Double)]),
      Choice("shapefile", "Shapefile", options = listShapefiles(), allowUnknownOption = true),
      Param("attribute", "Attribute from the Shapefile"),
      Choice("ignoreUnsupportedShapes", "Ignore unsupported shape types",
        options = FEOption.boolsDefaultFalse),
      Param("output", "Output name"))
    def enabled = FEStatus.assert(
      project.vertexAttrList[(Double, Double)].nonEmpty, "No position vertex attributes.")

    def apply() = {
      val shapeFilePath = getShapeFilePath(params)
      val position = project.vertexAttributes(params("position")).runtimeSafeCast[(Double, Double)]
      val op = graph_operations.LookupRegion(
        shapeFilePath,
        params("attribute"),
        params.getOrElse("ignoreUnsupportedShapes", "false").toBoolean)
      val result = op(op.coordinates, position).result
      project.newVertexAttribute(params("output"), result.attribute)
    }
  })

  register("Segment by geographical proximity", StructureOperations, new ProjectTransformation(_) {
    lazy val parameters = List(
      Param("name", "Name"),
      Choice("position", "Position", options = project.vertexAttrList[(Double, Double)]),
      Choice("shapefile", "Shapefile", options = listShapefiles(), allowUnknownOption = true),
      NonNegDouble("distance", "Distance", defaultValue = "0.0"),
      Choice("ignoreUnsupportedShapes", "Ignore unsupported shape types",
        options = FEOption.boolsDefaultFalse))
    def enabled = FEStatus.assert(
      project.vertexAttrList[(Double, Double)].nonEmpty, "No position vertex attributes.")

    def apply() = {
      import com.lynxanalytics.biggraph.graph_util.Shapefile
      val shapeFilePath = getShapeFilePath(params)
      val position = project.vertexAttributes(params("position")).runtimeSafeCast[(Double, Double)]
      val shapefile = Shapefile(shapeFilePath)
      val op = graph_operations.SegmentByGeographicalProximity(
        shapeFilePath,
        params("distance").toDouble,
        shapefile.attrNames,
        params("ignoreUnsupportedShapes").toBoolean)
      val result = op(op.coordinates, position).result
      val segmentation = project.segmentation(params("name"))
      segmentation.setVertexSet(result.segments, idAttr = "id")
      segmentation.notes = summary
      segmentation.belongsTo = result.belongsTo

      for ((attrName, i) <- shapefile.attrNames.zipWithIndex) {
        segmentation.newVertexAttribute(attrName, result.attributes(i))
      }
      shapefile.close()
    }
  })

  private def getShapeFilePath(params: Map[String, String]): String = {
    val shapeFilePath = params("shapefile")
    assert(listShapefiles().exists(f => f.id == shapeFilePath),
      "Shapefile deleted, please choose another.")
    shapeFilePath
  }

  private def listShapefiles(): List[FEOption] = {
    import java.io.File
    def metaDir = new File(env.metaGraphManager.repositoryPath).getParent
    val shapeDir = s"$metaDir/resources/shapefiles/"
    def lsR(f: File): Array[File] = {
      val files = f.listFiles()
      if (files == null)
        return Array.empty
      files.filter(_.getName.endsWith(".shp")) ++ files.filter(_.isDirectory).flatMap(lsR)
    }
    lsR(new File(shapeDir)).toList.map(f =>
      FEOption(f.getPath, f.getPath.substring(shapeDir.length)))
  }

  def computeSegmentSizes(segmentation: SegmentationEditor): Attribute[Double] = {
    val op = graph_operations.OutDegree()
    op(op.es, segmentation.belongsTo.reverse).result.outDegree
  }

  def toDouble(attr: Attribute[_]): Attribute[Double] = {
    if (attr.is[String])
      attr.runtimeSafeCast[String].asDouble
    else if (attr.is[Long])
      attr.runtimeSafeCast[Long].asDouble
    else if (attr.is[Int])
      attr.runtimeSafeCast[Int].asDouble
    else
      throw new AssertionError(s"Unexpected type (${attr.typeTag}) on $attr")
  }

  def parseAggregateParams(params: Map[String, String]) = {
    val aggregate = "aggregate_(.*)".r
    params.toSeq.collect {
      case (aggregate(attr), choices) if choices.nonEmpty => attr -> choices
    }.flatMap {
      case (attr, choices) => choices.split(",", -1).map(attr -> _)
    }
  }
  def aggregateParams(
    attrs: Iterable[(String, Attribute[_])],
    needsGlobal: Boolean = false,
    weighted: Boolean = false): List[OperationParameterMeta] = {
    val sortedAttrs = attrs.toList.sortBy(_._1)
    sortedAttrs.toList.map {
      case (name, attr) =>
        val options = if (attr.is[Double]) {
          if (weighted) { // At the moment all weighted aggregators are global.
            FEOption.list("weighted_average", "by_max_weight", "by_min_weight", "weighted_sum")
          } else if (needsGlobal) {
            FEOption.list(
              "average", "count", "count_distinct", "count_most_common", "first", "max", "min", "most_common",
              "std_deviation", "sum")

          } else {
            FEOption.list(
              "average", "count", "count_distinct", "count_most_common", "first", "max", "median", "min", "most_common",
              "set", "std_deviation", "sum", "vector")
          }
        } else if (attr.is[String]) {
          if (weighted) { // At the moment all weighted aggregators are global.
            FEOption.list("by_max_weight", "by_min_weight")
          } else if (needsGlobal) {
            FEOption.list("count", "count_distinct", "first", "most_common", "count_most_common")
          } else {
            FEOption.list(
              "count", "count_distinct", "first", "most_common", "count_most_common", "majority_50", "majority_100",
              "vector", "set")
          }
        } else {
          if (weighted) { // At the moment all weighted aggregators are global.
            FEOption.list("by_max_weight", "by_min_weight")
          } else if (needsGlobal) {
            FEOption.list("count", "count_distinct", "first", "most_common", "count_most_common")
          } else {
            FEOption.list("count", "count_distinct", "first", "median", "most_common", "count_most_common", "set", "vector")
          }
        }
        TagList(s"aggregate_$name", name, options = options)
    }
  }

  // Performs AggregateAttributeToScalar.
  private def aggregate[From, Intermediate, To](
    attributeWithAggregator: AttributeWithAggregator[From, Intermediate, To]): Scalar[To] = {
    val op = graph_operations.AggregateAttributeToScalar(attributeWithAggregator.aggregator)
    op(op.attr, attributeWithAggregator.attr).result.aggregated
  }

  // Performs AggregateByEdgeBundle.
  private def aggregateViaConnection[From, To](
    connection: EdgeBundle,
    attributeWithAggregator: AttributeWithLocalAggregator[From, To]): Attribute[To] = {
    val op = graph_operations.AggregateByEdgeBundle(attributeWithAggregator.aggregator)
    op(op.connection, connection)(op.attr, attributeWithAggregator.attr).result.attr
  }

  // Performs AggregateFromEdges.
  private def aggregateFromEdges[From, To](
    edges: EdgeBundle,
    attributeWithAggregator: AttributeWithLocalAggregator[From, To]): Attribute[To] = {
    val op = graph_operations.AggregateFromEdges(attributeWithAggregator.aggregator)
    val res = op(op.edges, edges)(op.eattr, attributeWithAggregator.attr).result
    res.dstAttr
  }

  def stripDuplicateEdges(eb: EdgeBundle): EdgeBundle = {
    val op = graph_operations.StripDuplicateEdgesFromBundle()
    op(op.es, eb).result.unique
  }

  object Direction {
    // Options suitable when edge attributes are involved.
    val attrOptions = FEOption.list("incoming edges", "outgoing edges", "all edges")
    def attrOptionsWithDefault(default: String): List[FEOption] = {
      assert(attrOptions.map(_.id).contains(default), s"$default not in $attrOptions")
      FEOption.list(default) ++ attrOptions.filter(_.id != default)
    }
    // Options suitable when only neighbors are involved.
    val neighborOptions = FEOption.list(
      "in-neighbors", "out-neighbors", "all neighbors", "symmetric neighbors")
    // Options suitable when edge attributes are not involved.
    val options = attrOptions ++ FEOption.list("symmetric edges") ++ neighborOptions
    // Neighborhood directions correspond to these
    // edge directions, but they also retain only one A->B edge in
    // the output edgeBundle
    private val neighborOptionMapping = Map(
      "in-neighbors" -> "incoming edges",
      "out-neighbors" -> "outgoing edges",
      "all neighbors" -> "all edges",
      "symmetric neighbors" -> "symmetric edges"
    )
  }
  case class Direction(direction: String, origEB: EdgeBundle, reversed: Boolean = false) {
    val unchangedOut: (EdgeBundle, Option[EdgeBundle]) = (origEB, None)
    val reversedOut: (EdgeBundle, Option[EdgeBundle]) = {
      val op = graph_operations.ReverseEdges()
      val res = op(op.esAB, origEB).result
      (res.esBA, Some(res.injection))
    }
    private def computeEdgeBundleAndPullBundleOpt(dir: String): (EdgeBundle, Option[EdgeBundle]) = {
      dir match {
        case "incoming edges" => if (reversed) reversedOut else unchangedOut
        case "outgoing edges" => if (reversed) unchangedOut else reversedOut
        case "all edges" =>
          val op = graph_operations.AddReversedEdges()
          val res = op(op.es, origEB).result
          (res.esPlus, Some(res.newToOriginal))
        case "symmetric edges" =>
          // Use "null" as the injection because it is an error to use
          // "symmetric edges" with edge attributes.
          (origEB.makeSymmetric, Some(null))
      }
    }

    val (edgeBundle, pullBundleOpt): (EdgeBundle, Option[EdgeBundle]) = {
      if (Direction.neighborOptionMapping.contains(direction)) {
        val (eB, pBO) = computeEdgeBundleAndPullBundleOpt(Direction.neighborOptionMapping(direction))
        (stripDuplicateEdges(eB), pBO)
      } else {
        computeEdgeBundleAndPullBundleOpt(direction)
      }
    }

    def pull[T](attribute: Attribute[T]): Attribute[T] = {
      pullBundleOpt.map(attribute.pullVia(_)).getOrElse(attribute)
    }
  }

  private def unifyAttributeT[T](a1: Attribute[T], a2: Attribute[_]): Attribute[T] = {
    a1.fallback(a2.runtimeSafeCast(a1.typeTag))
  }
  def unifyAttribute(a1: Attribute[_], a2: Attribute[_]): Attribute[_] = {
    unifyAttributeT(a1, a2)
  }

  def unifyAttributes(
    as1: Iterable[(String, Attribute[_])],
    as2: Iterable[(String, Attribute[_])]): Map[String, Attribute[_]] = {

    val m1 = as1.toMap
    val m2 = as2.toMap
    m1.keySet.union(m2.keySet)
      .map(k => k -> (m1.get(k) ++ m2.get(k)).reduce(unifyAttribute _))
      .toMap
  }

  def newScalar(data: String): Scalar[String] = {
    val op = graph_operations.CreateStringScalar(data)
    op.result.created
  }

}

object JSUtilities {
  // Listing the valid characters for JS variable names. The \\p{*} syntax is for specifying
  // Unicode categories for scala regex.
  // For more information about the valid variable names in JS please consult:
  // http://es5.github.io/x7.html#x7.6
  val validJSCharacters = "_$\\p{Lu}\\p{Ll}\\p{Lt}\\p{Lm}\\p{Lo}\\p{Nl}\\p{Mn}" +
    "\\p{Mc}\\p{Nd}\\p{Pc}\\u200C\\u200D\\\\"
  val validJSFirstCharacters = "_$\\p{Lu}\\p{Ll}\\p{Lt}\\p{Lm}\\p{Lo}\\p{Nl}\\\\"

  def collectIdentifiers[T <: MetaGraphEntity](
    holder: StateMapHolder[T],
    expr: String,
    prefix: String = ""): IndexedSeq[(String, T)] = {
    holder.filter {
      case (name, _) => containsIdentifierJS(expr, prefix + name)
    }.toIndexedSeq
  }

  // Whether a string can be a JavaScript identifier.
  def canBeValidJSIdentifier(identifier: String): Boolean = {
    val re = s"^[${validJSFirstCharacters}][${validJSCharacters}]*$$"
    identifier.matches(re)
  }

  // Whether a JavaScript expression contains a given identifier.
  // It's a best-effort implementation with no guarantees of correctness.
  def containsIdentifierJS(expr: String, identifier: String): Boolean = {
    if (!canBeValidJSIdentifier(identifier)) {
      false
    } else {
      val quotedIdentifer = java.util.regex.Pattern.quote(identifier)
      val re = s"(?s)(^|.*[^$validJSCharacters])${quotedIdentifer}($$|[^$validJSCharacters].*)"
      expr.matches(re)
    }
  }
}<|MERGE_RESOLUTION|>--- conflicted
+++ resolved
@@ -15,9 +15,10 @@
 import play.api.libs.json
 
 class Operations(env: SparkFreeEnvironment) extends OperationRepository(env) {
-<<<<<<< HEAD
-  override val operations = new ProjectOperations(env).operations.toMap ++
-    new NoInputOutputOperations(env).operations.toMap
+  override val operations =
+    new ProjectOperations(env).operations.toMap ++
+      new NoInputOutputOperations(env).operations.toMap ++
+      new ImportOperations(env).operations.toMap
 }
 
 class NoInputOutputOperations(env: SparkFreeEnvironment) extends OperationRegistry {
@@ -44,11 +45,6 @@
     def apply() = {}
     def enabled = FEStatus.enabled
   })
-=======
-  override val operations =
-    new ProjectOperations(env).operations.toMap ++
-      new ImportOperations(env).operations.toMap
->>>>>>> 4f878b66
 }
 
 class ProjectOperations(env: SparkFreeEnvironment) extends OperationRegistry {
