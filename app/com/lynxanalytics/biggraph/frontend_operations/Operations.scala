// Frontend operations for projects.
package com.lynxanalytics.biggraph.frontend_operations

import com.lynxanalytics.biggraph.SparkFreeEnvironment
import com.lynxanalytics.biggraph.JavaScript
import com.lynxanalytics.biggraph.graph_api._
import com.lynxanalytics.biggraph.graph_api.Scripting._
import com.lynxanalytics.biggraph.graph_operations
import com.lynxanalytics.biggraph.graph_util
import com.lynxanalytics.biggraph.graph_util.Scripting._
import com.lynxanalytics.biggraph.controllers._
import com.lynxanalytics.biggraph.graph_util.LoggedEnvironment
import com.lynxanalytics.biggraph.model
import com.lynxanalytics.biggraph.serving.FrontendJson
import play.api.libs.json

class Operations(env: SparkFreeEnvironment) extends OperationRepository(env) {
  override val atomicOperations =
    new ProjectOperations(env).operations.toMap ++
      new MetaOperations(env).operations.toMap ++
      new ImportOperations(env).operations.toMap ++
      new ExportOperations(env).operations.toMap ++
      new PlotOperations(env).operations.toMap
}

class ProjectOperations(env: SparkFreeEnvironment) extends OperationRegistry {
  implicit lazy val manager = env.metaGraphManager
  import Operation.Category
  import Operation.Context
  import Operation.Implicits._

  private val projectInput = "project" // The default input name, just to avoid typos.
  private val projectOutput = "project"

  def register(
    id: String,
    category: Category,
    factory: Context => ProjectTransformation): Unit = {
    registerOp(id, category, List(projectInput), List(projectOutput), factory)
  }

  def register(
    id: String,
    category: Category,
    inputProjects: String*)(factory: Context => Operation): Unit = {
    registerOp(id, category, inputProjects.toList, List(projectOutput), factory)
  }

  trait SegOp extends ProjectTransformation {
    protected def seg = project.asSegmentation
    protected def parent = seg.parent
    protected def addSegmentationParameters(): Unit
    if (project.isSegmentation) addSegmentationParameters()
  }

  // Categories
  val SpecialtyOperations = Category("Specialty operations", "green", icon = "book")
  val EdgeAttributesOperations =
    Category("Edge attribute operations", "blue", sortKey = "Attribute, edge")
  val VertexAttributesOperations =
    Category("Vertex attribute operations", "blue", sortKey = "Attribute, vertex")
  val GlobalOperations = Category("Global operations", "magenta", icon = "globe")
  val ImportOperations = Category("Import operations", "yellow", icon = "import")
  val MetricsOperations = Category("Graph metrics", "green", icon = "stats")
  val PropagationOperations = Category("Propagation operations", "green", icon = "fullscreen")
  val HiddenOperations = Category("Hidden operations", "black", visible = false)
  val DeprecatedOperations =
    Category("Deprecated operations", "red", deprecated = true, icon = "remove-sign")
  val CreateSegmentationOperations = Category("Create segmentation", "green", icon = "th-large")
  val StructureOperations = Category("Structure operations", "pink", icon = "asterisk")
  val MachineLearningOperations = Category("Machine learning operations", "pink ", icon = "knight")
  val UtilityOperations = Category("Utility operations", "green", icon = "wrench", sortKey = "zz")

  def getAndCheckProjectCheckpoint(readableProjectCheckpoint: String) = {
    val (cp, title, suffix) = FEOption.unpackTitledCheckpoint(
      readableProjectCheckpoint,
      customError =
        s"Obsolete project reference: $readableProjectCheckpoint. Please select a new project from the dropdown.")
    assert(suffix == "", s"Invalid project reference $readableProjectCheckpoint with suffix $suffix")
    (cp, title, suffix)
  }

  import OperationParams._

  register("Discard vertices", StructureOperations, new ProjectTransformation(_) {
    def enabled = project.hasVertexSet && project.assertNotSegmentation
    def apply() = {
      project.vertexSet = null
    }
  })

  register("Discard edges", StructureOperations, new ProjectTransformation(_) {
    def enabled = project.hasEdgeBundle
    def apply() = {
      project.edgeBundle = null
    }
  })

  register("Discard segmentation links", StructureOperations, new ProjectTransformation(_) with SegOp {
    def addSegmentationParameters = {}
    def enabled = project.assertSegmentation
    def apply() = {
      val op = graph_operations.EmptyEdgeBundle()
      seg.belongsTo = op(op.src, parent.vertexSet)(op.dst, seg.vertexSet).result.eb
    }
  })

  register("Create vertices", StructureOperations)(new ProjectOutputOperation(_) {
    params += NonNegInt("size", "Vertex set size", default = 10)
    def enabled = FEStatus.enabled
    def apply() = {
      val result = graph_operations.CreateVertexSet(params("size").toLong)().result
      project.setVertexSet(result.vs, idAttr = "id")
      project.newVertexAttribute("ordinal", result.ordinal)
    }
  })

  register("Create random edge bundle", StructureOperations, new ProjectTransformation(_) {
    params ++= List(
      NonNegDouble("degree", "Average degree", defaultValue = "10.0"),
      RandomSeed("seed", "Seed"))
    def enabled = project.hasVertexSet
    def apply() = {
      val op = graph_operations.FastRandomEdgeBundle(
        params("seed").toInt, params("degree").toDouble)
      project.edgeBundle = op(op.vs, project.vertexSet).result.es
    }
  })

  register("Create scale-free random edge bundle", StructureOperations, new ProjectTransformation(_) {
    params ++= List(
      NonNegInt("iterations", "Number of iterations", default = 10),
      NonNegDouble(
        "perIterationMultiplier",
        "Per iteration edge number multiplier",
        defaultValue = "1.3"),
      RandomSeed("seed", "Seed"))
    def enabled = project.hasVertexSet
    def apply() = {
      val op = graph_operations.ScaleFreeEdgeBundle(
        params("iterations").toInt,
        params("seed").toLong,
        params("perIterationMultiplier").toDouble)
      project.edgeBundle = op(op.vs, project.vertexSet).result.es
    }
  })

  register("Connect vertices on attribute", StructureOperations, new ProjectTransformation(_) {
    params ++= List(
      Choice("fromAttr", "Source attribute", options = project.vertexAttrList),
      Choice("toAttr", "Destination attribute", options = project.vertexAttrList))
    def enabled =
      (project.hasVertexSet
        && FEStatus.assert(project.vertexAttrList.nonEmpty, "No vertex attributes."))
    private def applyAA[A](fromAttr: Attribute[A], toAttr: Attribute[A]) = {
      if (fromAttr == toAttr) {
        // Use the slightly faster operation.
        val op = graph_operations.EdgesFromAttributeMatches[A]()
        project.edgeBundle = op(op.attr, fromAttr).result.edges
      } else {
        val op = graph_operations.EdgesFromBipartiteAttributeMatches[A]()
        project.edgeBundle = op(op.fromAttr, fromAttr)(op.toAttr, toAttr).result.edges
      }
    }
    private def applyAB[A, B](fromAttr: Attribute[A], toAttr: Attribute[B]) = {
      applyAA(fromAttr, toAttr.asInstanceOf[Attribute[A]])
    }
    def apply() = {
      val fromAttrName = params("fromAttr")
      val toAttrName = params("toAttr")
      val fromAttr = project.vertexAttributes(fromAttrName)
      val toAttr = project.vertexAttributes(toAttrName)
      assert(fromAttr.typeTag.tpe =:= toAttr.typeTag.tpe,
        s"$fromAttrName and $toAttrName are not of the same type.")
      applyAB(fromAttr, toAttr)
    }
  })

  registerOp(
    "Import vertices", ImportOperations,
    inputs = List("vertices"), outputs = List(projectOutput),
    factory = new ProjectOutputOperation(_) {
      lazy val vertices = tableLikeInput("vertices").asProject
      params += Param("id_attr", "Save internal ID as", defaultValue = "")
      def enabled = FEStatus.enabled
      def apply() = {
        project.vertexSet = vertices.vertexSet
        for ((name, attr) <- vertices.vertexAttributes) {
          project.newVertexAttribute(name, attr, "imported")
        }
        val idAttr = params("id_attr")
        if (idAttr.nonEmpty) {
          assert(
            !project.vertexAttributes.contains(idAttr),
            s"The input also contains a column called '$idAttr'. Please pick a different name.")
          project.newVertexAttribute(idAttr, project.vertexSet.idAttribute, "internal")
        }
      }
    })

  registerOp(
    "Import edges for existing vertices", ImportOperations,
    inputs = List(projectInput, "edges"), outputs = List(projectOutput),
    factory = new ProjectOutputOperation(_) {
      override lazy val project = projectInput("project")
      lazy val edges = tableLikeInput("edges").asProject
      params ++= List(
        Choice("attr", "Vertex ID attribute", options = FEOption.unset +: project.vertexAttrList),
        Choice("src", "Source ID column", options = FEOption.unset +: edges.vertexAttrList),
        Choice("dst", "Destination ID column", options = FEOption.unset +: edges.vertexAttrList))
      def enabled =
        FEStatus.assert(
          project.vertexAttrList.nonEmpty, "No attributes on the project to use as id.") &&
          FEStatus.assert(
            edges.vertexAttrList.nonEmpty, "No attributes on the edges to use as id.")
      def apply() = {
        val src = params("src")
        val dst = params("dst")
        val id = params("attr")
        assert(src != FEOption.unset.id, "The Source ID column parameter must be set.")
        assert(dst != FEOption.unset.id, "The Destination ID column parameter must be set.")
        assert(id != FEOption.unset.id, "The Vertex ID attribute parameter must be set.")
        val idAttr = project.vertexAttributes(id)
        val srcAttr = edges.vertexAttributes(src)
        val dstAttr = edges.vertexAttributes(dst)
        val imp = graph_operations.ImportEdgesForExistingVertices.runtimeSafe(
          idAttr, idAttr, srcAttr, dstAttr)
        project.edgeBundle = imp.edges
        for ((name, attr) <- edges.vertexAttributes) {
          project.edgeAttributes(name) = attr.pullVia(imp.embedding)
        }
      }
    })

  registerOp(
    "Import vertices and edges from a single table", ImportOperations,
    inputs = List("edges"), outputs = List(projectOutput),
    factory = new ProjectOutputOperation(_) {
      lazy val edges = tableLikeInput("edges").asProject
      params ++= List(
        Choice("src", "Source ID column", options = FEOption.unset +: edges.vertexAttrList),
        Choice("dst", "Destination ID column", options = FEOption.unset +: edges.vertexAttrList))
      def enabled = FEStatus.enabled
      def apply() = {
        val src = params("src")
        val dst = params("dst")
        assert(src != FEOption.unset.id, "The Source ID column parameter must be set.")
        assert(dst != FEOption.unset.id, "The Destination ID column parameter must be set.")
        val eg = {
          val op = graph_operations.VerticesToEdges()
          op(op.srcAttr, edges.vertexAttributes(src).runtimeSafeCast[String])(
            op.dstAttr, edges.vertexAttributes(dst).runtimeSafeCast[String]).result
        }
        project.setVertexSet(eg.vs, idAttr = "id")
        project.newVertexAttribute("stringId", eg.stringId)
        project.edgeBundle = eg.es
        for ((name, attr) <- edges.vertexAttributes) {
          project.edgeAttributes(name) = attr.pullVia(eg.embedding)
        }
      }
    })

  registerOp(
    "Import vertex attributes", ImportOperations,
    inputs = List(projectInput, "attributes"),
    outputs = List(projectOutput),
    factory = new ProjectOutputOperation(_) {
      override lazy val project = projectInput("project")
      lazy val attributes = tableLikeInput("attributes").asProject
      params ++= List(
        Choice("id_attr", "Vertex attribute",
          options = FEOption.unset +: project.vertexAttrList[String]),
        Choice("id_column", "ID column",
          options = FEOption.unset +: attributes.vertexAttrList[String]),
        Param("prefix", "Name prefix for the imported vertex attributes"),
        Choice("unique_keys", "Assert unique vertex attribute values", options = FEOption.bools))
      def enabled =
        project.hasVertexSet &&
          FEStatus.assert(project.vertexAttrList[String].nonEmpty, "No vertex attributes to use as key.")
      def apply() = {
        val idAttrName = params("id_attr")
        val idColumnName = params("id_column")
        assert(idAttrName != FEOption.unset.id, "The vertex attribute parameter must be set.")
        assert(idColumnName != FEOption.unset.id, "The ID column parameter must be set.")
        val idAttr = project.vertexAttributes(idAttrName).runtimeSafeCast[String]
        val idColumn = attributes.vertexAttributes(idColumnName).runtimeSafeCast[String]
        val projectAttrNames = project.vertexAttributeNames
        val uniqueKeys = params("unique_keys").toBoolean
        val edges = if (uniqueKeys) {
          val op = graph_operations.EdgesFromUniqueBipartiteAttributeMatches()
          op(op.fromAttr, idAttr)(op.toAttr, idColumn).result.edges
        } else {
          val op = graph_operations.EdgesFromLookupAttributeMatches()
          op(op.fromAttr, idAttr)(op.toAttr, idColumn).result.edges
        }
        val prefix = if (params("prefix").nonEmpty) params("prefix") + "_" else ""
        for ((name, attr) <- attributes.vertexAttributes) {
          assert(!projectAttrNames.contains(prefix + name),
            s"Cannot import column `${prefix + name}`. Attribute already exists.")
          project.newVertexAttribute(prefix + name, attr.pullVia(edges), "imported")
        }
      }
    })

  registerOp(
    "Import edge attributes", ImportOperations,
    inputs = List(projectInput, "attributes"),
    outputs = List(projectOutput),
    factory = new ProjectOutputOperation(_) {
      override lazy val project = projectInput("project")
      lazy val attributes = tableLikeInput("attributes").asProject
      params ++= List(
        Choice("id_attr", "Edge attribute",
          options = FEOption.unset +: project.edgeAttrList[String]),
        Choice("id_column", "ID column", options = FEOption.unset +: attributes.vertexAttrList),
        Param("prefix", "Name prefix for the imported edge attributes"),
        Choice("unique_keys", "Assert unique edge attribute values", options = FEOption.bools))
      def enabled =
        project.hasEdgeBundle &&
          FEStatus.assert(project.edgeAttrList[String].nonEmpty, "No edge attributes to use as key.")
      def apply() = {
        val columnName = params("id_column")
        assert(columnName != FEOption.unset.id, "The ID column parameter must be set.")
        val attrName = params("id_attr")
        assert(attrName != FEOption.unset.id, "The edge attribute parameter must be set.")
        val idAttr = project.edgeAttributes(attrName).runtimeSafeCast[String]
        val idColumn = attributes.vertexAttributes(columnName).runtimeSafeCast[String]
        val projectAttrNames = project.edgeAttributeNames
        val uniqueKeys = params("unique_keys").toBoolean
        val edges = if (uniqueKeys) {
          val op = graph_operations.EdgesFromUniqueBipartiteAttributeMatches()
          op(op.fromAttr, idAttr)(op.toAttr, idColumn).result.edges
        } else {
          val op = graph_operations.EdgesFromLookupAttributeMatches()
          op(op.fromAttr, idAttr)(op.toAttr, idColumn).result.edges
        }
        val prefix = if (params("prefix").nonEmpty) params("prefix") + "_" else ""
        for ((name, attr) <- attributes.vertexAttributes) {
          assert(!projectAttrNames.contains(prefix + name),
            s"Cannot import column `${prefix + name}`. Attribute already exists.")
          project.newEdgeAttribute(prefix + name, attr.pullVia(edges), "imported")
        }
      }
    })

  register("Find maximal cliques", CreateSegmentationOperations, new ProjectTransformation(_) {
    params ++= List(
      Param("name", "Segmentation name", defaultValue = "maximal_cliques"),
      Choice(
        "bothdir", "Edges required in both directions", options = FEOption.bools),
      NonNegInt("min", "Minimum clique size", default = 3))
    def enabled = project.hasEdgeBundle
    def apply() = {
      val minCliques = params("min").toInt
      val bothDir = params("bothdir").toBoolean
      val op = graph_operations.FindMaxCliques(minCliques, bothDir)
      val result = op(op.es, project.edgeBundle).result
      val segmentation = project.segmentation(params("name"))
      segmentation.setVertexSet(result.segments, idAttr = "id")
      segmentation.notes =
        s"Find maximal cliques (edges in both directions: $bothDir, minimum clique size: $minCliques)"
      segmentation.belongsTo = result.belongsTo
      segmentation.newVertexAttribute("size", computeSegmentSizes(segmentation))
    }
  })

  register("Take segmentation as base project", StructureOperations,
    new ProjectTransformation(_) with SegOp {
      def addSegmentationParameters = {}
      def enabled = FEStatus.enabled
      def apply() = {
        project.rootEditor.state = project.state
      }
    })

  register("Take edges as vertices", StructureOperations, new ProjectTransformation(_) {
    def enabled = project.hasEdgeBundle
    def apply() = {
      val edgeBundle = project.edgeBundle
      val vertexAttrs = project.vertexAttributes.toMap
      val edgeAttrs = project.edgeAttributes.toMap
      project.scalars = Map()
      project.vertexSet = edgeBundle.idSet
      for ((name, attr) <- vertexAttrs) {
        project.newVertexAttribute(
          "src_" + name, graph_operations.VertexToEdgeAttribute.srcAttribute(attr, edgeBundle))
        project.newVertexAttribute(
          "dst_" + name, graph_operations.VertexToEdgeAttribute.dstAttribute(attr, edgeBundle))
      }
      for ((name, attr) <- edgeAttrs) {
        project.newVertexAttribute("edge_" + name, attr)
      }
    }
  })

  register("Take segmentation links as base project", StructureOperations,
    new ProjectTransformation(_) with SegOp {
      def addSegmentationParameters = {}
      def enabled = FEStatus.enabled
      def apply() = {
        val root = project.rootEditor
        val baseAttrs = parent.vertexAttributes.toMap
        val segAttrs = project.vertexAttributes.toMap
        val belongsTo = seg.belongsTo
        root.scalars = Map()
        root.vertexSet = belongsTo.idSet
        for ((name, attr) <- baseAttrs) {
          root.newVertexAttribute(
            "base_" + name, graph_operations.VertexToEdgeAttribute.srcAttribute(attr, belongsTo))
        }
        for ((name, attr) <- segAttrs) {
          root.newVertexAttribute(
            "segment_" + name, graph_operations.VertexToEdgeAttribute.dstAttribute(attr, belongsTo))
        }
      }
    })

  register("Check cliques", UtilityOperations, new ProjectTransformation(_) with SegOp {
    def addSegmentationParameters = {
      params += Param("selected", "Segment IDs to check", defaultValue = "<All>")
      params += Choice("bothdir", "Edges required in both directions", options = FEOption.bools)
    }
    def enabled = project.hasVertexSet
    def apply() = {
      val selected =
        if (params("selected") == "<All>") None
        else Some(splitParam("selected").map(_.toLong).toSet)
      val op = graph_operations.CheckClique(selected, params("bothdir").toBoolean)
      val result = op(op.es, parent.edgeBundle)(op.belongsTo, seg.belongsTo).result
      parent.scalars("invalid_cliques") = result.invalid
    }
  })

  register("Find connected components", CreateSegmentationOperations, new ProjectTransformation(_) {
    params ++= List(
      Param("name", "Segmentation name", defaultValue = "connected_components"),
      Choice(
        "directions",
        "Edge direction",
        options = FEOption.list("ignore directions", "require both directions")))
    def enabled = project.hasEdgeBundle
    def apply() = {
      val directions = params("directions")
      val symmetric = directions match {
        case "ignore directions" => project.edgeBundle.addReversed
        case "require both directions" => project.edgeBundle.makeSymmetric
      }
      val op = graph_operations.ConnectedComponents()
      val result = op(op.es, symmetric).result
      val segmentation = project.segmentation(params("name"))
      segmentation.setVertexSet(result.segments, idAttr = "id")
      segmentation.notes = s"Find connected components (edges: $directions)"
      segmentation.belongsTo = result.belongsTo
      segmentation.newVertexAttribute("size", computeSegmentSizes(segmentation))
    }
  })

  register("Find infocom communities", CreateSegmentationOperations, new ProjectTransformation(_) {
    params ++= List(
      Param(
        "cliques_name", "Name for maximal cliques segmentation", defaultValue = "maximal_cliques"),
      Param(
        "communities_name", "Name for communities segmentation", defaultValue = "communities"),
      Choice("bothdir", "Edges required in cliques in both directions", options = FEOption.bools),
      NonNegInt("min_cliques", "Minimum clique size", default = 3),
      Ratio(
        "adjacency_threshold", "Adjacency threshold for clique overlaps", defaultValue = "0.6"))
    def enabled = project.hasEdgeBundle
    def apply() = {
      val minCliques = params("min_cliques").toInt
      val bothDir = params("bothdir").toBoolean
      val adjacencyThreshold = params("adjacency_threshold").toDouble

      val cliquesResult = {
        val op = graph_operations.FindMaxCliques(minCliques, bothDir)
        op(op.es, project.edgeBundle).result
      }

      val cliquesSegmentation = project.segmentation(params("cliques_name"))
      cliquesSegmentation.setVertexSet(cliquesResult.segments, idAttr = "id")
      cliquesSegmentation.notes =
        s"Find maximal cliques (edges in both directions: $bothDir, minimum clique size: $minCliques)"
      cliquesSegmentation.belongsTo = cliquesResult.belongsTo
      cliquesSegmentation.newVertexAttribute("size", computeSegmentSizes(cliquesSegmentation))

      val cedges = {
        val op = graph_operations.InfocomOverlapForCC(adjacencyThreshold)
        op(op.belongsTo, cliquesResult.belongsTo).result.overlaps
      }

      val ccResult = {
        val op = graph_operations.ConnectedComponents()
        op(op.es, cedges).result
      }

      val weightedVertexToClique = cliquesResult.belongsTo.const(1.0)
      val weightedCliqueToCommunity = ccResult.belongsTo.const(1.0)

      val vertexToCommunity = {
        val op = graph_operations.ConcatenateBundles()
        op(
          op.edgesAB, cliquesResult.belongsTo)(
            op.edgesBC, ccResult.belongsTo)(
              op.weightsAB, weightedVertexToClique)(
                op.weightsBC, weightedCliqueToCommunity).result.edgesAC
      }

      val communitiesSegmentation = project.segmentation(params("communities_name"))
      communitiesSegmentation.setVertexSet(ccResult.segments, idAttr = "id")
      communitiesSegmentation.notes =
        s"Infocom communities (edges in both directions: $bothDir, minimum clique size:" +
          s" $minCliques, adjacency threshold: $adjacencyThreshold)"
      communitiesSegmentation.belongsTo = vertexToCommunity
      communitiesSegmentation.newVertexAttribute(
        "size", computeSegmentSizes(communitiesSegmentation))
    }
  })

  register("Find modular clustering", CreateSegmentationOperations, new ProjectTransformation(_) {
    params ++= List(
      Param("name", "Segmentation name", defaultValue = "modular_clusters"),
      Choice("weights", "Weight attribute", options =
        FEOption.noWeight +: project.edgeAttrList[Double]),
      Param(
        "max_iterations",
        "Maximum number of iterations to do",
        defaultValue = "30"),
      Param(
        "min_increment_per_iteration",
        "Minimal modularity increment in an iteration to keep going",
        defaultValue = "0.001"))
    def enabled = project.hasEdgeBundle
    def apply() = {
      val edgeBundle = project.edgeBundle
      val weightsName = params("weights")
      val weights =
        if (weightsName == FEOption.noWeight.id) edgeBundle.const(1.0)
        else project.edgeAttributes(weightsName).runtimeSafeCast[Double]
      val result = {
        val op = graph_operations.FindModularClusteringByTweaks(
          params("max_iterations").toInt, params("min_increment_per_iteration").toDouble)
        op(op.edges, edgeBundle)(op.weights, weights).result
      }
      val segmentation = project.segmentation(params("name"))
      segmentation.setVertexSet(result.clusters, idAttr = "id")
      segmentation.notes =
        if (weightsName == FEOption.noWeight.id) "Modular clustering"
        else s"Modular clustering by $weightsName"
      segmentation.belongsTo = result.belongsTo
      segmentation.newVertexAttribute("size", computeSegmentSizes(segmentation))

      val symmetricDirection = Direction("all edges", project.edgeBundle)
      val symmetricEdges = symmetricDirection.edgeBundle
      val symmetricWeights = symmetricDirection.pull(weights)
      val modularity = {
        val op = graph_operations.Modularity()
        op(op.edges, symmetricEdges)(op.weights, symmetricWeights)(op.belongsTo, result.belongsTo)
          .result.modularity
      }
      segmentation.scalars("modularity") = modularity
    }
  })

  register("Segment by Double attribute", CreateSegmentationOperations, new ProjectTransformation(_) {
    params ++= List(
      Param("name", "Segmentation name", defaultValue = "bucketing"),
      Choice("attr", "Attribute", options = project.vertexAttrList[Double]),
      NonNegDouble("interval_size", "Interval size"),
      Choice("overlap", "Overlap", options = FEOption.noyes))
    def enabled = FEStatus.assert(
      project.vertexAttrList[Double].nonEmpty, "No Double vertex attributes.")
    override def summary = {
      val attrName = params("attr")
      val overlap = params("overlap") == "yes"
      val name = params("name")
      s"Segmentation by $attrName" + (if (overlap) " with overlap" else "") + ": $name"
    }

    def apply() = {
      val attrName = params("attr")
      val attr = project.vertexAttributes(attrName).runtimeSafeCast[Double]
      val overlap = params("overlap") == "yes"
      val intervalSize = params("interval_size").toDouble
      val bucketing = {
        val op = graph_operations.DoubleBucketing(intervalSize, overlap)
        op(op.attr, attr).result
      }
      val segmentation = project.segmentation(params("name"))
      segmentation.setVertexSet(bucketing.segments, idAttr = "id")
      segmentation.notes = summary
      segmentation.belongsTo = bucketing.belongsTo
      segmentation.newVertexAttribute("size", computeSegmentSizes(segmentation))
      segmentation.newVertexAttribute("bottom", bucketing.bottom)
      segmentation.newVertexAttribute("top", bucketing.top)
    }
  })

  register("Segment by String attribute", CreateSegmentationOperations, new ProjectTransformation(_) {
    params ++= List(
      Param("name", "Segmentation name", defaultValue = "bucketing"),
      Choice("attr", "Attribute", options = project.vertexAttrList[String]))
    def enabled = FEStatus.assert(
      project.vertexAttrList[String].nonEmpty, "No String vertex attributes.")
    override def summary = {
      val attrName = params("attr")
      val name = params("name")
      s"Segmentation by $attrName" + ": $name"
    }

    def apply() = {
      val attrName = params("attr")
      val attr = project.vertexAttributes(attrName).runtimeSafeCast[String]
      val bucketing = {
        val op = graph_operations.StringBucketing()
        op(op.attr, attr).result
      }
      val segmentation = project.segmentation(params("name"))
      segmentation.setVertexSet(bucketing.segments, idAttr = "id")
      segmentation.notes = summary
      segmentation.belongsTo = bucketing.belongsTo
      segmentation.newVertexAttribute("size", computeSegmentSizes(segmentation))
      segmentation.newVertexAttribute(attrName, bucketing.label)
    }
  })

  register("Segment by Vector attribute", CreateSegmentationOperations, new ProjectTransformation(_) {
    def vectorAttributes =
      project.vertexAttrList[Vector[Double]] ++
        project.vertexAttrList[Vector[String]] ++
        project.vertexAttrList[Vector[Long]]
    params ++= List(
      Param("name", "Segmentation name"),
      Choice("attr", "Attribute", options = vectorAttributes))
    def enabled = FEStatus.assert(vectorAttributes.nonEmpty, "No suitable vector vertex attributes.")
    override def summary = {
      val attrName = params("attr")
      s"Segmentation by $attrName"
    }

    def apply() = {
      import SerializableType.Implicits._
      val attrName = params("attr")
      val attr = project.vertexAttributes(attrName)
      val bucketing = {
        val tt = attr.typeTag
        tt match {
          case _ if tt == scala.reflect.runtime.universe.typeTag[Vector[Double]] =>
            val op = graph_operations.SegmentByVectorAttribute[Double]()(SerializableType.double)
            op(op.attr, attr.runtimeSafeCast[Vector[Double]]).result
          case _ if tt == scala.reflect.runtime.universe.typeTag[Vector[String]] =>
            val op = graph_operations.SegmentByVectorAttribute[String]()(SerializableType.string)
            op(op.attr, attr.runtimeSafeCast[Vector[String]]).result
          case _ if tt == scala.reflect.runtime.universe.typeTag[Vector[Long]] =>
            val op = graph_operations.SegmentByVectorAttribute[Long]()(SerializableType.long)
            op(op.attr, attr.runtimeSafeCast[Vector[Long]]).result
        }
      }
      val segmentation = project.segmentation(params("name"))
      segmentation.setVertexSet(bucketing.segments, idAttr = "id")
      segmentation.notes = summary
      segmentation.belongsTo = bucketing.belongsTo
      segmentation.newVertexAttribute("size", computeSegmentSizes(segmentation))
      segmentation.newVertexAttribute(attrName, bucketing.label)
    }
  })

  register("Segment by interval", CreateSegmentationOperations, new ProjectTransformation(_) {
    params ++= List(
      Param("name", "Segmentation name", defaultValue = "bucketing"),
      Choice("begin_attr", "Begin attribute", options = project.vertexAttrList[Double]),
      Choice("end_attr", "End attribute", options = project.vertexAttrList[Double]),
      NonNegDouble("interval_size", "Interval size"),
      Choice("overlap", "Overlap", options = FEOption.noyes))
    def enabled = FEStatus.assert(
      project.vertexAttrList[Double].size >= 2,
      "Less than two Double vertex attributes.")
    override def summary = {
      val beginAttrName = params("begin_attr")
      val endAttrName = params("end_attr")
      val overlap = params("overlap") == "yes"
      val name = params("name")
      s"Interval segmentation by $beginAttrName and $endAttrName" + (if (overlap) " with overlap" else "") + ": $name"
    }

    def apply() = {
      val beginAttrName = params("begin_attr")
      val endAttrName = params("end_attr")
      val beginAttr = project.vertexAttributes(beginAttrName).runtimeSafeCast[Double]
      val endAttr = project.vertexAttributes(endAttrName).runtimeSafeCast[Double]
      val overlap = params("overlap") == "yes"
      val intervalSize = params("interval_size").toDouble
      val bucketing = {
        val op = graph_operations.IntervalBucketing(intervalSize, overlap)
        op(op.beginAttr, beginAttr)(op.endAttr, endAttr).result
      }
      val segmentation = project.segmentation(params("name"))
      segmentation.setVertexSet(bucketing.segments, idAttr = "id")
      segmentation.notes = summary
      segmentation.belongsTo = bucketing.belongsTo
      segmentation.newVertexAttribute("size", computeSegmentSizes(segmentation))
      segmentation.newVertexAttribute("bottom", bucketing.bottom)
      segmentation.newVertexAttribute("top", bucketing.top)
    }
  })

  register("Segment by event sequence", CreateSegmentationOperations, new ProjectTransformation(_) {
    val SegmentationPrefix = "Segmentation: "
    val AttributePrefix = "Attribute: "
    val possibleLocations =
      project
        .segmentations
        .map { seg => FEOption.regular(SegmentationPrefix + seg.segmentationName) }
        .toList ++
        project.vertexAttrList[String].map {
          attr => FEOption.regular(AttributePrefix + attr.title)
        }

    params ++= List(
      Param("name", "Target segmentation name"),
      Choice(
        "location",
        "Location",
        options = possibleLocations),
      Choice("time_attr", "Time attribute", options = project.vertexAttrList[Double]),
      Choice("algorithm", "Algorithm", options = List(
        FEOption("continuous", "Take continuous event sequences"),
        FEOption("with-gaps", "Allow gaps in event sequences"))),
      NonNegInt("sequence_length", "Sequence length", default = 2),
      NonNegDouble("time_window_step", "Time window step"),
      NonNegDouble("time_window_length", "Time window length"))

    def enabled =
      FEStatus.assert(project.isSegmentation, "Must be run on a segmentation") &&
        FEStatus.assert(
          possibleLocations.nonEmpty,
          "There must be a String attribute or a sub-segmentation to define event locations") &&
          FEStatus.assert(
            project.vertexAttrList[Double].nonEmpty,
            "There must be a Double attribute to define event times")

    override def summary = {
      val name = params("name")
      s"Segmentation by event sequence: $name"
    }

    def apply() = {
      val timeAttrName = params("time_attr")
      val timeAttr = project.vertexAttributes(timeAttrName).runtimeSafeCast[Double]
      val locationAttr = params("location")
      val belongsToLocation =
        if (locationAttr.startsWith(SegmentationPrefix)) {
          project.existingSegmentation(locationAttr.substring(SegmentationPrefix.length)).belongsTo
        } else {
          val locationAttribute =
            project.vertexAttributes(locationAttr.substring(AttributePrefix.length)).runtimeSafeCast[String]
          val op = graph_operations.StringBucketing()
          op(op.attr, locationAttribute).result.belongsTo.entity
        }

      val cells = {
        val op = graph_operations.SegmentByEventSequence(
          params("algorithm"),
          params("sequence_length").toInt,
          params("time_window_step").toDouble,
          params("time_window_length").toDouble)
        op(op.personBelongsToEvent, project.asSegmentation.belongsTo)(
          op.eventTimeAttribute, timeAttr)(
            op.eventBelongsToLocation, belongsToLocation).result
      }
      val segmentation = project.asSegmentation.parent.segmentation(params("name"))
      segmentation.setVertexSet(cells.segments, idAttr = "id")
      segmentation.notes = summary
      segmentation.belongsTo = cells.belongsTo
      segmentation.vertexAttributes("description") = cells.segmentDescription
      segmentation.vertexAttributes("size") = toDouble(cells.segmentSize)
    }
  })

  register("Find triangles", CreateSegmentationOperations, new ProjectTransformation(_) {
    params ++= List(
      Param("name", "Segmentation name", defaultValue = "triangles"),
      Choice("bothdir", "Edges required in both directions", options = FEOption.bools))
    def enabled = project.hasEdgeBundle
    def apply() = {
      val bothDir = params("bothdir").toBoolean
      val op = graph_operations.EnumerateTriangles(bothDir)
      val result = op(op.vs, project.vertexSet)(op.es, project.edgeBundle).result
      val segmentation = project.segmentation(params("name"))
      segmentation.setVertexSet(result.segments, idAttr = "id")
      segmentation.notes =
        s"Finds all triangles in a graph"
      segmentation.belongsTo = result.belongsTo
      segmentation.newVertexAttribute("size", computeSegmentSizes(segmentation))
    }
  })

  register("Combine segmentations", CreateSegmentationOperations, new ProjectTransformation(_) {
    params ++= List(
      Param("name", "New segmentation name"),
      Choice(
        "segmentations", "Segmentations",
        options = project.segmentationList, multipleChoice = true))
    def enabled = FEStatus.assert(project.segmentationList.nonEmpty, "No segmentations")
    override def summary = {
      val segmentations = params("segmentations").replace(",", ", ")
      s"Combination of $segmentations"
    }

    def apply() = {
      val segmentations =
        splitParam("segmentations").map(project.existingSegmentation(_))
      assert(segmentations.size >= 2, "Please select at least 2 segmentations to combine.")
      val result = project.segmentation(params("name"))
      // Start by copying the first segmentation.
      val first = segmentations.head
      result.vertexSet = first.vertexSet;
      result.notes = summary
      result.belongsTo = first.belongsTo
      for ((name, attr) <- first.vertexAttributes) {
        result.newVertexAttribute(
          s"${first.segmentationName}_$name", attr)
      }
      // Then combine the other segmentations one by one.
      for (seg <- segmentations.tail) {
        val combination = {
          val op = graph_operations.CombineSegmentations()
          op(op.belongsTo1, result.belongsTo)(op.belongsTo2, seg.belongsTo).result
        }
        val attrs = result.vertexAttributes.toMap
        result.vertexSet = combination.segments
        result.belongsTo = combination.belongsTo
        for ((name, attr) <- attrs) {
          // These names are already prefixed.
          result.vertexAttributes(name) = attr.pullVia(combination.origin1)
        }
        for ((name, attr) <- seg.vertexAttributes) {
          // Add prefix for the new attributes.
          result.newVertexAttribute(
            s"${seg.segmentationName}_$name",
            attr.pullVia(combination.origin2))
        }
      }
      // Calculate sizes and ids at the end.
      result.newVertexAttribute("size", computeSegmentSizes(result))
      result.newVertexAttribute("id", result.vertexSet.idAttribute)
    }
  })

  register("Expose internal vertex ID", VertexAttributesOperations, new ProjectTransformation(_) {
    params += Param("name", "Attribute name", defaultValue = "id")
    def enabled = project.hasVertexSet
    def apply() = {
      assert(params("name").nonEmpty, "Please set an attribute name.")
      project.newVertexAttribute(params("name"), project.vertexSet.idAttribute, help)
    }
  })

  register("Expose internal edge ID", EdgeAttributesOperations, new ProjectTransformation(_) {
    params += Param("name", "Attribute name", defaultValue = "id")
    def enabled = project.hasEdgeBundle
    def apply() = {
      assert(params("name").nonEmpty, "Please set an attribute name.")
      project.newEdgeAttribute(params("name"), project.edgeBundle.idSet.idAttribute, help)
    }
  })

  register("Add gaussian vertex attribute", DeprecatedOperations, new ProjectTransformation(_) {
    params ++= List(
      Param("name", "Attribute name", defaultValue = "random"),
      RandomSeed("seed", "Seed"))
    def enabled = project.hasVertexSet
    def apply() = {
      assert(params("name").nonEmpty, "Please set an attribute name.")
      val op = graph_operations.AddRandomAttribute(params("seed").toInt, "Standard Normal")
      project.newVertexAttribute(
        params("name"), op(op.vs, project.vertexSet).result.attr, help)
    }
  })

  register("Add random vertex attribute", VertexAttributesOperations, new ProjectTransformation(_) {
    params ++= List(
      Param("name", "Attribute name", defaultValue = "random"),
      Choice("dist", "Distribution", options = FEOption.list(graph_operations.RandomDistribution.getNames)),
      RandomSeed("seed", "Seed"))
    def enabled = project.hasVertexSet
    override def summary = {
      val dist = params("dist").toLowerCase
      s"Add $dist vertex attribute"
    }
    def apply() = {
      assert(params("name").nonEmpty, "Please set an attribute name.")
      val op = graph_operations.AddRandomAttribute(params("seed").toInt, params("dist"))
      project.newVertexAttribute(
        params("name"), op(op.vs, project.vertexSet).result.attr, help)
    }
  })

  register("Add random edge attribute", EdgeAttributesOperations, new ProjectTransformation(_) {
    params ++= List(
      Param("name", "Attribute name", defaultValue = "random"),
      Choice("dist", "Distribution", options = FEOption.list(graph_operations.RandomDistribution.getNames)),
      RandomSeed("seed", "Seed"))
    def enabled = project.hasEdgeBundle
    override def summary = {
      val dist = params("dist").toLowerCase
      s"Add $dist edge attribute"
    }
    def apply() = {
      assert(params("name").nonEmpty, "Please set an attribute name.")
      val op = graph_operations.AddRandomAttribute(params("seed").toInt, params("dist"))
      project.newEdgeAttribute(
        params("name"), op(op.vs, project.edgeBundle.idSet).result.attr, help)
    }
  })

  register("Add constant edge attribute", EdgeAttributesOperations, new ProjectTransformation(_) {
    params ++= List(
      Param("name", "Attribute name", defaultValue = "weight"),
      Param("value", "Value", defaultValue = "1"),
      Choice("type", "Type", options = FEOption.list("Double", "String")))
    def enabled = project.hasEdgeBundle
    override def summary = {
      val name = params("name")
      val value = params("value")
      s"Add constant edge attribute: $name = $value"
    }
    def apply() = {
      val value = params("value")
      val res = {
        if (params("type") == "Double") {
          project.edgeBundle.const(value.toDouble)
        } else {
          project.edgeBundle.const(value)
        }
      }
      project.newEdgeAttribute(params("name"), res, s"constant $value")
    }
  })

  register("Add constant vertex attribute", VertexAttributesOperations, new ProjectTransformation(_) {
    params ++= List(
      Param("name", "Attribute name"),
      Param("value", "Value", defaultValue = "1"),
      Choice("type", "Type", options = FEOption.list("Double", "String")))
    def enabled = project.hasVertexSet
    override def summary = {
      val name = params("name")
      val value = params("value")
      s"Add constant vertex attribute: $name = $value"
    }
    def apply() = {
      assert(params("name").nonEmpty, "Please set an attribute name.")
      val value = params("value")
      val op: graph_operations.AddConstantAttribute[_] =
        graph_operations.AddConstantAttribute.doubleOrString(
          isDouble = (params("type") == "Double"), value)
      project.newVertexAttribute(
        params("name"), op(op.vs, project.vertexSet).result.attr, s"constant $value")
    }
  })

  register(
    "Fill vertex attribute with constant default value",
    VertexAttributesOperations, new ProjectTransformation(_) {
      params ++= List(
        Choice(
          "attr", "Vertex attribute",
          options = project.vertexAttrList[String] ++ project.vertexAttrList[Double]),
        Param("def", "Default value"))
      def enabled = FEStatus.assert(
        (project.vertexAttrList[String] ++ project.vertexAttrList[Double]).nonEmpty,
        "No vertex attributes.")
      override def summary = {
        val name = params("attr")
        s"Fill vertex attribute '$name' with constant default value"
      }
      def apply() = {
        val attr = project.vertexAttributes(params("attr"))
        val paramDef = params("def")
        val op: graph_operations.AddConstantAttribute[_] =
          graph_operations.AddConstantAttribute.doubleOrString(
            isDouble = attr.is[Double], paramDef)
        val default = op(op.vs, project.vertexSet).result
        project.newVertexAttribute(
          params("attr"), unifyAttribute(attr, default.attr.entity),
          project.viewer.getVertexAttributeNote(params("attr")) + s" (filled with default $paramDef)" + help)
      }
    })

  register(
    "Fill edge attribute with constant default value",
    EdgeAttributesOperations, new ProjectTransformation(_) {
      params ++= List(
        Choice(
          "attr", "Edge attribute",
          options = project.edgeAttrList[String] ++ project.edgeAttrList[Double]),
        Param("def", "Default value"))
      def enabled = FEStatus.assert(
        (project.edgeAttrList[String] ++ project.edgeAttrList[Double]).nonEmpty,
        "No edge attributes.")
      override def summary = {
        val name = params("attr")
        s"Fill edge attribute '$name' with constant default value"
      }
      def apply() = {
        val attr = project.edgeAttributes(params("attr"))
        val paramDef = params("def")
        val op: graph_operations.AddConstantAttribute[_] =
          graph_operations.AddConstantAttribute.doubleOrString(
            isDouble = attr.is[Double], paramDef)
        val default = op(op.vs, project.edgeBundle.idSet).result
        project.newEdgeAttribute(
          params("attr"), unifyAttribute(attr, default.attr.entity),
          project.viewer.getEdgeAttributeNote(params("attr")) + s" (filled with default $paramDef)" + help)
      }
    })

  register("Merge two vertex attributes", VertexAttributesOperations, new ProjectTransformation(_) {
    params ++= List(
      Param("name", "New attribute name", defaultValue = ""),
      Choice("attr1", "Primary attribute", options = project.vertexAttrList),
      Choice("attr2", "Secondary attribute", options = project.vertexAttrList))
    def enabled = FEStatus.assert(
      project.vertexAttrList.size >= 2, "Not enough vertex attributes.")
    override def summary = {
      val name1 = params("attr1")
      val name2 = params("attr2")
      s"Merge two vertex attributes: $name1, $name2"
    }
    def apply() = {
      val name = params("name")
      assert(name.nonEmpty, "You must specify a name for the new attribute.")
      val attr1 = project.vertexAttributes(params("attr1"))
      val attr2 = project.vertexAttributes(params("attr2"))
      assert(attr1.typeTag.tpe =:= attr2.typeTag.tpe,
        "The two attributes must have the same type.")
      project.newVertexAttribute(name, unifyAttribute(attr1, attr2), s"primary: $attr1, secondary: $attr2" + help)
    }
  })

  register("Merge two edge attributes", EdgeAttributesOperations, new ProjectTransformation(_) {
    params ++= List(
      Param("name", "New attribute name", defaultValue = ""),
      Choice("attr1", "Primary attribute", options = project.edgeAttrList),
      Choice("attr2", "Secondary attribute", options = project.edgeAttrList))
    def enabled = FEStatus.assert(
      project.edgeAttrList.size >= 2, "Not enough edge attributes.")
    override def summary = {
      val name1 = params("attr1")
      val name2 = params("attr2")
      s"Merge two edge attributes: $name1, $name2"
    }
    def apply() = {
      val name = params("name")
      assert(name.nonEmpty, "You must specify a name for the new attribute.")
      val attr1 = project.edgeAttributes(params("attr1"))
      val attr2 = project.edgeAttributes(params("attr2"))
      assert(attr1.typeTag.tpe =:= attr2.typeTag.tpe,
        "The two attributes must have the same type.")
      project.newEdgeAttribute(name, unifyAttribute(attr1, attr2), s"primary: $attr1, secondary: $attr2" + help)
    }
  })

  register(
    "Reduce vertex attributes to two dimensions",
    MachineLearningOperations, new ProjectTransformation(_) {
      params ++= List(
        Param("output_name1", "First dimension name", defaultValue = "reduced_dimension1"),
        Param("output_name2", "Second dimension name", defaultValue = "reduced_dimension2"),
        Choice(
          "features", "Attributes",
          options = project.vertexAttrList[Double], multipleChoice = true))
      def enabled = FEStatus.assert(
        project.vertexAttrList[Double].size >= 2, "Less than two vertex attributes.")
      def apply() = {
        val featureNames = splitParam("features").sorted
        assert(featureNames.size >= 2, "Please select at least two attributes.")
        val features = featureNames.map {
          name => project.vertexAttributes(name).runtimeSafeCast[Double]
        }
        val op = graph_operations.ReduceDimensions(features.size)
        val result = op(op.features, features).result
        project.newVertexAttribute(params("output_name1"), result.attr1, help)
        project.newVertexAttribute(params("output_name2"), result.attr2, help)
      }
    })

  register("Reverse edge direction", StructureOperations, new ProjectTransformation(_) {
    def enabled = project.hasEdgeBundle
    def apply() = {
      val op = graph_operations.ReverseEdges()
      val res = op(op.esAB, project.edgeBundle).result
      project.pullBackEdges(
        project.edgeBundle,
        project.edgeAttributes.toIndexedSeq,
        res.esBA,
        res.injection)
    }
  })

  register("Add reversed edges", StructureOperations, new ProjectTransformation(_) {
    params += Param("distattr", "Distinguishing edge attribute")
    def enabled = project.hasEdgeBundle
    def apply() = {
      val addIsNewAttr = params("distattr").nonEmpty

      val rev = {
        val op = graph_operations.AddReversedEdges(addIsNewAttr)
        op(op.es, project.edgeBundle).result
      }

      project.pullBackEdges(
        project.edgeBundle,
        project.edgeAttributes.toIndexedSeq,
        rev.esPlus,
        rev.newToOriginal)
      if (addIsNewAttr) {
        project.edgeAttributes(params("distattr")) = rev.isNew
      }
    }
  })

  register("Find vertex coloring", MetricsOperations, new ProjectTransformation(_) {
    params += Param("name", "Attribute name", defaultValue = "color")
    def enabled = project.hasEdgeBundle
    def apply() = {
      assert(params("name").nonEmpty, "Please set an attribute name.")
      val op = graph_operations.Coloring()
      project.newVertexAttribute(
        params("name"), op(op.es, project.edgeBundle).result.coloring, help)
    }
  })

  register("Compute clustering coefficient", MetricsOperations, new ProjectTransformation(_) {
    params += Param("name", "Attribute name", defaultValue = "clustering_coefficient")
    def enabled = project.hasEdgeBundle
    def apply() = {
      assert(params("name").nonEmpty, "Please set an attribute name.")
      val op = graph_operations.ClusteringCoefficient()
      project.newVertexAttribute(
        params("name"), op(op.es, project.edgeBundle).result.clustering, help)
    }
  })

  register("Approximate clustering coefficient", MetricsOperations, new ProjectTransformation(_) {
    params ++= List(
      Param("name", "Attribute name", defaultValue = "clustering_coefficient"),
      NonNegInt("bits", "Precision", default = 8))
    def enabled = project.hasEdgeBundle
    def apply() = {
      assert(params("name").nonEmpty, "Please set an attribute name.")
      val op = graph_operations.ApproxClusteringCoefficient(params("bits").toInt)
      project.newVertexAttribute(
        params("name"), op(op.es, project.edgeBundle).result.clustering, help)
    }
  })

  register("Compute embeddedness", MetricsOperations, new ProjectTransformation(_) {
    params += Param("name", "Attribute name", defaultValue = "embeddedness")
    def enabled = project.hasEdgeBundle
    def apply() = {
      val op = graph_operations.Embeddedness()
      project.newEdgeAttribute(params("name"), op(op.es, project.edgeBundle).result.embeddedness, help)
    }
  })

  register("Approximate embeddedness", MetricsOperations, new ProjectTransformation(_) {
    params ++= List(
      Param("name", "Attribute name", defaultValue = "embeddedness"),
      NonNegInt("bits", "Precision", default = 8))
    def enabled = project.hasEdgeBundle
    def apply() = {
      val op = graph_operations.ApproxEmbeddedness(params("bits").toInt)
      project.newEdgeAttribute(params("name"), op(op.es, project.edgeBundle).result.embeddedness, help)
    }
  })

  register("Compute dispersion", MetricsOperations, new ProjectTransformation(_) {
    params += Param("name", "Attribute name", defaultValue = "dispersion")
    def enabled = project.hasEdgeBundle
    def apply() = {
      val dispersion = {
        val op = graph_operations.Dispersion()
        op(op.es, project.edgeBundle).result.dispersion.entity
      }
      val embeddedness = {
        val op = graph_operations.Embeddedness()
        op(op.es, project.edgeBundle).result.embeddedness.entity
      }
      // http://arxiv.org/pdf/1310.6753v1.pdf
      val normalizedDispersion = {
        val op = graph_operations.DeriveJSDouble(
          JavaScript("Math.pow(disp, 0.61) / (emb + 5)"),
          Seq("disp", "emb"))
        op(op.attrs, graph_operations.VertexAttributeToJSValue.seq(
          dispersion, embeddedness)).result.attr.entity
      }
      // TODO: recursive dispersion
      project.newEdgeAttribute(params("name"), dispersion, help)
      project.newEdgeAttribute("normalized_" + params("name"), normalizedDispersion, help)
    }
  })

  register("Compute degree", MetricsOperations, new ProjectTransformation(_) {
    params ++= List(
      Param("name", "Attribute name", defaultValue = "degree"),
      Choice("direction", "Count", options = Direction.options))
    def enabled = project.hasEdgeBundle
    def apply() = {
      assert(params("name").nonEmpty, "Please set an attribute name.")
      val es = Direction(params("direction"), project.edgeBundle, reversed = true).edgeBundle
      val op = graph_operations.OutDegree()
      project.newVertexAttribute(
        params("name"), op(op.es, es).result.outDegree, params("direction") + help)
    }
  })

  register("Compute PageRank", MetricsOperations, new ProjectTransformation(_) {
    params ++= List(
      Param("name", "Attribute name", defaultValue = "page_rank"),
      Choice("weights", "Weight attribute",
        options = FEOption.noWeight +: project.edgeAttrList[Double]),
      NonNegInt("iterations", "Number of iterations", default = 5),
      Ratio("damping", "Damping factor", defaultValue = "0.85"),
      Choice("direction", "Direction",
        options = Direction.attrOptionsWithDefault("outgoing edges")))
    def enabled = project.hasEdgeBundle
    def apply() = {
      assert(params("name").nonEmpty, "Please set an attribute name.")
      val op = graph_operations.PageRank(params("damping").toDouble, params("iterations").toInt)
      val weightsName = params("weights")
      val direction = Direction(params("direction"),
        project.edgeBundle, reversed = true)
      val es = direction.edgeBundle
      val weights =
        if (weightsName == FEOption.noWeight.id) es.const(1.0)
        else direction.pull(project.edgeAttributes(params("weights"))).runtimeSafeCast[Double]
      project.newVertexAttribute(
        params("name"), op(op.es, es)(op.weights, weights).result.pagerank, help)
    }
  })

  register("Find shortest path", MetricsOperations, new ProjectTransformation(_) {
    params ++= List(
      Param("name", "Attribute name", defaultValue = "shortest_distance"),
      Choice("edge_distance", "Edge distance attribute",
        options = FEOption.unitDistances +: project.edgeAttrList[Double]),
      Choice(
        "starting_distance", "Starting distance attribute",
        options = project.vertexAttrList[Double]),
      NonNegInt("iterations", "Maximum number of iterations", default = 10))
    def enabled = project.hasEdgeBundle
    def apply() = {
      assert(params("name").nonEmpty, "Please set an attribute name.")
      val startingDistanceAttr = params("starting_distance")
      val startingDistance = project
        .vertexAttributes(startingDistanceAttr)
        .runtimeSafeCast[Double]
      val op = graph_operations.ShortestPath(params("iterations").toInt)
      val edgeDistance =
        if (params("edge_distance") == FEOption.unitDistances.id) {
          project.edgeBundle.const(1.0)
        } else {
          project.edgeAttributes(params("edge_distance")).runtimeSafeCast[Double]
        }
      project.newVertexAttribute(
        params("name"),
        op(op.es, project.edgeBundle)(op.edgeDistance, edgeDistance)(op.startingDistance, startingDistance).result.distance, help)
    }
  })

  register("Compute centrality", MetricsOperations, new ProjectTransformation(_) {
    params ++= List(
      Param("name", "Attribute name", defaultValue = "centrality"),
      NonNegInt("maxDiameter", "Maximal diameter to check", default = 10),
      Choice("algorithm", "Centrality type",
        options = FEOption.list("Harmonic", "Lin", "Average distance")),
      NonNegInt("bits", "Precision", default = 8),
      Choice("direction", "Direction",
        options = Direction.attrOptionsWithDefault("outgoing edges")))
    def enabled = project.hasEdgeBundle
    def apply() = {
      val name = params("name")
      val algorithm = params("algorithm")
      assert(name.nonEmpty, "Please set an attribute name.")
      val es = Direction(params("direction"),
        project.edgeBundle, reversed = true).edgeBundle
      val op = graph_operations.HyperBallCentrality(
        params("maxDiameter").toInt, algorithm, params("bits").toInt)
      project.newVertexAttribute(
        name, op(op.es, es).result.centrality, algorithm + help)
    }
  })

  register("Add rank attribute", VertexAttributesOperations, new ProjectTransformation(_) {
    params ++= List(
      Param("rankattr", "Rank attribute name", defaultValue = "ranking"),
      Choice("keyattr", "Key attribute name", options = project.vertexAttrList[Double]),
      Choice("order", "Order", options = FEOption.list("ascending", "descending")))

    def enabled = FEStatus.assert(
      project.vertexAttrList[Double].nonEmpty, "No numeric (Double) vertex attributes")
    override def summary = {
      val name = params("keyattr")
      s"Add rank attribute for '$name'"
    }
    def apply() = {
      val keyAttr = params("keyattr")
      val rankAttr = params("rankattr")
      val ascending = params("order") == "ascending"
      assert(keyAttr.nonEmpty, "Please set a key attribute name.")
      assert(rankAttr.nonEmpty, "Please set a name for the rank attribute")
      val op = graph_operations.AddRankingAttributeDouble(ascending)
      val sortKey = project.vertexAttributes(keyAttr).runtimeSafeCast[Double]
      project.newVertexAttribute(
        rankAttr, op(op.sortKey, sortKey).result.ordinal.asDouble, s"rank by $keyAttr" + help)
    }
  })

  register("Create example graph", StructureOperations)(new ProjectOutputOperation(_) {
    def enabled = FEStatus.enabled
    def apply() = {
      val g = graph_operations.ExampleGraph()().result
      project.vertexSet = g.vertices
      project.edgeBundle = g.edges
      for ((name, attr) <- g.vertexAttributes) {
        project.newVertexAttribute(name, attr)
      }
      project.newVertexAttribute("id", project.vertexSet.idAttribute)
      project.edgeAttributes = g.edgeAttributes.mapValues(_.entity)
      for ((name, s) <- g.scalars) {
        project.scalars(name) = s.entity
      }
      project.setElementMetadata(VertexAttributeKind, "income", MetadataNames.Icon, "money_bag")
      project.setElementMetadata(VertexAttributeKind, "location", MetadataNames.Icon, "paw_prints")
    }
  })

  register(
    "Create enhanced example graph", HiddenOperations)(new ProjectOutputOperation(_) {
      def enabled = FEStatus.enabled
      def apply() = {
        val g = graph_operations.EnhancedExampleGraph()().result
        project.vertexSet = g.vertices
        project.edgeBundle = g.edges
        for ((name, attr) <- g.vertexAttributes) {
          project.newVertexAttribute(name, attr)
        }
        project.newVertexAttribute("id", project.vertexSet.idAttribute)
        project.edgeAttributes = g.edgeAttributes.mapValues(_.entity)
      }
    })

  register("Load snapshot", StructureOperations)(new ProjectOutputOperation(_) {
    params += Param("path", "Path")
    def enabled = FEStatus.enabled
    def apply() = {
      val snapshot = DirectoryEntry.fromName(params("path")).asSnapshotFrame
      project.state = snapshot.getState.project.state
    }
  })

  register("Hash vertex attribute", VertexAttributesOperations, new ProjectTransformation(_) {
    params ++= List(
      Choice("attr", "Vertex attribute", options = project.vertexAttrList, multipleChoice = true),
      Param("salt", "Salt",
        defaultValue = graph_operations.HashVertexAttribute.makeSecret(nextString(15))))
    def enabled = FEStatus.assert(project.vertexAttrList.nonEmpty, "No vertex attributes.")

    def apply() = {
      assert(params("attr").nonEmpty, "Please choose at least one vertex attribute to hash.")
      val salt = params("salt")
      graph_operations.HashVertexAttribute.assertSecret(salt)
      assert(
        graph_operations.HashVertexAttribute.getSecret(salt).nonEmpty, "Please set a salt value.")
      val op = graph_operations.HashVertexAttribute(salt)
      for (attribute <- splitParam("attr")) {
        val attr = project.vertexAttributes(attribute).asString
        project.newVertexAttribute(
          attribute, op(op.vs, project.vertexSet)(op.attr, attr).result.hashed, "hashed")
      }
    }

    // To have a more secure default salt value than just using Random.nextInt.toString
    def nextString(length: Int): String = {
      val validCharacters: Array[Char] = (('a' to 'z') ++ ('A' to 'Z') ++ ('0' to '9')).toArray
      val srand: java.security.SecureRandom = new java.security.SecureRandom()
      val rand: java.util.Random = new java.util.Random()

      rand.setSeed(srand.nextLong())

      val chars: Array[Char] = new Array[Char](length)
      chars.map(_ => validCharacters(rand.nextInt(validCharacters.length))).mkString("")
    }
  })

  register(
    "Convert vertex attribute to String", VertexAttributesOperations, new ProjectTransformation(_) {
      params +=
        Choice("attr", "Vertex attribute", options = project.vertexAttrList, multipleChoice = true)
      def enabled = FEStatus.assert(project.vertexAttrList.nonEmpty, "No vertex attributes.")
      def apply() = {
        for (attr <- splitParam("attr")) {
          project.vertexAttributes(attr) = project.vertexAttributes(attr).asString
        }
      }
    })

  register(
    "Convert edge attribute to String", EdgeAttributesOperations, new ProjectTransformation(_) {
      params +=
        Choice("attr", "Edge attribute", options = project.edgeAttrList, multipleChoice = true)
      def enabled = FEStatus.assert(project.edgeAttrList.nonEmpty, "No edge attributes.")
      def apply() = {
        for (attr <- splitParam("attr")) {
          project.edgeAttributes(attr) = project.edgeAttributes(attr).asString
        }
      }
    })

  register(
    "Convert vertex attribute to Double", VertexAttributesOperations, new ProjectTransformation(_) {
      def eligible =
        project.vertexAttrList[String] ++
          project.vertexAttrList[Long] ++
          project.vertexAttrList[Int]
      params += Choice("attr", "Vertex attribute", options = eligible, multipleChoice = true)
      def enabled = FEStatus.assert(eligible.nonEmpty, "No eligible vertex attributes.")
      def apply() = {
        for (name <- splitParam("attr")) {
          val attr = project.vertexAttributes(name)
          project.vertexAttributes(name) = toDouble(attr)
        }
      }
    })

  register(
    "Convert edge attribute to Double", EdgeAttributesOperations, new ProjectTransformation(_) {
      def eligible =
        project.edgeAttrList[String] ++
          project.edgeAttrList[Long] ++
          project.edgeAttrList[Int]
      params += Choice("attr", "Edge attribute", options = eligible, multipleChoice = true)
      def enabled = FEStatus.assert(eligible.nonEmpty, "No eligible edge attributes.")
      def apply() = {
        for (name <- splitParam("attr")) {
          val attr = project.edgeAttributes(name)
          project.edgeAttributes(name) = toDouble(attr)
        }
      }
    })

  register(
    "Convert vertex attributes to position",
    VertexAttributesOperations, new ProjectTransformation(_) {
      params ++= List(
        Param("output", "Save as", defaultValue = "position"),
        Choice("x", "X or latitude", options = project.vertexAttrList[Double]),
        Choice("y", "Y or longitude", options = project.vertexAttrList[Double]))
      def enabled = FEStatus.assert(
        project.vertexAttrList[Double].nonEmpty, "No numeric vertex attributes.")
      def apply() = {
        assert(params("output").nonEmpty, "Please set an attribute name.")
        val paramX = params("x")
        val paramY = params("y")
        val pos = {
          val op = graph_operations.JoinAttributes[Double, Double]()
          val x = project.vertexAttributes(paramX).runtimeSafeCast[Double]
          val y = project.vertexAttributes(paramY).runtimeSafeCast[Double]
          op(op.a, x)(op.b, y).result.attr
        }
        project.newVertexAttribute(params("output"), pos, s"($paramX, $paramY)" + help)
      }
    })

  register("Replace with edge graph", StructureOperations, new ProjectTransformation(_) {
    def enabled = project.hasEdgeBundle
    def apply() = {
      val op = graph_operations.EdgeGraph()
      val g = op(op.es, project.edgeBundle).result
      project.setVertexSet(g.newVS, idAttr = "id")
      project.edgeBundle = g.newES
    }
  })

  register("Derive vertex attribute", VertexAttributesOperations, new ProjectTransformation(_) {
    params ++= List(
      Param("output", "Save as"),
      Choice("type", "Result type", options = FEOption.jsDataTypes),
      Choice("defined_attrs", "Only run on defined attributes",
        options = FEOption.bools), // Default is true.
      Code("expr", "Value", defaultValue = "1 + 1", language = "javascript"))
    def enabled = project.hasVertexSet
    override def summary = {
      val name = params("output")
      val expr = params("expr")
      s"Derive vertex attribute: $name = $expr"
    }
    def apply() = {
      assert(params("output").nonEmpty, "Please set an output attribute name.")
      val expr = params("expr")
      val vertexSet = project.vertexSet
      val namedAttributes = JSUtilities.collectIdentifiers[Attribute[_]](project.vertexAttributes, expr)
      val namedScalars = JSUtilities.collectIdentifiers[Scalar[_]](project.scalars, expr)
      val onlyOnDefinedAttrs = params("defined_attrs").toBoolean

      val result = params("type") match {
        case "String" =>
          graph_operations.DeriveJS.deriveFromAttributes[String](
            expr, namedAttributes, vertexSet, namedScalars, onlyOnDefinedAttrs)
        case "Double" =>
          graph_operations.DeriveJS.deriveFromAttributes[Double](
            expr, namedAttributes, vertexSet, namedScalars, onlyOnDefinedAttrs)
        case "Vector of Strings" =>
          graph_operations.DeriveJS.deriveFromAttributes[Vector[String]](
            expr, namedAttributes, vertexSet, namedScalars, onlyOnDefinedAttrs)
        case "Vector of Doubles" =>
          graph_operations.DeriveJS.deriveFromAttributes[Vector[Double]](
            expr, namedAttributes, vertexSet, namedScalars, onlyOnDefinedAttrs)
      }
      project.newVertexAttribute(params("output"), result, expr + help)
    }
  })

  register("Derive edge attribute", EdgeAttributesOperations, new ProjectTransformation(_) {
    params ++= List(
      Param("output", "Save as"),
      Choice("type", "Result type", options = FEOption.jsDataTypes),
      Choice("defined_attrs", "Only run on defined attributes",
        options = FEOption.bools), // Default is true.
      Code("expr", "Value", defaultValue = "1 + 1", language = "javascript"))
    def enabled = project.hasEdgeBundle
    override def summary = {
      val name = params("output")
      val expr = params("expr")
      s"Derive edge attribute: $name = $expr"
    }
    def apply() = {
      val expr = params("expr")
      val edgeBundle = project.edgeBundle
      val idSet = project.edgeBundle.idSet
      val namedEdgeAttributes = JSUtilities.collectIdentifiers[Attribute[_]](project.edgeAttributes, expr)
      val namedSrcVertexAttributes =
        JSUtilities.collectIdentifiers[Attribute[_]](project.vertexAttributes, expr, "src$")
          .map {
            case (name, attr) =>
              "src$" + name -> graph_operations.VertexToEdgeAttribute.srcAttribute(attr, edgeBundle)
          }
      val namedScalars = JSUtilities.collectIdentifiers[Scalar[_]](project.scalars, expr)
      val namedDstVertexAttributes =
        JSUtilities.collectIdentifiers[Attribute[_]](project.vertexAttributes, expr, "dst$")
          .map {
            case (name, attr) =>
              "dst$" + name -> graph_operations.VertexToEdgeAttribute.dstAttribute(attr, edgeBundle)
          }

      val namedAttributes =
        namedEdgeAttributes ++ namedSrcVertexAttributes ++ namedDstVertexAttributes
      val onlyOnDefinedAttrs = params("defined_attrs").toBoolean

      val result = params("type") match {
        case "String" =>
          graph_operations.DeriveJS.deriveFromAttributes[String](
            expr, namedAttributes, idSet, namedScalars, onlyOnDefinedAttrs)
        case "Double" =>
          graph_operations.DeriveJS.deriveFromAttributes[Double](
            expr, namedAttributes, idSet, namedScalars, onlyOnDefinedAttrs)
        case "Vector of Strings" =>
          graph_operations.DeriveJS.deriveFromAttributes[Vector[String]](
            expr, namedAttributes, idSet, namedScalars, onlyOnDefinedAttrs)
        case "Vector of Doubles" =>
          graph_operations.DeriveJS.deriveFromAttributes[Vector[Double]](
            expr, namedAttributes, idSet, namedScalars, onlyOnDefinedAttrs)
      }
      project.newEdgeAttribute(params("output"), result, expr + help)
    }
  })

  register("Derive scalar", GlobalOperations, new ProjectTransformation(_) {
    params ++= List(
      Param("output", "Save as"),
      Choice("type", "Result type", options = FEOption.list("Double", "String")),
      Code("expr", "Value", defaultValue = "1 + 1", language = "javascript"))
    def enabled = FEStatus.enabled
    override def summary = {
      val name = params("output")
      val expr = params("expr")
      s"Derive scalar: $name = $expr"
    }
    def apply() = {
      val expr = params("expr")
      val namedScalars = JSUtilities.collectIdentifiers[Scalar[_]](project.scalars, expr)
      val result = params("type") match {
        case "String" =>
          graph_operations.DeriveJSScalar.deriveFromScalars[String](expr, namedScalars)
        case "Double" =>
          graph_operations.DeriveJSScalar.deriveFromScalars[Double](expr, namedScalars)
      }
      project.newScalar(params("output"), result.sc, expr + help)
    }
  })

  register("Predict vertex attribute", MachineLearningOperations, new ProjectTransformation(_) {
    params ++= List(
      Choice("label", "Attribute to predict", options = project.vertexAttrList[Double]),
      Choice("features", "Predictors", options = project.vertexAttrList[Double], multipleChoice = true),
      Choice("method", "Method", options = FEOption.list(
        "Linear regression", "Ridge regression", "Lasso", "Logistic regression", "Naive Bayes",
        "Decision tree", "Random forest", "Gradient-boosted trees")))
    def enabled =
      FEStatus.assert(project.vertexAttrList[Double].nonEmpty, "No numeric vertex attributes.")
    override def summary = {
      val method = params("method").capitalize
      val label = params("label")
      s"$method for $label"
    }
    def apply() = {
      assert(params("features").nonEmpty, "Please select at least one predictor.")
      val featureNames = splitParam("features")
      val features = featureNames.map {
        name => project.vertexAttributes(name).runtimeSafeCast[Double]
      }
      val labelName = params("label")
      val label = project.vertexAttributes(labelName).runtimeSafeCast[Double]
      val method = params("method")
      val prediction = {
        val op = graph_operations.Regression(method, features.size)
        op(op.label, label)(op.features, features).result.prediction
      }
      project.newVertexAttribute(s"${labelName}_prediction", prediction, s"$method for $labelName")
    }
  })

  register("Train linear regression model", MachineLearningOperations, new ProjectTransformation(_) {
    params ++= List(
      Param("name", "The name of the model"),
      Choice("label", "Label", options = project.vertexAttrList[Double]),
      Choice("features", "Features", options = project.vertexAttrList[Double], multipleChoice = true),
      Choice("method", "Method", options = FEOption.list(
        "Linear regression", "Ridge regression", "Lasso")))
    def enabled =
      FEStatus.assert(project.vertexAttrList[Double].nonEmpty, "No numeric vertex attributes.")
    override def summary = {
      val method = params("method").capitalize
      val label = params("label")
      s"Build a $method model for $label"
    }
    def apply() = {
      assert(params("name").nonEmpty, "Please set the name of the model.")
      assert(params("features").nonEmpty, "Please select at least one predictor.")
      val featureNames = splitParam("features").sorted
      val features = featureNames.map {
        name => project.vertexAttributes(name).runtimeSafeCast[Double]
      }
      val name = params("name")
      val labelName = params("label")
      val label = project.vertexAttributes(labelName).runtimeSafeCast[Double]
      val method = params("method")
      val model = {
        val op = graph_operations.RegressionModelTrainer(
          method, labelName, featureNames.toList)
        op(op.label, label)(op.features, features).result.model
      }
      project.scalars(name) = model
    }
  })

  register("Train a logistic regression model", MachineLearningOperations, new ProjectTransformation(_) {
    params ++= List(
      Param("name", "The name of the model"),
      Choice("label", "Label", options = project.vertexAttrList[Double]),
      Choice("features", "Features", options = project.vertexAttrList[Double], multipleChoice = true),
      NonNegInt("max_iter", "Maximum number of iterations", default = 20))
    def enabled =
      FEStatus.assert(project.vertexAttrList[Double].nonEmpty, "No numeric vertex attributes.")
    def apply() = {
      assert(params("name").nonEmpty, "Please set the name of the model.")
      assert(params("features").nonEmpty, "Please select at least one feature.")
      val featureNames = splitParam("features").sorted
      val features = featureNames.map {
        name => project.vertexAttributes(name).runtimeSafeCast[Double]
      }
      val name = params("name")
      val labelName = params("label")
      val label = project.vertexAttributes(labelName).runtimeSafeCast[Double]
      val maxIter = params("max_iter").toInt
      val model = {
        val op = graph_operations.LogisticRegressionModelTrainer(
          maxIter, labelName, featureNames.toList)
        op(op.label, label)(op.features, features).result.model
      }
      project.scalars(name) = model
    }
  })

  register("Train a decision tree classification model", MachineLearningOperations, new ProjectTransformation(_) {
    params ++= List(
      Param("name", "The name of the model"),
      Choice("label", "Label", options = project.vertexAttrList[Double]),
      Choice("features", "Features", options = project.vertexAttrList[Double], multipleChoice = true),
      Choice("impurity", "Impurity", options = FEOption.list("entropy", "gini")),
      NonNegInt("maxBins", "Maximum number of bins", default = 32),
      NonNegInt("maxDepth", "Maximum depth of tree", default = 5),
      NonNegDouble("minInfoGain", "Minimum information gain for splits", defaultValue = "0.0"),
      NonNegInt("minInstancesPerNode", "Minimum size of children after splits", default = 1),
      RandomSeed("seed", "Seed"))
    def enabled =
      FEStatus.assert(project.vertexAttrList[Double].nonEmpty, "No numeric vertex attributes.")
    def apply() = {
      assert(params("name").nonEmpty, "Please set the name of the model.")
      assert(params("features").nonEmpty, "Please select at least one feature.")
      val labelName = params("label")
      val featureNames = params("features").split(",", -1).sorted
      val label = project.vertexAttributes(labelName).runtimeSafeCast[Double]
      val features = featureNames.map {
        name => project.vertexAttributes(name).runtimeSafeCast[Double]
      }
      val model = {
        val op = graph_operations.TrainDecisionTreeClassifier(
          labelName = labelName,
          featureNames = featureNames.toList,
          impurity = params("impurity"),
          maxBins = params("maxBins").toInt,
          maxDepth = params("maxDepth").toInt,
          minInfoGain = params("minInfoGain").toDouble,
          minInstancesPerNode = params("minInstancesPerNode").toInt,
          seed = params("seed").toInt)
        op(op.label, label)(op.features, features).result.model
      }
      val name = params("name")
      project.scalars(name) = model
    }
  })

  register("Train a decision tree regression model", MachineLearningOperations, new ProjectTransformation(_) {
    params ++= List(
      Param("name", "The name of the model"),
      Choice("label", "Label", options = project.vertexAttrList[Double]),
      Choice("features", "Features", options = project.vertexAttrList[Double], multipleChoice = true),
      NonNegInt("maxBins", "Maximum number of bins", default = 32),
      NonNegInt("maxDepth", "Maximum depth of tree", default = 5),
      NonNegDouble("minInfoGain", "Minimum information gain for splits", defaultValue = "0.0"),
      NonNegInt("minInstancesPerNode", "Minimum size of children after splits", default = 1),
      RandomSeed("seed", "Seed"))
    def enabled =
      FEStatus.assert(project.vertexAttrList[Double].nonEmpty, "No numeric vertex attributes.")
    def apply() = {
      assert(params("name").nonEmpty, "Please set the name of the model.")
      assert(params("features").nonEmpty, "Please select at least one feature.")
      val labelName = params("label")
      val featureNames = params("features").split(",", -1).sorted
      val label = project.vertexAttributes(labelName).runtimeSafeCast[Double]
      val features = featureNames.map {
        name => project.vertexAttributes(name).runtimeSafeCast[Double]
      }
      val model = {
        val op = graph_operations.TrainDecisionTreeRegressor(
          labelName = labelName,
          featureNames = featureNames.toList,
          impurity = "variance",
          maxBins = params("maxBins").toInt,
          maxDepth = params("maxDepth").toInt,
          minInfoGain = params("minInfoGain").toDouble,
          minInstancesPerNode = params("minInstancesPerNode").toInt,
          seed = params("seed").toInt)
        op(op.label, label)(op.features, features).result.model
      }
      val name = params("name")
      project.scalars(name) = model
    }
  })

  register("Train a k-means clustering model", MachineLearningOperations, new ProjectTransformation(_) {
    params ++= List(
      Param("name", "The name of the model"),
      Choice(
        "features", "Attributes",
        options = project.vertexAttrList[Double], multipleChoice = true),
      NonNegInt("k", "Number of clusters", default = 2),
      NonNegInt("max_iter", "Maximum number of iterations", default = 20),
      RandomSeed("seed", "Seed"))
    def enabled =
      FEStatus.assert(project.vertexAttrList[Double].nonEmpty, "No numeric vertex attributes.")
    override def summary = {
      val k = params("k")
      s"Train a k-means clustering model (k=$k)"
    }
    def apply() = {
      assert(params("name").nonEmpty, "Please set the name of the model.")
      assert(params("features").nonEmpty, "Please select at least one predictor.")
      val featureNames = splitParam("features").sorted
      val features = featureNames.map {
        name => project.vertexAttributes(name).runtimeSafeCast[Double]
      }
      val name = params("name")
      val k = params("k").toInt
      val maxIter = params("max_iter").toInt
      val seed = params("seed").toLong
      val model = {
        val op = graph_operations.KMeansClusteringModelTrainer(
          k, maxIter, seed, featureNames.toList)
        op(op.features, features).result.model
      }
      project.scalars(name) = model
    }
  })

  register("Predict from model", MachineLearningOperations, new ProjectTransformation(_) {
    def models = project.viewer.models.filterNot(_._2.isClassification)
    params ++= List(
      Param("name", "The name of the attribute of the predictions"),
      ModelParams("model", "The parameters of the model", models, project.vertexAttrList[Double]))
    def enabled =
      FEStatus.assert(models.nonEmpty, "No regression models.") &&
        FEStatus.assert(project.vertexAttrList[Double].nonEmpty, "No numeric vertex attributes.")
    def apply() = {
      assert(params("name").nonEmpty, "Please set the name of attribute.")
      assert(params("model").nonEmpty, "Please select a model.")
      val name = params("name")
      val p = json.Json.parse(params("model"))
      val modelName = (p \ "modelName").as[String]
      val modelValue: Scalar[model.Model] = project.scalars(modelName).runtimeSafeCast[model.Model]
      val features = (p \ "features").as[List[String]].map {
        name => project.vertexAttributes(name).runtimeSafeCast[Double]
      }
      val predictedAttribute = {
        val op = graph_operations.PredictFromModel(features.size)
        op(op.model, modelValue)(op.features, features).result.prediction
      }
      project.newVertexAttribute(name, predictedAttribute, s"predicted from ${modelName}")
    }
  })

  register("Classify vertices with a model", MachineLearningOperations, new ProjectTransformation(_) {
    def models = project.viewer.models.filter(_._2.isClassification)
    params ++= List(
      Param("name", "The name of the attribute of the classifications"),
      ModelParams("model", "The parameters of the model", models, project.vertexAttrList[Double]))
    def enabled =
      FEStatus.assert(models.nonEmpty, "No classification models.") &&
        FEStatus.assert(project.vertexAttrList[Double].nonEmpty, "No numeric vertex attributes.")
    def apply() = {
      assert(params("name").nonEmpty, "Please set the name of attribute.")
      assert(params("model").nonEmpty, "Please select a model.")
      val name = params("name")
      val p = json.Json.parse(params("model"))
      val modelName = (p \ "modelName").as[String]
      val modelValue: Scalar[model.Model] = project.scalars(modelName).runtimeSafeCast[model.Model]
      val features = (p \ "features").as[List[String]].map {
        name => project.vertexAttributes(name).runtimeSafeCast[Double]
      }
      import model.Implicits._
      val generatesProbability = modelValue.modelMeta.generatesProbability
      val isBinary = modelValue.modelMeta.isBinary
      val op = graph_operations.ClassifyWithModel(features.size)
      val result = op(op.model, modelValue)(op.features, features).result
      val classifiedAttribute = result.classification
      project.newVertexAttribute(name, classifiedAttribute,
        s"classification according to ${modelName}")
      if (generatesProbability) {
        val certainty = result.probability
        project.newVertexAttribute(name + "_certainty", certainty,
          s"probability of predicted class according to ${modelName}")
        if (isBinary) {
          val probabilityOf0 = graph_operations.DeriveJS.deriveFromAttributes[Double](
            "classification == 0 ? certainty : 1 - certainty",
            Seq("certainty" -> certainty, "classification" -> classifiedAttribute),
            project.vertexSet)
          project.newVertexAttribute(name + "_probability_of_0", probabilityOf0,
            s"probability of class 0 according to ${modelName}")
          val probabilityOf1 = graph_operations.DeriveJS.deriveFromAttributes[Double](
            "1 - probabilityOf0", Seq("probabilityOf0" -> probabilityOf0), project.vertexSet)
          project.newVertexAttribute(name + "_probability_of_1", probabilityOf1,
            s"probability of class 1 according to ${modelName}")
        }
      }
    }
  })

  register("Aggregate to segmentation", PropagationOperations, new ProjectTransformation(_) with SegOp {
    def addSegmentationParameters = params ++= aggregateParams(parent.vertexAttributes)
    def enabled =
      project.assertSegmentation &&
        FEStatus.assert(parent.vertexAttributes.nonEmpty,
          "No vertex attributes on parent")
    def apply() = {
      for ((attr, choice) <- parseAggregateParams(params)) {
        val result = aggregateViaConnection(
          seg.belongsTo,
          AttributeWithLocalAggregator(parent.vertexAttributes(attr), choice))
        project.newVertexAttribute(s"${attr}_${choice}", result)
      }
    }
  })

  register(
    "Weighted aggregate to segmentation", PropagationOperations, new ProjectTransformation(_) with SegOp {
      def addSegmentationParameters = {
        params += Choice("weight", "Weight", options = project.parentVertexAttrList[Double])
        params ++= aggregateParams(parent.vertexAttributes, weighted = true)
      }
      def enabled =
        project.assertSegmentation &&
          FEStatus.assert(parent.vertexAttributeNames[Double].nonEmpty,
            "No numeric vertex attributes on parent")
      def apply() = {
        val weightName = params("weight")
        val weight = parent.vertexAttributes(weightName).runtimeSafeCast[Double]
        for ((attr, choice) <- parseAggregateParams(params)) {
          val result = aggregateViaConnection(
            seg.belongsTo,
            AttributeWithWeightedAggregator(weight, parent.vertexAttributes(attr), choice))
          project.newVertexAttribute(s"${attr}_${choice}_by_${weightName}", result)
        }
      }
    })

  register("Aggregate from segmentation", PropagationOperations, new ProjectTransformation(_) with SegOp {
    def addSegmentationParameters = {
      params += Param(
        "prefix", "Generated name prefix", defaultValue = project.asSegmentation.segmentationName)
      params ++= aggregateParams(project.vertexAttributes)
    }
    def enabled =
      project.assertSegmentation &&
        FEStatus.assert(project.vertexAttrList.nonEmpty, "No vertex attributes")
    def apply() = {
      val prefix = if (params("prefix").nonEmpty) params("prefix") + "_" else ""
      for ((attr, choice) <- parseAggregateParams(params)) {
        val result = aggregateViaConnection(
          seg.belongsTo.reverse,
          AttributeWithLocalAggregator(project.vertexAttributes(attr), choice))
        seg.parent.newVertexAttribute(s"${prefix}${attr}_${choice}", result)
      }
    }
  })

  register(
    "Weighted aggregate from segmentation", PropagationOperations, new ProjectTransformation(_) with SegOp {
      def addSegmentationParameters = params ++= List(
        Param("prefix", "Generated name prefix",
          defaultValue = project.asSegmentation.segmentationName),
        Choice("weight", "Weight", options = project.vertexAttrList[Double])) ++
        aggregateParams(project.vertexAttributes, weighted = true)
      def enabled =
        project.assertSegmentation &&
          FEStatus.assert(project.vertexAttrList[Double].nonEmpty, "No numeric vertex attributes")
      def apply() = {
        val prefix = if (params("prefix").nonEmpty) params("prefix") + "_" else ""
        val weightName = params("weight")
        val weight = project.vertexAttributes(weightName).runtimeSafeCast[Double]
        for ((attr, choice) <- parseAggregateParams(params)) {
          val result = aggregateViaConnection(
            seg.belongsTo.reverse,
            AttributeWithWeightedAggregator(weight, project.vertexAttributes(attr), choice))
          seg.parent.newVertexAttribute(s"${prefix}${attr}_${choice}_by_${weightName}", result)
        }
      }
    })

  register("Create edges from set overlaps", StructureOperations, new ProjectTransformation(_) with SegOp {
    def addSegmentationParameters =
      params += NonNegInt("minOverlap", "Minimal overlap for connecting two segments", default = 3)
    def enabled = project.assertSegmentation
    def apply() = {
      val op = graph_operations.SetOverlap(params("minOverlap").toInt)
      val res = op(op.belongsTo, seg.belongsTo).result
      project.edgeBundle = res.overlaps
      // Long is better supported on the frontend than Int.
      project.edgeAttributes("Overlap size") = res.overlapSize.asLong
    }
  })

  private def segmentationSizesSquareSum(seg: SegmentationEditor, parent: ProjectEditor)(
    implicit manager: MetaGraphManager): Scalar[_] = {
    val size = aggregateViaConnection(
      seg.belongsTo,
      AttributeWithLocalAggregator(parent.vertexSet.idAttribute, "count")
    )
    val sizeSquare: Attribute[Double] = {
      val op = graph_operations.DeriveJSDouble(
        JavaScript("size * size"),
        Seq("size"))
      op(
        op.attrs,
        graph_operations.VertexAttributeToJSValue.seq(size)).result.attr
    }
    aggregate(AttributeWithAggregator(sizeSquare, "sum"))
  }

  register("Create edges from co-occurrence", StructureOperations, new ProjectTransformation(_) with SegOp {
    def addSegmentationParameters = {}
    override def visibleScalars =
      if (project.isSegmentation) {
        val scalar = segmentationSizesSquareSum(seg, parent)
        implicit val entityProgressManager = env.entityProgressManager
        List(ProjectViewer.feScalar(scalar, "num_created_edges", "", Map()))
      } else {
        List()
      }

    def enabled =
      project.assertSegmentation &&
        FEStatus.assert(parent.edgeBundle == null, "Parent graph has edges already.")
    def apply() = {
      val op = graph_operations.EdgesFromSegmentation()
      val result = op(op.belongsTo, seg.belongsTo).result
      parent.edgeBundle = result.es
      for ((name, attr) <- project.vertexAttributes) {
        parent.edgeAttributes(s"${seg.segmentationName}_$name") = attr.pullVia(result.origin)
      }
    }
  })

  register("Sample edges from co-occurrence", StructureOperations, new ProjectTransformation(_) with SegOp {
    def addSegmentationParameters = params ++= List(
      NonNegDouble("probability", "Vertex pair selection probability", defaultValue = "0.001"),
      RandomSeed("seed", "Random seed"))
    override def visibleScalars =
      if (project.isSegmentation) {
        val scalar = segmentationSizesSquareSum(seg, parent)
        implicit val entityProgressManager = env.entityProgressManager
        List(ProjectViewer.feScalar(scalar, "num_total_edges", "", Map()))
      } else {
        List()
      }

    def enabled =
      project.assertSegmentation &&
        FEStatus.assert(parent.edgeBundle == null, "Parent graph has edges already.")
    def apply() = {
      val op = graph_operations.SampleEdgesFromSegmentation(
        params("probability").toDouble,
        params("seed").toLong)
      val result = op(op.belongsTo, seg.belongsTo).result
      parent.edgeBundle = result.es
      parent.edgeAttributes("multiplicity") = result.multiplicity
    }
  })

  register("Pull segmentation one level up", StructureOperations, new ProjectTransformation(_) with SegOp {
    def addSegmentationParameters = {}

    def enabled =
      project.assertSegmentation && FEStatus.assert(parent.isSegmentation, "Parent graph is not a segmentation")

    def apply() = {
      val parentSegmentation = parent.asSegmentation
      val thisSegmentation = project.asSegmentation
      val segmentationName = thisSegmentation.segmentationName
      val targetSegmentation = parentSegmentation.parent.segmentation(segmentationName)
      targetSegmentation.state = thisSegmentation.state
      targetSegmentation.belongsTo =
        parentSegmentation.belongsTo.concat(thisSegmentation.belongsTo)
    }
  })

  register("Grow segmentation", StructureOperations, new ProjectTransformation(_) with SegOp {
    def enabled = project.assertSegmentation && project.hasVertexSet &&
      FEStatus.assert(parent.edgeBundle != null, "Parent has no edges.")

    def addSegmentationParameters =
      params += Choice("direction", "Direction", options = Direction.neighborOptions)

    def apply() = {
      val segmentation = project.asSegmentation
      val direction = Direction(params("direction"), parent.edgeBundle, reversed = true)

      val op = graph_operations.GrowSegmentation()
      segmentation.belongsTo = op(
        op.vsG, parent.vertexSet)(
          op.esG, direction.edgeBundle)(
            op.esGS, segmentation.belongsTo).result.esGS
    }
  })

  register("Aggregate on neighbors", PropagationOperations, new ProjectTransformation(_) {
    params ++= List(
      Param("prefix", "Generated name prefix", defaultValue = "neighborhood"),
      Choice("direction", "Aggregate on", options = Direction.options)) ++
      aggregateParams(project.vertexAttributes)
    def enabled =
      FEStatus.assert(project.vertexAttrList.nonEmpty, "No vertex attributes") && project.hasEdgeBundle
    def apply() = {
      val prefix = if (params("prefix").nonEmpty) params("prefix") + "_" else ""
      val edges = Direction(params("direction"), project.edgeBundle).edgeBundle
      for ((attr, choice) <- parseAggregateParams(params)) {
        val result = aggregateViaConnection(
          edges,
          AttributeWithLocalAggregator(project.vertexAttributes(attr), choice))
        project.newVertexAttribute(s"${prefix}${attr}_${choice}", result)
      }
    }
  })

  register("Weighted aggregate on neighbors", PropagationOperations, new ProjectTransformation(_) {
    params ++= List(
      Param("prefix", "Generated name prefix", defaultValue = "neighborhood"),
      Choice("weight", "Weight", options = project.vertexAttrList[Double]),
      Choice("direction", "Aggregate on", options = Direction.options)) ++
      aggregateParams(project.vertexAttributes, weighted = true)
    def enabled =
      FEStatus.assert(project.vertexAttrList[Double].nonEmpty, "No numeric vertex attributes") &&
        project.hasEdgeBundle
    def apply() = {
      val prefix = if (params("prefix").nonEmpty) params("prefix") + "_" else ""
      val edges = Direction(params("direction"), project.edgeBundle).edgeBundle
      val weightName = params("weight")
      val weight = project.vertexAttributes(weightName).runtimeSafeCast[Double]
      for ((name, choice) <- parseAggregateParams(params)) {
        val attr = project.vertexAttributes(name)
        val result = aggregateViaConnection(
          edges,
          AttributeWithWeightedAggregator(weight, attr, choice))
        project.newVertexAttribute(s"${prefix}${name}_${choice}_by_${weightName}", result)
      }
    }
  })

  register("Split vertices", StructureOperations, new ProjectTransformation(_) {
    params ++= List(
      Choice("rep", "Repetition attribute", options = project.vertexAttrList[Double]),
      Param("idattr", "ID attribute name", defaultValue = "new_id"),
      Param("idx", "Index attribute name", defaultValue = "index"))

    def enabled =
      FEStatus.assert(project.vertexAttrList[Double].nonEmpty, "No Double vertex attributes")
    def doSplit(doubleAttr: Attribute[Double]): graph_operations.SplitVertices.Output = {
      val op = graph_operations.SplitVertices()
      op(op.attr, doubleAttr.asLong).result
    }
    def apply() = {
      val rep = params("rep")
      val split = doSplit(project.vertexAttributes(rep).runtimeSafeCast[Double])

      project.pullBack(split.belongsTo)
      project.vertexAttributes(params("idx")) = split.indexAttr
      project.newVertexAttribute(params("idattr"), project.vertexSet.idAttribute)
    }
  })

  register("Split edges", StructureOperations, new ProjectTransformation(_) {
    params ++= List(
      Choice("rep", "Repetition attribute", options = project.edgeAttrList[Double]),
      Param("idx", "Index attribute name", defaultValue = "index"))

    def enabled =
      FEStatus.assert(project.edgeAttrList[Double].nonEmpty, "No Double edge attributes")
    def doSplit(doubleAttr: Attribute[Double]): graph_operations.SplitEdges.Output = {
      val op = graph_operations.SplitEdges()
      op(op.es, project.edgeBundle)(op.attr, doubleAttr.asLong).result
    }
    def apply() = {
      val rep = params("rep")
      val split = doSplit(project.edgeAttributes(rep).runtimeSafeCast[Double])

      project.pullBackEdges(
        project.edgeBundle, project.edgeAttributes.toIndexedSeq, split.newEdges, split.belongsTo)
      project.edgeAttributes(params("idx")) = split.indexAttr
    }
  })

  register("Merge vertices by attribute", StructureOperations, new ProjectTransformation(_) {
    params += Choice("key", "Match by", options = project.vertexAttrList)
    params ++= aggregateParams(project.vertexAttributes)
    def enabled =
      FEStatus.assert(project.vertexAttrList.nonEmpty, "No vertex attributes")
    def merge[T](attr: Attribute[T]): graph_operations.MergeVertices.Output = {
      val op = graph_operations.MergeVertices[T]()
      op(op.attr, attr).result
    }
    def apply() = {
      val key = params("key")
      val m = merge(project.vertexAttributes(key))
      val oldVAttrs = project.vertexAttributes.toMap
      val oldEdges = project.edgeBundle
      val oldEAttrs = project.edgeAttributes.toMap
      val oldSegmentations = project.viewer.segmentationMap
      val oldBelongsTo = if (project.isSegmentation) project.asSegmentation.belongsTo else null
      project.setVertexSet(m.segments, idAttr = "id")
      for ((name, segViewer) <- oldSegmentations) {
        val seg = project.segmentation(name)
        seg.segmentationState = segViewer.segmentationState
        val op = graph_operations.InducedEdgeBundle(induceDst = false)
        seg.belongsTo = op(
          op.srcMapping, m.belongsTo)(
            op.edges, seg.belongsTo).result.induced
      }
      if (project.isSegmentation) {
        val seg = project.asSegmentation
        val op = graph_operations.InducedEdgeBundle(induceSrc = false)
        seg.belongsTo = op(
          op.dstMapping, m.belongsTo)(
            op.edges, oldBelongsTo).result.induced
      }
      for ((attr, choice) <- parseAggregateParams(params)) {
        val result = aggregateViaConnection(
          m.belongsTo,
          AttributeWithLocalAggregator(oldVAttrs(attr), choice))
        project.newVertexAttribute(s"${attr}_${choice}", result)
      }
      // Automatically keep the key attribute.
      project.vertexAttributes(key) = aggregateViaConnection(
        m.belongsTo,
        AttributeWithAggregator(oldVAttrs(key), "first"))
      if (oldEdges != null) {
        val edgeInduction = {
          val op = graph_operations.InducedEdgeBundle()
          op(op.srcMapping, m.belongsTo)(op.dstMapping, m.belongsTo)(op.edges, oldEdges).result
        }
        project.edgeBundle = edgeInduction.induced
        for ((name, eAttr) <- oldEAttrs) {
          project.edgeAttributes(name) = eAttr.pullVia(edgeInduction.embedding)
        }
      }
    }
  })

  private def mergeEdgesWithKey[T](edgesAsAttr: Attribute[(ID, ID)], keyAttr: Attribute[T]) = {
    val edgesAndKey: Attribute[((ID, ID), T)] = edgesAsAttr.join(keyAttr)
    val op = graph_operations.MergeVertices[((ID, ID), T)]()
    op(op.attr, edgesAndKey).result
  }

  private def mergeEdges(edgesAsAttr: Attribute[(ID, ID)]) = {
    val op = graph_operations.MergeVertices[(ID, ID)]()
    op(op.attr, edgesAsAttr).result
  }

  // Common code for operations "merge parallel edges" and "merge parallel edges by key"
  private def applyMergeParallelEdges(
    project: ProjectEditor, params: ParameterHolder, byKey: Boolean) = {

    val edgesAsAttr = {
      val op = graph_operations.EdgeBundleAsAttribute()
      op(op.edges, project.edgeBundle).result.attr
    }

    val mergedResult =
      if (byKey) {
        val keyAttr = project.edgeAttributes(params("key"))
        mergeEdgesWithKey(edgesAsAttr, keyAttr)
      } else {
        mergeEdges(edgesAsAttr)
      }

    val newEdges = {
      val op = graph_operations.PulledOverEdges()
      op(op.originalEB, project.edgeBundle)(op.injection, mergedResult.representative)
        .result.pulledEB
    }
    val oldAttrs = project.edgeAttributes.toMap
    project.edgeBundle = newEdges

    for ((attr, choice) <- parseAggregateParams(params)) {
      project.edgeAttributes(s"${attr}_${choice}") =
        aggregateViaConnection(
          mergedResult.belongsTo,
          AttributeWithLocalAggregator(oldAttrs(attr), choice))
    }
    if (byKey) {
      val key = params("key")
      project.edgeAttributes(key) =
        aggregateViaConnection(mergedResult.belongsTo,
          AttributeWithLocalAggregator(oldAttrs(key), "most_common"))
    }
  }

  register("Merge parallel edges", StructureOperations, new ProjectTransformation(_) {
    params ++= aggregateParams(project.edgeAttributes)
    def enabled = project.hasEdgeBundle

    def apply() = {
      applyMergeParallelEdges(project, params, byKey = false)
    }
  })

  register("Merge parallel edges by attribute", StructureOperations, new ProjectTransformation(_) {
    params += Choice("key", "Merge by", options = project.edgeAttrList)
    params ++= aggregateParams(project.edgeAttributes)
    def enabled = FEStatus.assert(project.edgeAttrList.nonEmpty,
      "There must be at least one edge attribute")

    def apply() = {
      applyMergeParallelEdges(project, params, byKey = true)
    }
  })

  register("Merge parallel segmentation links", StructureOperations, new ProjectTransformation(_) with SegOp {
    def addSegmentationParameters = {}
    def enabled = project.assertSegmentation
    def apply() = {
      val linksAsAttr = {
        val op = graph_operations.EdgeBundleAsAttribute()
        op(op.edges, seg.belongsTo).result.attr
      }
      val mergedResult = mergeEdges(linksAsAttr)
      val newLinks = {
        val op = graph_operations.PulledOverEdges()
        op(op.originalEB, seg.belongsTo)(op.injection, mergedResult.representative)
          .result.pulledEB
      }
      seg.belongsTo = newLinks
    }
  })

  register("Discard loop edges", StructureOperations, new ProjectTransformation(_) {
    def enabled = project.hasEdgeBundle
    def apply() = {
      val edgesAsAttr = {
        val op = graph_operations.EdgeBundleAsAttribute()
        op(op.edges, project.edgeBundle).result.attr
      }
      val guid = edgesAsAttr.entity.gUID.toString
      val embedding = FEFilters.embedFilteredVertices(
        project.edgeBundle.idSet,
        Seq(FEVertexAttributeFilter(guid, "!=")))
      project.pullBackEdges(embedding)
    }
  })

  register("Replace edges with triadic closure", StructureOperations, new ProjectTransformation(_) {
    def enabled = project.hasVertexSet && project.hasEdgeBundle
    def apply() = {
      val op = graph_operations.ConcatenateBundlesMulti()
      val result = op(op.edgesAB, project.edgeBundle)(
        op.edgesBC, project.edgeBundle).result

      // saving attributes and original edges
      val origEdgeAttrs = project.edgeAttributes.toIndexedSeq

      // new edges after closure
      project.edgeBundle = result.edgesAC

      // pulling old edge attributes
      for ((name, attr) <- origEdgeAttrs) {
        project.newEdgeAttribute("ab_" + name, attr.pullVia(result.projectionFirst))
        project.newEdgeAttribute("bc_" + name, attr.pullVia(result.projectionSecond))
      }
    }
  })

  register("Create snowball sample", StructureOperations, new ProjectTransformation(_) {
    params ++= List(
      Ratio("ratio", "Fraction of vertices to use as starting points", defaultValue = "0.0001"),
      NonNegInt("radius", "Radius", default = 3),
      Param("attrName", "Attribute name", defaultValue = "distance_from_start_point"),
      RandomSeed("seed", "Seed"))
    def enabled = project.hasVertexSet && project.hasEdgeBundle
    def apply() = {
      val ratio = params("ratio")
      // Creating random attr for filtering the original center vertices of the "snowballs".
      val rnd = {
        val op = graph_operations.AddRandomAttribute(params("seed").toInt, "Standard Uniform")
        op(op.vs, project.vertexSet).result.attr
      }

      // Creating derived attribute based on rnd and ratio parameter.
      val startingDistance = rnd.deriveX[Double](s"x < ${ratio} ? 0.0 : undefined")

      // Constant unit length for all edges.
      val edgeLength = project.edgeBundle.const(1.0)

      // Running shortest path from vertices with attribute startingDistance.
      val distance = {
        val op = graph_operations.ShortestPath(params("radius").toInt)
        op(op.vs, project.vertexSet)(
          op.es, project.edgeBundle)(
            op.edgeDistance, edgeLength)(
              op.startingDistance, startingDistance).result.distance
      }
      project.newVertexAttribute(params("attrName"), distance)

      // Filtering on distance attribute.
      val guid = distance.entity.gUID.toString
      val vertexEmbedding = FEFilters.embedFilteredVertices(
        project.vertexSet, Seq(FEVertexAttributeFilter(guid, ">-1")), heavy = true)
      project.pullBack(vertexEmbedding)

    }
  })

  register("Sample graph by random walks", StructureOperations, new ProjectTransformation(_) {
    params ++= List(
      NonNegInt("startPoints", "Number of start points", default = 1),
      NonNegInt("walksFromOnePoint", "Number of walks from each start point", default = 10000),
      Ratio("walkAbortionProbability", "Walk abortion probability", defaultValue = "0.15"),
      Param("vertexAttrName", "Save vertex indices as", defaultValue = "first_reached"),
      Param("edgeAttrName", "Save edge indices as", defaultValue = "firts_traversed"),
      RandomSeed("seed", "Seed"))
    def enabled = project.hasVertexSet && project.hasEdgeBundle

    def apply() = {
      val output = {
        val startPoints = params("startPoints").toInt
        val walksFromOnePoint = params("walksFromOnePoint").toInt
        val walkAbortionProbability = params("walkAbortionProbability").toDouble
        val seed = params("seed").toInt
        val op = graph_operations.RandomWalkSample(startPoints, walksFromOnePoint,
          walkAbortionProbability, seed)
        op(op.vs, project.vertexSet)(op.es, project.edgeBundle).result
      }
      project.newVertexAttribute(params("vertexAttrName"), output.vertexFirstVisited)
      project.newEdgeAttribute(params("edgeAttrName"), output.edgeFirstTraversed)
    }
  })

  register("Aggregate vertex attribute globally", GlobalOperations, new ProjectTransformation(_) {
    params += Param("prefix", "Generated name prefix")
    params ++= aggregateParams(project.vertexAttributes, needsGlobal = true)
    def enabled =
      FEStatus.assert(project.vertexAttrList.nonEmpty, "No vertex attributes")
    def apply() = {
      val prefix = if (params("prefix").nonEmpty) params("prefix") + "_" else ""
      for ((attr, choice) <- parseAggregateParams(params)) {
        val result = aggregate(AttributeWithAggregator(project.vertexAttributes(attr), choice))
        val name = s"${prefix}${attr}_${choice}"
        project.scalars(name) = result
      }
    }
  })

  register("Weighted aggregate vertex attribute globally", GlobalOperations,
    new ProjectTransformation(_) {
      params ++= List(
        Param("prefix", "Generated name prefix"),
        Choice("weight", "Weight", options = project.vertexAttrList[Double])) ++
        aggregateParams(project.vertexAttributes, needsGlobal = true, weighted = true)
      def enabled =
        FEStatus.assert(project.vertexAttrList[Double].nonEmpty, "No numeric vertex attributes")
      def apply() = {
        val prefix = if (params("prefix").nonEmpty) params("prefix") + "_" else ""
        val weightName = params("weight")
        val weight = project.vertexAttributes(weightName).runtimeSafeCast[Double]
        for ((attr, choice) <- parseAggregateParams(params)) {
          val result = aggregate(
            AttributeWithWeightedAggregator(weight, project.vertexAttributes(attr), choice))
          val name = s"${prefix}${attr}_${choice}_by_${weightName}"
          project.scalars(name) = result
        }
      }
    })

  register("Aggregate edge attribute globally", GlobalOperations, new ProjectTransformation(_) {
    params += Param("prefix", "Generated name prefix")
    params ++= aggregateParams(project.edgeAttributes, needsGlobal = true)
    def enabled =
      FEStatus.assert(project.edgeAttrList.nonEmpty, "No edge attributes")
    def apply() = {
      val prefix = if (params("prefix").nonEmpty) params("prefix") + "_" else ""
      for ((attr, choice) <- parseAggregateParams(params)) {
        val result = aggregate(
          AttributeWithAggregator(project.edgeAttributes(attr), choice))
        val name = s"${prefix}${attr}_${choice}"
        project.scalars(name) = result
      }
    }
  })

  register("Weighted aggregate edge attribute globally", GlobalOperations, new ProjectTransformation(_) {
    params ++= List(
      Param("prefix", "Generated name prefix"),
      Choice("weight", "Weight", options = project.edgeAttrList[Double])) ++
      aggregateParams(
        project.edgeAttributes,
        needsGlobal = true, weighted = true)
    def enabled =
      FEStatus.assert(project.edgeAttrList[Double].nonEmpty, "No numeric edge attributes")
    def apply() = {
      val prefix = if (params("prefix").nonEmpty) params("prefix") + "_" else ""
      val weightName = params("weight")
      val weight = project.edgeAttributes(weightName).runtimeSafeCast[Double]
      for ((attr, choice) <- parseAggregateParams(params)) {
        val result = aggregate(
          AttributeWithWeightedAggregator(weight, project.edgeAttributes(attr), choice))
        val name = s"${prefix}${attr}_${choice}_by_${weightName}"
        project.scalars(name) = result
      }
    }
  })

  register("Aggregate edge attribute to vertices", PropagationOperations, new ProjectTransformation(_) {
    params ++= List(
      Param("prefix", "Generated name prefix", defaultValue = "edge"),
      Choice("direction", "Aggregate on", options = Direction.attrOptions)) ++
      aggregateParams(project.edgeAttributes)
    def enabled =
      FEStatus.assert(project.edgeAttrList.nonEmpty, "No edge attributes")
    def apply() = {
      val direction = Direction(params("direction"), project.edgeBundle)
      val prefix = if (params("prefix").nonEmpty) params("prefix") + "_" else ""
      for ((attr, choice) <- parseAggregateParams(params)) {
        val result = aggregateFromEdges(
          direction.edgeBundle,
          AttributeWithLocalAggregator(
            direction.pull(project.edgeAttributes(attr)),
            choice))
        project.newVertexAttribute(s"${prefix}${attr}_${choice}", result)
      }
    }
  })

  register(
    "Weighted aggregate edge attribute to vertices", PropagationOperations,
    new ProjectTransformation(_) {
      params ++= List(
        Param("prefix", "Generated name prefix", defaultValue = "edge"),
        Choice("weight", "Weight", options = project.edgeAttrList[Double]),
        Choice("direction", "Aggregate on", options = Direction.attrOptions)) ++
        aggregateParams(
          project.edgeAttributes,
          weighted = true)
      def enabled =
        FEStatus.assert(project.edgeAttrList[Double].nonEmpty, "No numeric edge attributes")
      def apply() = {
        val direction = Direction(params("direction"), project.edgeBundle)
        val prefix = if (params("prefix").nonEmpty) params("prefix") + "_" else ""
        val weightName = params("weight")
        val weight = project.edgeAttributes(weightName).runtimeSafeCast[Double]
        for ((attr, choice) <- parseAggregateParams(params)) {
          val result = aggregateFromEdges(
            direction.edgeBundle,
            AttributeWithWeightedAggregator(
              direction.pull(weight),
              direction.pull(project.edgeAttributes(attr)),
              choice))
          project.newVertexAttribute(s"${prefix}${attr}_${choice}_by_${weightName}", result)
        }
      }
    })

  register("Discard edge attributes", EdgeAttributesOperations, new ProjectTransformation(_) {
    params += Choice("name", "Name", options = project.edgeAttrList, multipleChoice = true)
    def enabled = FEStatus.assert(project.edgeAttrList.nonEmpty, "No edge attributes")
    override def summary = {
      val names = params("name").replace(",", ", ")
      s"Discard edge attributes: $names"
    }
    def apply() = {
      for (param <- splitParam("name")) {
        project.deleteEdgeAttribute(param)
      }
    }
  })

  register("Discard vertex attributes", VertexAttributesOperations, new ProjectTransformation(_) {
    params += Choice("name", "Name", options = project.vertexAttrList, multipleChoice = true)
    def enabled = FEStatus.assert(project.vertexAttrList.nonEmpty, "No vertex attributes")
    override def summary = {
      val names = params("name").replace(",", ", ")
      s"Discard vertex attributes: $names"
    }
    def apply() = {
      for (param <- splitParam("name")) {
        project.deleteVertexAttribute(param)
      }
    }
  })

  register("Discard segmentation", CreateSegmentationOperations, new ProjectTransformation(_) {
    params += Choice("name", "Name", options = project.segmentationList)
    def enabled = FEStatus.assert(project.segmentationList.nonEmpty, "No segmentations")
    override def summary = {
      val name = params("name")
      s"Discard segmentation: $name"
    }
    def apply() = {
      project.deleteSegmentation(params("name"))
    }
  })

  register("Discard scalars", GlobalOperations, new ProjectTransformation(_) {
    params += Choice("name", "Name", options = project.scalarList, multipleChoice = true)
    def enabled = FEStatus.assert(project.scalarList.nonEmpty, "No scalars")
    override def summary = {
      val names = params("name").replace(",", ", ")
      s"Discard scalars: $names"
    }
    def apply() = {
      for (param <- splitParam("name")) {
        project.deleteScalar(param)
      }
    }
  })

  register("Rename edge attribute", UtilityOperations, new ProjectTransformation(_) {
    params ++= List(
      Choice("before", "Old name", options = project.edgeAttrList),
      Param("after", "New name"))
    def enabled = FEStatus.assert(project.edgeAttrList.nonEmpty, "No edge attributes")
    override def summary = {
      val from = params("before")
      val to = params("after")
      s"Rename edge attribute $from to $to"
    }
    def apply() = {
      project.edgeAttributes(params("after")) = project.edgeAttributes(params("before"))
      project.edgeAttributes(params("before")) = null
    }
  })

  register("Rename vertex attribute", UtilityOperations, new ProjectTransformation(_) {
    params ++= List(
      Choice("before", "Old name", options = project.vertexAttrList),
      Param("after", "New name"))
    def enabled = FEStatus.assert(project.vertexAttrList.nonEmpty, "No vertex attributes")
    override def summary = {
      val before = params("before")
      val after = params("after")
      s"Rename vertex attribute $before to $after"
    }
    def apply() = {
      assert(params("after").nonEmpty, "Please set the new attribute name.")
      project.newVertexAttribute(
        params("after"), project.vertexAttributes(params("before")),
        project.viewer.getVertexAttributeNote(params("before")))
      project.vertexAttributes(params("before")) = null
    }
  })

  register("Rename segmentation", UtilityOperations, new ProjectTransformation(_) {
    params ++= List(
      Choice("before", "Old name", options = project.segmentationList),
      Param("after", "New name"))
    def enabled = FEStatus.assert(project.segmentationList.nonEmpty, "No segmentations")
    override def summary = {
      val from = params("before")
      val to = params("after")
      s"Rename segmentation $from to $to"
    }
    def apply() = {
      project.segmentation(params("after")).segmentationState =
        project.existingSegmentation(params("before")).segmentationState
      project.deleteSegmentation(params("before"))
    }
  })

  register("Rename scalar", UtilityOperations, new ProjectTransformation(_) {
    params ++= List(
      Choice("before", "Old name", options = project.scalarList),
      Param("after", "New name"))
    def enabled = FEStatus.assert(project.scalarList.nonEmpty, "No scalars")
    override def summary = {
      val from = params("before")
      val to = params("after")
      s"Rename scalar $from to $to"
    }
    def apply() = {
      project.scalars(params("after")) = project.scalars(params("before"))
      project.scalars(params("before")) = null
    }
  })

  register("Set scalar icon", UtilityOperations, new ProjectTransformation(_) {
    params ++= List(
      Choice("name", "Name", options = project.scalarList),
      Param("icon", "Icon name"))
    def enabled = FEStatus.assert(project.scalarList.nonEmpty, "No scalars")
    override def summary = {
      val name = params("name")
      val icon = if (params("icon").nonEmpty) params("icon") else "nothing"
      s"Set icon for $name to $icon"
    }
    def apply() = {
      val name = params("name")
      val icon = params("icon")
      project.setElementMetadata(
        ScalarKind, name, MetadataNames.Icon,
        if (icon.nonEmpty) icon else null)
    }
  })

  register("Set vertex attribute icon", UtilityOperations, new ProjectTransformation(_) {
    params ++= List(
      Choice("name", "Name", options = project.vertexAttrList),
      Param("icon", "Icon name"))
    def enabled = FEStatus.assert(project.vertexAttrList.nonEmpty, "No vertex attributes")
    override def summary = {
      val name = params("name")
      val icon = if (params("icon").nonEmpty) params("icon") else "nothing"
      s"Set icon for $name to $icon"
    }
    def apply() = {
      val name = params("name")
      val icon = params("icon")
      project.setElementMetadata(
        VertexAttributeKind, name, MetadataNames.Icon,
        if (icon.nonEmpty) icon else null)
    }
  })

  register("Set edge attribute icon", UtilityOperations, new ProjectTransformation(_) {
    params ++= List(
      Choice("name", "Name", options = project.edgeAttrList),
      Param("icon", "Icon name"))
    def enabled = FEStatus.assert(project.edgeAttrList.nonEmpty, "No vertex attributes")
    override def summary = {
      val name = params("name")
      val icon = if (params("icon").nonEmpty) params("icon") else "nothing"
      s"Set icon for $name to $icon"
    }
    def apply() = {
      val name = params("name")
      val icon = params("icon")
      project.setElementMetadata(
        EdgeAttributeKind, name, MetadataNames.Icon,
        if (icon.nonEmpty) icon else null)
    }
  })

  register("Set segmentation icon", UtilityOperations, new ProjectTransformation(_) {
    params ++= List(
      Choice("name", "Name", options = project.segmentationList),
      Param("icon", "Icon name"))
    def enabled = FEStatus.assert(project.segmentationList.nonEmpty, "No vertex attributes")
    override def summary = {
      val name = params("name")
      val icon = if (params("icon").nonEmpty) params("icon") else "nothing"
      s"Set icon for $name to $icon"
    }
    def apply() = {
      val name = params("name")
      val icon = params("icon")
      project.setElementMetadata(
        SegmentationKind, name, MetadataNames.Icon,
        if (icon.nonEmpty) icon else null)
    }
  })

  register("Copy edge attribute", UtilityOperations, new ProjectTransformation(_) {
    params ++= List(
      Choice("name", "Old name", options = project.edgeAttrList),
      Param("destination", "New name"))
    def enabled = FEStatus.assert(project.edgeAttrList.nonEmpty, "No edge attributes")
    override def summary = {
      val from = params("name")
      val to = params("destination")
      s"Copy edge attribute $from to $to"
    }
    def apply() = {
      project.newEdgeAttribute(
        params("destination"), project.edgeAttributes(params("name")),
        project.viewer.getEdgeAttributeNote(params("name")))
    }
  })

  register("Copy vertex attribute", UtilityOperations, new ProjectTransformation(_) {
    params ++= List(
      Choice("name", "Old name", options = project.vertexAttrList),
      Param("destination", "New name"))
    def enabled = FEStatus.assert(project.vertexAttrList.nonEmpty, "No vertex attributes")
    override def summary = {
      val from = params("name")
      val to = params("destination")
      s"Copy vertex attribute $from to $to"
    }
    def apply() = {
      assert(params("destination").nonEmpty, "Please set the new attribute name.")
      project.newVertexAttribute(
        params("destination"), project.vertexAttributes(params("name")),
        project.viewer.getVertexAttributeNote(params("name")))
    }
  })

  register("Copy segmentation", UtilityOperations, new ProjectTransformation(_) {
    params ++= List(
      Choice("name", "Old name", options = project.segmentationList),
      Param("destination", "New name"))
    def enabled = FEStatus.assert(project.segmentationList.nonEmpty, "No segmentations")
    override def summary = {
      val from = params("name")
      val to = params("destination")
      s"Copy segmentation $from to $to"
    }
    def apply() = {
      val from = project.existingSegmentation(params("name"))
      val to = project.segmentation(params("destination"))
      to.segmentationState = from.segmentationState
    }
  })

  register("Copy scalar", UtilityOperations, new ProjectTransformation(_) {
    params ++= List(
      Choice("name", "Old name", options = project.scalarList),
      Param("destination", "New name"))
    def enabled = FEStatus.assert(project.scalarList.nonEmpty, "No scalars")
    override def summary = {
      val from = params("name")
      val to = params("destination")
      s"Copy scalar $from to $to"
    }
    def apply() = {
      project.newScalar(
        params("destination"), project.scalars(params("name")),
        project.viewer.getScalarNote(params("name")))
    }
  })

  register("Copy graph into a segmentation", CreateSegmentationOperations, new ProjectTransformation(_) {
    params += Param("name", "Segmentation name", defaultValue = "self_as_segmentation")
    def enabled = project.hasVertexSet

    def apply() = {
      val oldProjectState = project.state
      val segmentation = project.segmentation(params("name"))
      segmentation.state = oldProjectState
      for (subSegmentationName <- segmentation.segmentationNames) {
        segmentation.deleteSegmentation(subSegmentationName)
      }

      val op = graph_operations.LoopEdgeBundle()
      segmentation.belongsTo = op(op.vs, project.vertexSet).result.eb
    }
  })

  register("Import project as segmentation", StructureOperations, "project", "segmentation")(
    new ProjectOutputOperation(_) {
      override lazy val project = projectInput("project")
      lazy val them = projectInput("segmentation")
      params += Param("name", "Segmentation's name", defaultValue = "segmentation")
      def enabled = project.hasVertexSet && them.hasVertexSet
      def apply() = {
        val segmentation = project.segmentation(params("name"))
        segmentation.state = them.state
        val op = graph_operations.EmptyEdgeBundle()
        segmentation.belongsTo = op(op.src, project.vertexSet)(op.dst, them.vertexSet).result.eb
      }
    })

  registerOp(
    "Import segmentation links", ImportOperations,
    inputs = List(projectInput, "links"), outputs = List(projectOutput),
    factory = new ProjectOutputOperation(_) {
      override lazy val project = projectInput("project")
      lazy val links = tableLikeInput("links").asProject
      def seg = project.asSegmentation
      def parent = seg.parent
      if (project.isSegmentation) params ++= List(
        Choice(
          "base_id_attr",
          s"Identifying vertex attribute in base project",
          options = FEOption.unset +: parent.vertexAttrList),
        Choice(
          "base_id_column",
          s"Identifying column for base project",
          options = FEOption.unset +: links.vertexAttrList),
        Choice(
          "seg_id_attr",
          s"Identifying vertex attribute in segmentation",
          options = FEOption.unset +: project.vertexAttrList),
        Choice(
          "seg_id_column",
          s"Identifying column for segmentation",
          options = FEOption.unset +: links.vertexAttrList))
      def enabled =
        project.assertSegmentation &&
          FEStatus.assert(
            project.vertexAttrList.nonEmpty,
            "No vertex attributes in this segmentation") &&
            FEStatus.assert(
              parent.vertexAttributeNames.nonEmpty,
              "No vertex attributes in base project")
      def apply() = {
        val baseColumnName = params("base_id_column")
        val segColumnName = params("seg_id_column")
        val baseAttrName = params("base_id_attr")
        val segAttrName = params("seg_id_attr")
        assert(baseColumnName != FEOption.unset.id,
          "The identifying column parameter must be set for the base project.")
        assert(segColumnName != FEOption.unset.id,
          "The identifying column parameter must be set for the segmentation.")
        assert(baseAttrName != FEOption.unset.id,
          "The base ID attribute parameter must be set.")
        assert(segAttrName != FEOption.unset.id,
          "The segmentation ID attribute parameter must be set.")
        val imp = graph_operations.ImportEdgesForExistingVertices.runtimeSafe(
          parent.vertexAttributes(baseAttrName),
          project.vertexAttributes(segAttrName),
          links.vertexAttributes(baseColumnName),
          links.vertexAttributes(segColumnName))
        seg.belongsTo = imp.edges
      }
    })

  registerOp(
    "Import segmentation", ImportOperations,
    inputs = List(projectInput, "segmentation"),
    outputs = List(projectOutput),
    factory = new ProjectOutputOperation(_) {
      override lazy val project = projectInput("project")
      lazy val segTable = tableLikeInput("segmentation").asProject
      params ++= List(
        Param("name", s"Name of new segmentation"),
        Choice("base_id_attr", "Vertex ID attribute",
          options = FEOption.unset +: project.vertexAttrList),
        Choice("base_id_column", "Vertex ID column",
          options = FEOption.unset +: segTable.vertexAttrList),
        Choice("seg_id_column", "Segment ID column",
          options = FEOption.unset +: segTable.vertexAttrList))
      def enabled = FEStatus.assert(
        project.vertexAttrList.nonEmpty, "No suitable vertex attributes") &&
        FEStatus.assert(segTable.vertexAttrList.nonEmpty, "No columns in table")
      def apply() = {
        val baseColumnName = params("base_id_column")
        val segColumnName = params("seg_id_column")
        val baseAttrName = params("base_id_attr")
        assert(baseColumnName != FEOption.unset.id,
          "The identifying column parameter must be set for the base project.")
        assert(segColumnName != FEOption.unset.id,
          "The identifying column parameter must be set for the segmentation.")
        assert(baseAttrName != FEOption.unset.id,
          "The base ID attribute parameter must be set.")
        val baseColumn = segTable.vertexAttributes(baseColumnName)
        val segColumn = segTable.vertexAttributes(segColumnName)
        val baseAttr = project.vertexAttributes(baseAttrName)
        val segmentation = project.segmentation(params("name"))

        val segAttr = typedImport(segmentation, baseColumn, segColumn, baseAttr)
        segmentation.newVertexAttribute(segColumnName, segAttr)
      }

      def typedImport[A, B](
        segmentation: SegmentationEditor,
        baseColumn: Attribute[A], segColumn: Attribute[B], baseAttr: Attribute[_]): Attribute[B] = {
        // Merge by segment ID to create the segments.
        val merge = {
          val op = graph_operations.MergeVertices[B]()
          op(op.attr, segColumn).result
        }
        segmentation.setVertexSet(merge.segments, idAttr = "id")
        // Move segment ID to the segments.
        val segAttr = aggregateViaConnection(
          merge.belongsTo,
          // Use scalable aggregator.
          AttributeWithAggregator(segColumn, graph_operations.Aggregator.First[B]()))
        implicit val ta = baseColumn.typeTag
        implicit val tb = segColumn.typeTag
        // Import belongs-to relationship as edges between the base and the segmentation.
        val imp = graph_operations.ImportEdgesForExistingVertices.run(
          baseAttr.runtimeSafeCast[A], segAttr, baseColumn, segColumn)
        segmentation.belongsTo = imp.edges
        segAttr
      }
    })

  register("Define segmentation links from matching attributes",
    StructureOperations, new ProjectTransformation(_) with SegOp {
      def addSegmentationParameters = params ++= List(
        Choice(
          "base_id_attr",
          s"Identifying vertex attribute in base project",
          options = FEOption.list(parent.vertexAttributeNames[String].toList)),
        Choice(
          "seg_id_attr",
          s"Identifying vertex attribute in segmentation",
          options = project.vertexAttrList[String]))
      def enabled =
        project.assertSegmentation &&
          FEStatus.assert(
            project.vertexAttrList[String].nonEmpty,
            "No String vertex attributes in this segmentation.") &&
            FEStatus.assert(
              parent.vertexAttributeNames[String].nonEmpty,
              "No String vertex attributes in base project.")
      def apply() = {
        val baseIdAttr = parent.vertexAttributes(params("base_id_attr")).runtimeSafeCast[String]
        val segIdAttr = project.vertexAttributes(params("seg_id_attr")).runtimeSafeCast[String]
        val op = graph_operations.EdgesFromBipartiteAttributeMatches[String]()
        seg.belongsTo = op(op.fromAttr, baseIdAttr)(op.toAttr, segIdAttr).result.edges
      }
    })

  register("Copy scalar from other project", StructureOperations, "project", "scalar")(
    new ProjectOutputOperation(_) {
      override lazy val project = projectInput("project")
      lazy val them = projectInput("scalar")
      params ++= List(
        Choice("scalar", "Name of the scalar to copy", options = them.scalarList),
        Param("save_as", "Save as"))
      def enabled = FEStatus.assert(them.scalarNames.nonEmpty, "No scalars found.")
      def apply() = {
        val origName = params("scalar")
        val newName = params("save_as")
        val scalarName = if (newName.isEmpty) origName else newName
        project.scalars(scalarName) = them.scalars(origName)
      }
    })

  register("Union with another project", StructureOperations, "a", "b")(new ProjectOutputOperation(_) {
    override lazy val project = projectInput("a")
    lazy val other = projectInput("b")
    params += Param("id_attr", "ID attribute name", defaultValue = "new_id")
    def enabled = project.hasVertexSet && other.hasVertexSet
    override def summary = {
      val (cp, title, suffix) = FEOption.unpackTitledCheckpoint(params("other"))
      s"Union with $title"
    }

    def checkTypeCollision(other: ProjectViewer) = {
      val commonAttributeNames =
        project.vertexAttributes.keySet & other.vertexAttributes.keySet

      for (name <- commonAttributeNames) {
        val a1 = project.vertexAttributes(name)
        val a2 = other.vertexAttributes(name)
        assert(a1.typeTag.tpe =:= a2.typeTag.tpe,
          s"Attribute '$name' has conflicting types in the two projects: " +
            s"(${a1.typeTag.tpe} and ${a2.typeTag.tpe})")
      }

    }
    def apply(): Unit = {
      checkTypeCollision(other.viewer)
      val vsUnion = {
        val op = graph_operations.VertexSetUnion(2)
        op(op.vss, Seq(project.vertexSet, other.vertexSet)).result
      }

      val newVertexAttributes = unifyAttributes(
        project.vertexAttributes
          .map {
            case (name, attr) =>
              name -> attr.pullVia(vsUnion.injections(0).reverse)
          },
        other.vertexAttributes
          .map {
            case (name, attr) =>
              name -> attr.pullVia(vsUnion.injections(1).reverse)
          })
      val ebInduced = Option(project.edgeBundle).map { eb =>
        val op = graph_operations.InducedEdgeBundle()
        val mapping = vsUnion.injections(0)
        op(op.srcMapping, mapping)(op.dstMapping, mapping)(op.edges, project.edgeBundle).result
      }
      val otherEbInduced = Option(other.edgeBundle).map { eb =>
        val op = graph_operations.InducedEdgeBundle()
        val mapping = vsUnion.injections(1)
        op(op.srcMapping, mapping)(op.dstMapping, mapping)(op.edges, other.edgeBundle).result
      }

      val (newEdgeBundle, myEbInjection, otherEbInjection): (EdgeBundle, EdgeBundle, EdgeBundle) =
        if (ebInduced.isDefined && !otherEbInduced.isDefined) {
          (ebInduced.get.induced, ebInduced.get.embedding, null)
        } else if (!ebInduced.isDefined && otherEbInduced.isDefined) {
          (otherEbInduced.get.induced, null, otherEbInduced.get.embedding)
        } else if (ebInduced.isDefined && otherEbInduced.isDefined) {
          val idUnion = {
            val op = graph_operations.VertexSetUnion(2)
            op(
              op.vss,
              Seq(ebInduced.get.induced.idSet, otherEbInduced.get.induced.idSet))
              .result
          }
          val ebUnion = {
            val op = graph_operations.EdgeBundleUnion(2)
            op(
              op.ebs, Seq(ebInduced.get.induced.entity, otherEbInduced.get.induced.entity))(
                op.injections, idUnion.injections.map(_.entity)).result.union
          }
          (ebUnion,
            idUnion.injections(0).reverse.concat(ebInduced.get.embedding),
            idUnion.injections(1).reverse.concat(otherEbInduced.get.embedding))
        } else {
          (null, null, null)
        }
      val newEdgeAttributes = unifyAttributes(
        project.edgeAttributes
          .map {
            case (name, attr) => name -> attr.pullVia(myEbInjection)
          },
        other.edgeAttributes
          .map {
            case (name, attr) => name -> attr.pullVia(otherEbInjection)
          })

      project.vertexSet = vsUnion.union
      for ((name, attr) <- newVertexAttributes) {
        project.newVertexAttribute(name, attr) // Clear notes.
      }
      val idAttr = params("id_attr")
      project.newVertexAttribute(idAttr, project.vertexSet.idAttribute)
      project.edgeBundle = newEdgeBundle
      project.edgeAttributes = newEdgeAttributes
    }
  })

  register("Fingerprint based on attributes", SpecialtyOperations, new ProjectTransformation(_) {
    params ++= List(
      Choice("leftName", "First ID attribute", options = project.vertexAttrList[String]),
      Choice("rightName", "Second ID attribute", options = project.vertexAttrList[String]),
      Choice("weights", "Edge weights",
        options = FEOption.noWeight +: project.edgeAttrList[Double]),
      NonNegInt("mo", "Minimum overlap", default = 1),
      Ratio("ms", "Minimum similarity", defaultValue = "0.5"),
      Param(
        "extra",
        "Fingerprinting algorithm additional parameters",
        defaultValue = ""))
    def enabled =
      project.hasEdgeBundle &&
        FEStatus.assert(project.vertexAttrList[String].size >= 2, "Two String attributes are needed.")
    def apply() = {
      val mo = params("mo").toInt
      val ms = params("ms").toDouble
      assert(mo >= 1, "Minimum overlap cannot be less than 1.")
      val leftName = project.vertexAttributes(params("leftName")).runtimeSafeCast[String]
      val rightName = project.vertexAttributes(params("rightName")).runtimeSafeCast[String]
      val weightsName = params("weights")
      val weights =
        if (weightsName == FEOption.noWeight.id) project.edgeBundle.const(1.0)
        else project.edgeAttributes(params("weights")).runtimeSafeCast[Double]

      val candidates = {
        val op = graph_operations.FingerprintingCandidates()
        op(op.es, project.edgeBundle)(op.leftName, leftName)(op.rightName, rightName)
          .result.candidates
      }
      val fingerprinting = {
        // TODO: This is a temporary hack to facilitate experimentation with the underlying backend
        // operation w/o too much disruption to users. Should be removed once we are clear on what
        // we want to provide for fingerprinting.
        val baseParams = s""""minimumOverlap": $mo, "minimumSimilarity": $ms"""
        val extraParams = params("extra")
        val paramsJson = if (extraParams == "") baseParams else (baseParams + ", " + extraParams)
        val op = graph_operations.Fingerprinting.fromJson(json.Json.parse(s"{$paramsJson}"))
        op(
          op.leftEdges, project.edgeBundle)(
            op.leftEdgeWeights, weights)(
              op.rightEdges, project.edgeBundle)(
                op.rightEdgeWeights, weights)(
                  op.candidates, candidates)
          .result
      }
      val newLeftName = leftName.pullVia(fingerprinting.matching.reverse)
      val newRightName = rightName.pullVia(fingerprinting.matching)

      project.scalars("fingerprinting matches found") = fingerprinting.matching.countScalar
      project.vertexAttributes(params("leftName")) = newLeftName.fallback(leftName)
      project.vertexAttributes(params("rightName")) = newRightName.fallback(rightName)
      project.newVertexAttribute(
        params("leftName") + " similarity score", fingerprinting.leftSimilarities)
      project.newVertexAttribute(
        params("rightName") + " similarity score", fingerprinting.rightSimilarities)
    }
  })

  register("Copy vertex attributes from segmentation", PropagationOperations,
    new ProjectTransformation(_) with SegOp {
      def addSegmentationParameters =
        params += Param("prefix", "Attribute name prefix", defaultValue = seg.segmentationName)
      def enabled =
        project.assertSegmentation &&
          FEStatus.assert(project.vertexAttrList.size > 0, "No vertex attributes") &&
          FEStatus.assert(parent.vertexSet != null, s"No vertices on $parent") &&
          FEStatus.assert(seg.belongsTo.properties.isFunction,
            s"Vertices in base project are not guaranteed to be contained in only one segment")
      def apply() = {
        val prefix = if (params("prefix").nonEmpty) params("prefix") + "_" else ""
        for ((name, attr) <- project.vertexAttributes.toMap) {
          parent.newVertexAttribute(
            prefix + name,
            attr.pullVia(seg.belongsTo))
        }
      }
    })

  register("Copy vertex attributes to segmentation", PropagationOperations,
    new ProjectTransformation(_) with SegOp {
      def addSegmentationParameters =
        params += Param("prefix", "Attribute name prefix")
      def enabled =
        project.assertSegmentation &&
          project.hasVertexSet &&
          FEStatus.assert(parent.vertexAttributes.size > 0,
            s"Parent $parent has no vertex attributes") &&
            FEStatus.assert(seg.belongsTo.properties.isReversedFunction,
              "Segments are not guaranteed to contain only one vertex")
      def apply() = {
        val prefix = if (params("prefix").nonEmpty) params("prefix") + "_" else ""
        for ((name, attr) <- parent.vertexAttributes.toMap) {
          project.newVertexAttribute(
            prefix + name,
            attr.pullVia(seg.belongsTo.reverse))
        }
      }
    })

  register("Compare segmentation edges", GlobalOperations, new ProjectTransformation(_) {
    def isCompatibleSegmentation(segmentation: SegmentationEditor): Boolean = {
      return segmentation.edgeBundle != null &&
        segmentation.belongsTo.properties.compliesWith(EdgeBundleProperties.identity)
    }

    val possibleSegmentations = FEOption.list(
      project.segmentations
        .filter(isCompatibleSegmentation)
        .map { seg => seg.segmentationName }
        .toList)

    params ++= List(
      Choice("golden", "Golden segmentation", options = possibleSegmentations),
      Choice("test", "Test segmentation", options = possibleSegmentations))
    def enabled = FEStatus.assert(
      possibleSegmentations.size >= 2,
      "At least two segmentations are needed. Both should have edges " +
        "and both have to contain the same vertices as the base project. " +
        "(For example, use the copy graph into segmentation operation.)")

    def apply() = {
      val golden = project.existingSegmentation(params("golden"))
      val test = project.existingSegmentation(params("test"))
      val op = graph_operations.CompareSegmentationEdges()
      val result = op(
        op.goldenBelongsTo, golden.belongsTo)(
          op.testBelongsTo, test.belongsTo)(
            op.goldenEdges, golden.edgeBundle)(
              op.testEdges, test.edgeBundle).result
      test.scalars("precision") = result.precision
      test.scalars("recall") = result.recall
      test.edgeAttributes("present_in_" + golden.segmentationName) = result.presentInGolden
      golden.edgeAttributes("present_in_" + test.segmentationName) = result.presentInTest
    }

  })

  register(
    "Link project and segmentation by fingerprint",
    SpecialtyOperations, new ProjectTransformation(_) with SegOp {
      def addSegmentationParameters = params ++= List(
        NonNegInt("mo", "Minimum overlap", default = 1),
        Ratio("ms", "Minimum similarity", defaultValue = "0.0"),
        Param(
          "extra",
          "Fingerprinting algorithm additional parameters",
          defaultValue = ""))
      def enabled =
        project.assertSegmentation &&
          project.hasEdgeBundle && FEStatus.assert(parent.edgeBundle != null, s"No edges on $parent")
      def apply() = {
        val mo = params("mo").toInt
        val ms = params("ms").toDouble

        // We are setting the stage here for the generic fingerprinting operation. For a vertex A
        // on the left (base project) side and a vertex B on the right (segmentation) side we
        // want to "create" a common neighbor for fingerprinting purposes iff a neighbor of A (A') is
        // connected to a neigbor of B (B'). In practice, to make the setup symmetric, we will
        // actually create two common neighbors, namely we will connect both A and B to A' and B'.
        //
        // There is one more twist, that we want to consider A being connected to B directly also
        // as an evidence for A and B being a good match. To achieve this, we basically artificially
        // make every vertex a member of its own neighborhood by adding loop edges.
        val leftWithLoops = parallelEdgeBundleUnion(parent.edgeBundle, parent.vertexSet.loops)
        val rightWithLoops = parallelEdgeBundleUnion(project.edgeBundle, project.vertexSet.loops)
        val fromLeftToRight = leftWithLoops.concat(seg.belongsTo)
        val fromRightToLeft = rightWithLoops.concat(seg.belongsTo.reverse)
        val leftEdges = generalEdgeBundleUnion(leftWithLoops, fromLeftToRight)
        val rightEdges = generalEdgeBundleUnion(rightWithLoops, fromRightToLeft)

        val candidates = {
          val op = graph_operations.FingerprintingCandidatesFromCommonNeighbors()
          op(op.leftEdges, leftEdges)(op.rightEdges, rightEdges).result.candidates
        }

        val fingerprinting = {
          // TODO: This is a temporary hack to facilitate experimentation with the underlying backend
          // operation w/o too much disruption to users. Should be removed once we are clear on what
          // we want to provide for fingerprinting.
          val baseParams = s""""minimumOverlap": $mo, "minimumSimilarity": $ms"""
          val extraParams = params("extra")
          val paramsJson = if (extraParams == "") baseParams else (baseParams + ", " + extraParams)
          val op = graph_operations.Fingerprinting.fromJson(json.Json.parse(s"{$paramsJson}"))
          op(
            op.leftEdges, leftEdges)(
              op.leftEdgeWeights, leftEdges.const(1.0))(
                op.rightEdges, rightEdges)(
                  op.rightEdgeWeights, rightEdges.const(1.0))(
                    op.candidates, candidates)
            .result
        }

        project.scalars("fingerprinting matches found") = fingerprinting.matching.countScalar
        seg.belongsTo = fingerprinting.matching
        parent.newVertexAttribute(
          "fingerprinting_similarity_score", fingerprinting.leftSimilarities)
        project.newVertexAttribute(
          "fingerprinting_similarity_score", fingerprinting.rightSimilarities)
      }
    })

  register("Change project notes", UtilityOperations, new ProjectTransformation(_) {
    params += Param("notes", "New contents")
    def enabled = FEStatus.enabled
    def apply() = {
      project.notes = params("notes")
    }
  })

  register(
    "Predict attribute by viral modeling",
    SpecialtyOperations, new ProjectTransformation(_) with SegOp {
      def addSegmentationParameters = params ++= List(
        Param("prefix", "Generated name prefix", defaultValue = "viral"),
        Choice("target", "Target attribute",
          options = FEOption.list(parentDoubleAttributes)),
        Ratio("test_set_ratio", "Test set ratio", defaultValue = "0.1"),
        RandomSeed("seed", "Random seed for test set selection"),
        NonNegDouble("max_deviation", "Maximal segment deviation", defaultValue = "1.0"),
        NonNegInt("min_num_defined", "Minimum number of defined attributes in a segment", default = 3),
        Ratio("min_ratio_defined", "Minimal ratio of defined attributes in a segment", defaultValue = "0.25"),
        NonNegInt("iterations", "Iterations", default = 3))
      def parentDoubleAttributes = parent.vertexAttributeNames[Double].toList
      def enabled =
        project.assertSegmentation &&
          project.hasVertexSet &&
          FEStatus.assert(FEOption.list(parentDoubleAttributes).nonEmpty,
            "No numeric vertex attributes.")
      def apply() = {
        // partition target attribute to test and train sets
        val targetName = params("target")
        val target = parent.vertexAttributes(targetName).runtimeSafeCast[Double]
        val roles = {
          val op = graph_operations.CreateRole(params("test_set_ratio").toDouble, params("seed").toInt)
          op(op.vertices, target.vertexSet).result.role
        }
        val parted = {
          val op = graph_operations.PartitionAttribute[Double]()
          op(op.attr, target)(op.role, roles).result
        }
        val prefix = params("prefix")
        parent.newVertexAttribute(s"${prefix}_roles", roles)
        parent.newVertexAttribute(s"${prefix}_${targetName}_test", parted.test)
        var train = parted.train.entity
        val segSizes = computeSegmentSizes(seg)
        project.newVertexAttribute("size", segSizes)
        val maxDeviation = params("max_deviation")

        val coverage = {
          val op = graph_operations.CountAttributes[Double]()
          op(op.attribute, train).result.count
        }
        parent.newVertexAttribute(s"${prefix}_${targetName}_train", train)
        parent.scalars(s"$prefix $targetName coverage initial") = coverage

        var timeOfDefinition = {
          val op = graph_operations.DeriveJSDouble(JavaScript("0"), Seq("attr"))
          op(op.attrs, graph_operations.VertexAttributeToJSValue.seq(train)).result.attr.entity
        }

        // iterative prediction
        for (i <- 1 to params("iterations").toInt) {
          val segTargetAvg = {
            aggregateViaConnection(
              seg.belongsTo,
              AttributeWithLocalAggregator(train, "average"))
              .runtimeSafeCast[Double]
          }
          val segStdDev = {
            aggregateViaConnection(
              seg.belongsTo,
              AttributeWithLocalAggregator(train, "std_deviation"))
              .runtimeSafeCast[Double]
          }
          val segTargetCount = {
            aggregateViaConnection(
              seg.belongsTo,
              AttributeWithLocalAggregator(train, "count"))
              .runtimeSafeCast[Double]
          }
          val segStdDevDefined = {
            val op = graph_operations.DeriveJSDouble(
              JavaScript(s"""
                deviation <= $maxDeviation &&
                defined / ids >= ${params("min_ratio_defined")} &&
                defined >= ${params("min_num_defined")}
                ? deviation
                : undefined"""),
              Seq("deviation", "ids", "defined"))
            op(
              op.attrs,
              graph_operations.VertexAttributeToJSValue.seq(segStdDev, segSizes, segTargetCount))
              .result.attr
          }
          project.newVertexAttribute(
            s"${prefix}_${targetName}_standard_deviation_after_iteration_$i",
            segStdDev)
          project.newVertexAttribute(
            s"${prefix}_${targetName}_average_after_iteration_$i",
            segTargetAvg)
          val predicted = {
            aggregateViaConnection(
              seg.belongsTo.reverse,
              AttributeWithWeightedAggregator(segStdDevDefined, segTargetAvg, "by_min_weight"))
              .runtimeSafeCast[Double]
          }
          train = unifyAttributeT(train, predicted)
          val partedTrain = {
            val op = graph_operations.PartitionAttribute[Double]()
            op(op.attr, train)(op.role, roles).result
          }
          val error = {
            val op = graph_operations.DeriveJSDouble(
              JavaScript("Math.abs(test - train)"), Seq("test", "train"))
            val mae = op(
              op.attrs,
              graph_operations.VertexAttributeToJSValue.seq(
                parted.test.entity, partedTrain.test.entity)).result.attr
            aggregate(AttributeWithAggregator(mae, "average"))
          }
          val coverage = {
            val op = graph_operations.CountAttributes[Double]()
            op(op.attribute, partedTrain.train).result.count
          }
          // the attribute we use for iteration can be defined on the test set as well
          parent.newVertexAttribute(s"${prefix}_${targetName}_after_iteration_$i", train)
          parent.scalars(s"$prefix $targetName coverage after iteration $i") = coverage
          parent.scalars(s"$prefix $targetName mean absolute prediction error after iteration $i") =
            error

          timeOfDefinition = {
            val op = graph_operations.DeriveJSDouble(
              JavaScript(i.toString), Seq("attr"))
            val newDefinitions = op(
              op.attrs, graph_operations.VertexAttributeToJSValue.seq(train)).result.attr
            unifyAttributeT(timeOfDefinition, newDefinitions)
          }
        }
        parent.newVertexAttribute(s"${prefix}_${targetName}_spread_over_iterations", timeOfDefinition)
        // TODO: in the end we should calculate with the fact that the real error where the
        // original attribute is defined is 0.0
      }
    })

  register("Correlate two attributes", GlobalOperations, new ProjectTransformation(_) {
    params ++= List(
      Choice("attrA", "First attribute", options = project.vertexAttrList[Double]),
      Choice("attrB", "Second attribute", options = project.vertexAttrList[Double]))
    def enabled =
      FEStatus.assert(project.vertexAttrList[Double].nonEmpty, "No numeric vertex attributes")
    def apply() = {
      val attrA = project.vertexAttributes(params("attrA")).runtimeSafeCast[Double]
      val attrB = project.vertexAttributes(params("attrB")).runtimeSafeCast[Double]
      val op = graph_operations.CorrelateAttributes()
      val res = op(op.attrA, attrA)(op.attrB, attrB).result
      project.scalars(s"correlation of ${params("attrA")} and ${params("attrB")}") =
        res.correlation
    }
  })

  register("Filter by attributes", StructureOperations, new ProjectTransformation(_) {
    params ++= project.vertexAttrList.map {
      attr => Param(s"filterva_${attr.id}", attr.id)
    }
    params ++= project.segmentations.map {
      seg =>
        Param(
          s"filterva_${seg.viewer.equivalentUIAttributeTitle}",
          seg.segmentationName)
    }
    params ++= project.edgeAttrList.map {
      attr => Param(s"filterea_${attr.id}", attr.id)
    }
    def enabled =
      FEStatus.assert(project.vertexAttrList.nonEmpty, "No vertex attributes") ||
        FEStatus.assert(project.edgeAttrList.nonEmpty, "No edge attributes")
    val vaFilter = "filterva_(.*)".r
    val eaFilter = "filterea_(.*)".r

    override def summary = {
      val filterStrings = params.toMap.collect {
        case (vaFilter(name), filter) if filter.nonEmpty => s"$name $filter"
        case (eaFilter(name), filter) if filter.nonEmpty => s"$name $filter"
      }
      "Filter " + filterStrings.mkString(", ")
    }
    def apply() = {
      val vertexFilters = params.toMap.collect {
        case (vaFilter(name), filter) if filter.nonEmpty =>
          // The filter may be for a segmentation's equivalent attribute or for a vertex attribute.
          val segs = project.segmentations.map(_.viewer)
          val segGUIDOpt =
            segs.find(_.equivalentUIAttributeTitle == name).map(_.belongsToAttribute.gUID)
          val gUID = segGUIDOpt.getOrElse(project.vertexAttributes(name).gUID)
          FEVertexAttributeFilter(gUID.toString, filter)
      }.toSeq

      if (vertexFilters.nonEmpty) {
        val vertexEmbedding = FEFilters.embedFilteredVertices(
          project.vertexSet, vertexFilters, heavy = true)
        project.pullBack(vertexEmbedding)
      }
      val edgeFilters = params.toMap.collect {
        case (eaFilter(name), filter) if filter.nonEmpty =>
          val attr = project.edgeAttributes(name)
          FEVertexAttributeFilter(attr.gUID.toString, filter)
      }.toSeq
      assert(vertexFilters.nonEmpty || edgeFilters.nonEmpty, "No filters specified.")
      if (edgeFilters.nonEmpty) {
        val edgeEmbedding = FEFilters.embedFilteredVertices(
          project.edgeBundle.idSet, edgeFilters, heavy = true)
        project.pullBackEdges(edgeEmbedding)
      }
    }
  })

  register("Save UI status as graph attribute", UtilityOperations, new ProjectTransformation(_) {
    params ++= List(
      // In the future we may want a special kind for this so that users don't see JSON.
      Param("scalarName", "Name of new graph attribute"),
      Param("uiStatusJson", "UI status as JSON"))
    def enabled = FEStatus.enabled
    override def summary = {
      val scalarName = params("scalarName")
      s"Save visualization as $scalarName"
    }

    def apply() = {
      import UIStatusSerialization._
      val j = json.Json.parse(params("uiStatusJson"))
      val uiStatus = j.as[UIStatus]
      project.scalars(params("scalarName")) =
        graph_operations.CreateUIStatusScalar(uiStatus).result.created
    }
  })

  register("Import metagraph", StructureOperations, new ProjectTransformation(_) {
    params +=
      Param("timestamp", "Current timestamp", defaultValue = graph_util.Timestamp.toString)
    def enabled =
      FEStatus.assert(user.isAdmin, "Requires administrator privileges")
    def apply() = {
      val t = params("timestamp")
      val mg = graph_operations.MetaGraph(t, Some(env)).result
      project.vertexSet = mg.vs
      project.newVertexAttribute("GUID", mg.vGUID)
      project.newVertexAttribute("kind", mg.vKind)
      project.newVertexAttribute("name", mg.vName)
      project.newVertexAttribute("progress", mg.vProgress)
      project.newVertexAttribute("id", project.vertexSet.idAttribute)
      project.edgeBundle = mg.es
      project.newEdgeAttribute("kind", mg.eKind)
      project.newEdgeAttribute("name", mg.eName)
    }
  })

  register("Copy edges to segmentation", StructureOperations, new ProjectTransformation(_) with SegOp {
    def addSegmentationParameters = {}
    def enabled = project.assertSegmentation &&
      FEStatus.assert(parent.edgeBundle != null, "No edges on base project")
    def apply() = {
      val induction = {
        val op = graph_operations.InducedEdgeBundle()
        op(op.srcMapping, seg.belongsTo)(op.dstMapping, seg.belongsTo)(op.edges, parent.edgeBundle).result
      }
      project.edgeBundle = induction.induced
      for ((name, attr) <- parent.edgeAttributes) {
        project.edgeAttributes(name) = attr.pullVia(induction.embedding)
      }
    }
  })

  private def segmentationSizesProductSum(seg: SegmentationEditor, parent: ProjectEditor)(
    implicit manager: MetaGraphManager): Scalar[_] = {
    val size = aggregateViaConnection(
      seg.belongsTo,
      AttributeWithLocalAggregator(parent.vertexSet.idAttribute, "count")
    )
    val srcSize = graph_operations.VertexToEdgeAttribute.srcAttribute(size, seg.edgeBundle)
    val dstSize = graph_operations.VertexToEdgeAttribute.dstAttribute(size, seg.edgeBundle)
    val sizeProduct: Attribute[Double] = {
      val op = graph_operations.DeriveJSDouble(
        JavaScript("src_size * dst_size"),
        Seq("src_size", "dst_size"))
      op(
        op.attrs,
        graph_operations.VertexAttributeToJSValue.seq(srcSize, dstSize)).result.attr
    }
    aggregate(AttributeWithAggregator(sizeProduct, "sum"))
  }

  register("Copy edges to base project", StructureOperations, new ProjectTransformation(_) with SegOp {
    def addSegmentationParameters = {}
    override def visibleScalars =
      if (project.isSegmentation && project.edgeBundle != null) {
        val scalar = segmentationSizesProductSum(seg, parent)
        implicit val entityProgressManager = env.entityProgressManager
        List(ProjectViewer.feScalar(scalar, "num_copied_edges", "", Map()))
      } else {
        List()
      }
    def enabled = project.assertSegmentation &&
      project.hasEdgeBundle &&
      FEStatus.assert(parent.edgeBundle == null, "There are already edges on base project")
    def apply() = {
      val seg = project.asSegmentation
      val reverseBelongsTo = seg.belongsTo.reverse
      val induction = {
        val op = graph_operations.InducedEdgeBundle()
        op(op.srcMapping, reverseBelongsTo)(
          op.dstMapping, reverseBelongsTo)(
            op.edges, seg.edgeBundle).result
      }
      parent.edgeBundle = induction.induced
      for ((name, attr) <- seg.edgeAttributes) {
        parent.edgeAttributes(name) = attr.pullVia(induction.embedding)
      }
    }
  })

<<<<<<< HEAD
  register("Create segmentation from SQL", StructureOperations, new ProjectTransformation(_) with SegOp {
    def addSegmentationParameters = params ++= List(
      Param("name", "Name"),
      Code("sql", "SQL", defaultValue = "select * from vertices", language = "sql"))
    def enabled = FEStatus.assert(true, "")

    def apply() = {
      ???
      /*
      val table = env.sqlHelper.sqlToTable(project.viewer, params("sql"))
      val tableSegmentation = project.segmentation(params("name"))
      tableSegmentation.vertexSet = table.idSet
      for ((name, column) <- table.columns) {
        tableSegmentation.newVertexAttribute(name, column)
      }
      */
    }
  })

=======
>>>>>>> 30923c09
  register("Split to train and test set", MachineLearningOperations, new ProjectTransformation(_) {
    params ++= List(
      Choice("source", "Source attribute",
        options = project.vertexAttrList),
      Ratio("test_set_ratio", "Test set ratio", defaultValue = "0.1"),
      RandomSeed("seed", "Random seed for test set selection"))
    def enabled = FEStatus.assert(project.vertexAttrList.nonEmpty, "No vertex attributes")
    def apply() = {
      val sourceName = params("source")
      val source = project.vertexAttributes(sourceName)
      val roles = {
        val op = graph_operations.CreateRole(
          params("test_set_ratio").toDouble, params("seed").toInt)
        op(op.vertices, source.vertexSet).result.role
      }
      val testSetRatio = params("test_set_ratio").toDouble
      val parted = partitionVariable(source, roles)

      project.newVertexAttribute(s"${sourceName}_test", parted.test, s"ratio: $testSetRatio" + help)
      project.newVertexAttribute(s"${sourceName}_train", parted.train, s"ratio: ${1 - testSetRatio}" + help)
    }
    def partitionVariable[T](
      source: Attribute[T], roles: Attribute[String]): graph_operations.PartitionAttribute.Output[T] = {
      val op = graph_operations.PartitionAttribute[T]()
      op(op.attr, source)(op.role, roles).result
    }
  })

  register("Predict with a neural network (1st version)",
    MachineLearningOperations, new ProjectTransformation(_) {
      params ++= List(
        Choice("label", "Attribute to predict", options = project.vertexAttrList[Double]),
        Param("output", "Save as"),
        Choice("features", "Predictors", options = FEOption.unset +: project.vertexAttrList[Double], multipleChoice = true),
        Choice("networkLayout", "Network layout", options = FEOption.list("GRU", "LSTM", "MLP")),
        NonNegInt("networkSize", "Size of the network", default = 3),
        NonNegInt("radius", "Iterations in prediction", default = 3),
        Choice("hideState", "Hide own state", options = FEOption.bools),
        NonNegDouble("forgetFraction", "Forget fraction", defaultValue = "0.0"),
        NonNegDouble("knownLabelWeight", "Weight for known labels", defaultValue = "1.0"),
        NonNegInt("numberOfTrainings", "Number of trainings", default = 50),
        NonNegInt("iterationsInTraining", "Iterations in training", default = 2),
        NonNegInt("subgraphsInTraining", "Subgraphs in training", default = 10),
        NonNegInt("minTrainingVertices", "Minimum training subgraph size", default = 10),
        NonNegInt("maxTrainingVertices", "Maximum training subgraph size", default = 20),
        NonNegInt("trainingRadius", "Radius for training subgraphs", default = 3),
        RandomSeed("seed", "Seed"),
        NonNegDouble("learningRate", "Learning rate", defaultValue = "0.1"))
      def enabled = project.hasEdgeBundle && FEStatus.assert(project.vertexAttrList[Double].nonEmpty, "No vertex attributes.")
      def apply() = {
        val labelName = params("label")
        val label = project.vertexAttributes(labelName).runtimeSafeCast[Double]
        val features: Seq[Attribute[Double]] =
          if (params("features") == FEOption.unset.id) Seq()
          else {
            val featureNames = splitParam("features")
            featureNames.map(name => project.vertexAttributes(name).runtimeSafeCast[Double])
          }
        val prediction = {
          val op = graph_operations.PredictViaNNOnGraphV1(
            featureCount = features.length,
            networkSize = params("networkSize").toInt,
            learningRate = params("learningRate").toDouble,
            radius = params("radius").toInt,
            hideState = params("hideState").toBoolean,
            forgetFraction = params("forgetFraction").toDouble,
            trainingRadius = params("trainingRadius").toInt,
            maxTrainingVertices = params("maxTrainingVertices").toInt,
            minTrainingVertices = params("minTrainingVertices").toInt,
            iterationsInTraining = params("iterationsInTraining").toInt,
            subgraphsInTraining = params("subgraphsInTraining").toInt,
            numberOfTrainings = params("numberOfTrainings").toInt,
            knownLabelWeight = params("knownLabelWeight").toDouble,
            seed = params("seed").toInt,
            gradientCheckOn = false,
            networkLayout = params("networkLayout"))
          op(op.edges, project.edgeBundle)(op.label, label)(op.features, features).result.prediction
        }
        project.vertexAttributes(params("output")) = prediction
      }
    })

  register("Lookup region", VertexAttributesOperations, new ProjectTransformation(_) {
    params ++= List(
      Choice("position", "Position", options = project.vertexAttrList[(Double, Double)]),
      Choice("shapefile", "Shapefile", options = listShapefiles(), allowUnknownOption = true),
      Param("attribute", "Attribute from the Shapefile"),
      Choice("ignoreUnsupportedShapes", "Ignore unsupported shape types",
        options = FEOption.boolsDefaultFalse),
      Param("output", "Output name"))
    def enabled = FEStatus.assert(
      project.vertexAttrList[(Double, Double)].nonEmpty, "No position vertex attributes.")

    def apply() = {
      val shapeFilePath = getShapeFilePath(params)
      val position = project.vertexAttributes(params("position")).runtimeSafeCast[(Double, Double)]
      val op = graph_operations.LookupRegion(
        shapeFilePath,
        params("attribute"),
        params("ignoreUnsupportedShapes").toBoolean)
      val result = op(op.coordinates, position).result
      project.newVertexAttribute(params("output"), result.attribute)
    }
  })

  register("Segment by geographical proximity", StructureOperations, new ProjectTransformation(_) {
    params ++= List(
      Param("name", "Name"),
      Choice("position", "Position", options = project.vertexAttrList[(Double, Double)]),
      Choice("shapefile", "Shapefile", options = listShapefiles(), allowUnknownOption = true),
      NonNegDouble("distance", "Distance", defaultValue = "0.0"),
      Choice("ignoreUnsupportedShapes", "Ignore unsupported shape types",
        options = FEOption.boolsDefaultFalse))
    def enabled = FEStatus.assert(
      project.vertexAttrList[(Double, Double)].nonEmpty, "No position vertex attributes.")

    def apply() = {
      import com.lynxanalytics.biggraph.graph_util.Shapefile
      val shapeFilePath = getShapeFilePath(params)
      val position = project.vertexAttributes(params("position")).runtimeSafeCast[(Double, Double)]
      val shapefile = Shapefile(shapeFilePath)
      val op = graph_operations.SegmentByGeographicalProximity(
        shapeFilePath,
        params("distance").toDouble,
        shapefile.attrNames,
        params("ignoreUnsupportedShapes").toBoolean)
      val result = op(op.coordinates, position).result
      val segmentation = project.segmentation(params("name"))
      segmentation.setVertexSet(result.segments, idAttr = "id")
      segmentation.notes = summary
      segmentation.belongsTo = result.belongsTo

      for ((attrName, i) <- shapefile.attrNames.zipWithIndex) {
        segmentation.newVertexAttribute(attrName, result.attributes(i))
      }
      shapefile.close()
    }
  })

<<<<<<< HEAD
  private def getShapeFilePath(params: ParameterHolder): String = {
=======
  // TODO: Use dynamic inputs. #5820
  def registerSQLOp(name: String, inputs: List[String])(
    getProtoTables: Operation.Context => Map[String, ProtoTable]): Unit = {
    registerOp(name, UtilityOperations, inputs, List("table"), new TableOutputOperation(_) {
      lazy val parameters = List(
        Code("sql", "SQL", defaultValue = "select * from vertices", language = "sql"))
      override def allParameters = parameters // No "apply_to" parameters.
      def enabled = FEStatus.enabled
      override def getOutputs() = {
        validateParameters(params)
        val sql = params("sql")
        val protoTables = getProtoTables(context)
        val tables = ProtoTable.minimize(sql, protoTables).mapValues(_.toTable)
        val result = graph_operations.ExecuteSQL.run(sql, tables)
        makeOutput(result)
      }
    })
  }

  registerSQLOp("SQL1", List("input")) { context =>
    val input = context.inputs("input")
    input.kind match {
      case BoxOutputKind.Project => input.project.viewer.getProtoTables.toMap
      case BoxOutputKind.Table => Map("input" -> ProtoTable(input.table))
    }
  }

  for (inputs <- 2 to 3) {
    registerSQLOp(s"SQL$inputs", List("one", "two", "three").take(inputs)) { context =>
      context.inputs.flatMap {
        case (name, state) if state.isTable => Seq(name -> ProtoTable(state.table))
        case (inputName, state) if state.isProject => state.project.viewer.getProtoTables.map {
          case (tableName, proto) => s"$inputName|$tableName" -> proto
        }
      }.toMap
    }
  }

  private def getShapeFilePath(params: Map[String, String]): String = {
>>>>>>> 30923c09
    val shapeFilePath = params("shapefile")
    assert(listShapefiles().exists(f => f.id == shapeFilePath),
      "Shapefile deleted, please choose another.")
    shapeFilePath
  }

  private def listShapefiles(): List[FEOption] = {
    import java.io.File
    def metaDir = new File(env.metaGraphManager.repositoryPath).getParent
    val shapeDir = s"$metaDir/resources/shapefiles/"
    def lsR(f: File): Array[File] = {
      val files = f.listFiles()
      if (files == null)
        return Array.empty
      files.filter(_.getName.endsWith(".shp")) ++ files.filter(_.isDirectory).flatMap(lsR)
    }
    lsR(new File(shapeDir)).toList.map(f =>
      FEOption(f.getPath, f.getPath.substring(shapeDir.length)))
  }

  def computeSegmentSizes(segmentation: SegmentationEditor): Attribute[Double] = {
    val op = graph_operations.OutDegree()
    op(op.es, segmentation.belongsTo.reverse).result.outDegree
  }

  def toDouble(attr: Attribute[_]): Attribute[Double] = {
    if (attr.is[String])
      attr.runtimeSafeCast[String].asDouble
    else if (attr.is[Long])
      attr.runtimeSafeCast[Long].asDouble
    else if (attr.is[Int])
      attr.runtimeSafeCast[Int].asDouble
    else
      throw new AssertionError(s"Unexpected type (${attr.typeTag}) on $attr")
  }

  def parseAggregateParams(params: ParameterHolder) = {
    val aggregate = "aggregate_(.*)".r
    params.toMap.toSeq.collect {
      case (aggregate(attr), choices) if choices.nonEmpty => attr -> choices
    }.flatMap {
      case (attr, choices) => choices.split(",", -1).map(attr -> _)
    }
  }
  def aggregateParams(
    attrs: Iterable[(String, Attribute[_])],
    needsGlobal: Boolean = false,
    weighted: Boolean = false): List[OperationParameterMeta] = {
    val sortedAttrs = attrs.toList.sortBy(_._1)
    sortedAttrs.toList.map {
      case (name, attr) =>
        val options = if (attr.is[Double]) {
          if (weighted) { // At the moment all weighted aggregators are global.
            FEOption.list("weighted_average", "by_max_weight", "by_min_weight", "weighted_sum")
          } else if (needsGlobal) {
            FEOption.list(
              "average", "count", "count_distinct", "count_most_common", "first", "max", "min", "most_common",
              "std_deviation", "sum")

          } else {
            FEOption.list(
              "average", "count", "count_distinct", "count_most_common", "first", "max", "median", "min", "most_common",
              "set", "std_deviation", "sum", "vector")
          }
        } else if (attr.is[String]) {
          if (weighted) { // At the moment all weighted aggregators are global.
            FEOption.list("by_max_weight", "by_min_weight")
          } else if (needsGlobal) {
            FEOption.list("count", "count_distinct", "first", "most_common", "count_most_common")
          } else {
            FEOption.list(
              "count", "count_distinct", "first", "most_common", "count_most_common", "majority_50", "majority_100",
              "vector", "set")
          }
        } else {
          if (weighted) { // At the moment all weighted aggregators are global.
            FEOption.list("by_max_weight", "by_min_weight")
          } else if (needsGlobal) {
            FEOption.list("count", "count_distinct", "first", "most_common", "count_most_common")
          } else {
            FEOption.list("count", "count_distinct", "first", "median", "most_common", "count_most_common", "set", "vector")
          }
        }
        TagList(s"aggregate_$name", name, options = options)
    }
  }

  // Performs AggregateAttributeToScalar.
  private def aggregate[From, Intermediate, To](
    attributeWithAggregator: AttributeWithAggregator[From, Intermediate, To]): Scalar[To] = {
    val op = graph_operations.AggregateAttributeToScalar(attributeWithAggregator.aggregator)
    op(op.attr, attributeWithAggregator.attr).result.aggregated
  }

  // Performs AggregateByEdgeBundle.
  private def aggregateViaConnection[From, To](
    connection: EdgeBundle,
    attributeWithAggregator: AttributeWithLocalAggregator[From, To]): Attribute[To] = {
    val op = graph_operations.AggregateByEdgeBundle(attributeWithAggregator.aggregator)
    op(op.connection, connection)(op.attr, attributeWithAggregator.attr).result.attr
  }

  // Performs AggregateFromEdges.
  private def aggregateFromEdges[From, To](
    edges: EdgeBundle,
    attributeWithAggregator: AttributeWithLocalAggregator[From, To]): Attribute[To] = {
    val op = graph_operations.AggregateFromEdges(attributeWithAggregator.aggregator)
    val res = op(op.edges, edges)(op.eattr, attributeWithAggregator.attr).result
    res.dstAttr
  }

  def stripDuplicateEdges(eb: EdgeBundle): EdgeBundle = {
    val op = graph_operations.StripDuplicateEdgesFromBundle()
    op(op.es, eb).result.unique
  }

  object Direction {
    // Options suitable when edge attributes are involved.
    val attrOptions = FEOption.list("incoming edges", "outgoing edges", "all edges")
    def attrOptionsWithDefault(default: String): List[FEOption] = {
      assert(attrOptions.map(_.id).contains(default), s"$default not in $attrOptions")
      FEOption.list(default) ++ attrOptions.filter(_.id != default)
    }
    // Options suitable when only neighbors are involved.
    val neighborOptions = FEOption.list(
      "in-neighbors", "out-neighbors", "all neighbors", "symmetric neighbors")
    // Options suitable when edge attributes are not involved.
    val options = attrOptions ++ FEOption.list("symmetric edges") ++ neighborOptions
    // Neighborhood directions correspond to these
    // edge directions, but they also retain only one A->B edge in
    // the output edgeBundle
    private val neighborOptionMapping = Map(
      "in-neighbors" -> "incoming edges",
      "out-neighbors" -> "outgoing edges",
      "all neighbors" -> "all edges",
      "symmetric neighbors" -> "symmetric edges"
    )
  }
  case class Direction(direction: String, origEB: EdgeBundle, reversed: Boolean = false) {
    val unchangedOut: (EdgeBundle, Option[EdgeBundle]) = (origEB, None)
    val reversedOut: (EdgeBundle, Option[EdgeBundle]) = {
      val op = graph_operations.ReverseEdges()
      val res = op(op.esAB, origEB).result
      (res.esBA, Some(res.injection))
    }
    private def computeEdgeBundleAndPullBundleOpt(dir: String): (EdgeBundle, Option[EdgeBundle]) = {
      dir match {
        case "incoming edges" => if (reversed) reversedOut else unchangedOut
        case "outgoing edges" => if (reversed) unchangedOut else reversedOut
        case "all edges" =>
          val op = graph_operations.AddReversedEdges()
          val res = op(op.es, origEB).result
          (res.esPlus, Some(res.newToOriginal))
        case "symmetric edges" =>
          // Use "null" as the injection because it is an error to use
          // "symmetric edges" with edge attributes.
          (origEB.makeSymmetric, Some(null))
      }
    }

    val (edgeBundle, pullBundleOpt): (EdgeBundle, Option[EdgeBundle]) = {
      if (Direction.neighborOptionMapping.contains(direction)) {
        val (eB, pBO) = computeEdgeBundleAndPullBundleOpt(Direction.neighborOptionMapping(direction))
        (stripDuplicateEdges(eB), pBO)
      } else {
        computeEdgeBundleAndPullBundleOpt(direction)
      }
    }

    def pull[T](attribute: Attribute[T]): Attribute[T] = {
      pullBundleOpt.map(attribute.pullVia(_)).getOrElse(attribute)
    }
  }

  private def unifyAttributeT[T](a1: Attribute[T], a2: Attribute[_]): Attribute[T] = {
    a1.fallback(a2.runtimeSafeCast(a1.typeTag))
  }
  def unifyAttribute(a1: Attribute[_], a2: Attribute[_]): Attribute[_] = {
    unifyAttributeT(a1, a2)
  }

  def unifyAttributes(
    as1: Iterable[(String, Attribute[_])],
    as2: Iterable[(String, Attribute[_])]): Map[String, Attribute[_]] = {

    val m1 = as1.toMap
    val m2 = as2.toMap
    m1.keySet.union(m2.keySet)
      .map(k => k -> (m1.get(k) ++ m2.get(k)).reduce(unifyAttribute _))
      .toMap
  }

  def newScalar(data: String): Scalar[String] = {
    val op = graph_operations.CreateStringScalar(data)
    op.result.created
  }

}

object JSUtilities {
  // Listing the valid characters for JS variable names. The \\p{*} syntax is for specifying
  // Unicode categories for scala regex.
  // For more information about the valid variable names in JS please consult:
  // http://es5.github.io/x7.html#x7.6
  val validJSCharacters = "_$\\p{Lu}\\p{Ll}\\p{Lt}\\p{Lm}\\p{Lo}\\p{Nl}\\p{Mn}" +
    "\\p{Mc}\\p{Nd}\\p{Pc}\\u200C\\u200D\\\\"
  val validJSFirstCharacters = "_$\\p{Lu}\\p{Ll}\\p{Lt}\\p{Lm}\\p{Lo}\\p{Nl}\\\\"

  def collectIdentifiers[T <: MetaGraphEntity](
    holder: StateMapHolder[T],
    expr: String,
    prefix: String = ""): IndexedSeq[(String, T)] = {
    holder.filter {
      case (name, _) => containsIdentifierJS(expr, prefix + name)
    }.toIndexedSeq
  }

  // Whether a string can be a JavaScript identifier.
  def canBeValidJSIdentifier(identifier: String): Boolean = {
    val re = s"^[${validJSFirstCharacters}][${validJSCharacters}]*$$"
    identifier.matches(re)
  }

  // Whether a JavaScript expression contains a given identifier.
  // It's a best-effort implementation with no guarantees of correctness.
  def containsIdentifierJS(expr: String, identifier: String): Boolean = {
    if (!canBeValidJSIdentifier(identifier)) {
      false
    } else {
      val quotedIdentifer = java.util.regex.Pattern.quote(identifier)
      val re = s"(?s)(^|.*[^$validJSCharacters])${quotedIdentifer}($$|[^$validJSCharacters].*)"
      expr.matches(re)
    }
  }
}<|MERGE_RESOLUTION|>--- conflicted
+++ resolved
@@ -3606,28 +3606,6 @@
     }
   })
 
-<<<<<<< HEAD
-  register("Create segmentation from SQL", StructureOperations, new ProjectTransformation(_) with SegOp {
-    def addSegmentationParameters = params ++= List(
-      Param("name", "Name"),
-      Code("sql", "SQL", defaultValue = "select * from vertices", language = "sql"))
-    def enabled = FEStatus.assert(true, "")
-
-    def apply() = {
-      ???
-      /*
-      val table = env.sqlHelper.sqlToTable(project.viewer, params("sql"))
-      val tableSegmentation = project.segmentation(params("name"))
-      tableSegmentation.vertexSet = table.idSet
-      for ((name, column) <- table.columns) {
-        tableSegmentation.newVertexAttribute(name, column)
-      }
-      */
-    }
-  })
-
-=======
->>>>>>> 30923c09
   register("Split to train and test set", MachineLearningOperations, new ProjectTransformation(_) {
     params ++= List(
       Choice("source", "Source attribute",
@@ -3767,15 +3745,11 @@
     }
   })
 
-<<<<<<< HEAD
-  private def getShapeFilePath(params: ParameterHolder): String = {
-=======
   // TODO: Use dynamic inputs. #5820
   def registerSQLOp(name: String, inputs: List[String])(
     getProtoTables: Operation.Context => Map[String, ProtoTable]): Unit = {
     registerOp(name, UtilityOperations, inputs, List("table"), new TableOutputOperation(_) {
-      lazy val parameters = List(
-        Code("sql", "SQL", defaultValue = "select * from vertices", language = "sql"))
+      params += Code("sql", "SQL", defaultValue = "select * from vertices", language = "sql")
       override def allParameters = parameters // No "apply_to" parameters.
       def enabled = FEStatus.enabled
       override def getOutputs() = {
@@ -3809,7 +3783,6 @@
   }
 
   private def getShapeFilePath(params: Map[String, String]): String = {
->>>>>>> 30923c09
     val shapeFilePath = params("shapefile")
     assert(listShapefiles().exists(f => f.id == shapeFilePath),
       "Shapefile deleted, please choose another.")
