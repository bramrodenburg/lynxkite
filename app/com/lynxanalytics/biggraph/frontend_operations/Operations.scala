// Frontend operations for projects.
package com.lynxanalytics.biggraph.frontend_operations

import com.lynxanalytics.biggraph.SparkFreeEnvironment
import com.lynxanalytics.biggraph.graph_api._
import com.lynxanalytics.biggraph.graph_api.Scripting._
import com.lynxanalytics.biggraph.graph_operations
import com.lynxanalytics.biggraph.graph_util.Scripting._
import com.lynxanalytics.biggraph.controllers._
import com.lynxanalytics.biggraph.graph_util.LoggedEnvironment

class Operations(env: SparkFreeEnvironment) extends OperationRepository(env) {
  val registries = Seq(
    new ImportOperations(env),
    new BuildGraphOperations(env),
    new SubgraphOperations(env),
    new BuildSegmentationOperations(env),
    new UseSegmentationOperations(env),
    new StructureOperations(env),
    new ScalarOperations(env),
    new VertexAttributeOperations(env),
    new EdgeAttributeOperations(env),
    new AttributePropagationOperations(env),
    new GraphComputationOperations(env),
    new MachineLearningOperations(env),
    new WorkflowOperations(env),
    new ManageProjectOperations(env),
    new ExportOperations(env),
    new VisualizationOperations(env),
    new HiddenOperations(env))

  override val atomicOperations = registries.flatMap(_.operations).toMap
  override val atomicCategories = registries.flatMap(_.categories).toMap
}

// The categories are collected here so that it is easier to manage them. E.g. sorting them or
// grouping them with colors.
object Categories {
  import com.lynxanalytics.biggraph.controllers.Operation.Category

  // Assign indices in declaration order.
  var lastIdx = 0
  def idx = { lastIdx += 1; lastIdx }

  val ImportOperations = Category("Import", "green", icon = "upload", index = idx)
  val BuildGraphOperations = Category("Build graph", "green", icon = "gavel", index = idx)
  val SubgraphOperations = Category("Subgraph", "green", icon = "filter", index = idx)
  val BuildSegmentationOperations =
    Category("Build segmentation", "green", icon = "th-large", index = idx)
  val UseSegmentationOperations =
    Category("Use segmentation", "orange", icon = "th-large", index = idx)
  val StructureOperations =
    Category("Structure", "orange", icon = "asterisk", index = idx)
  val ScalarOperations =
    Category("Graph attributes", "orange", icon = "globe-americas", index = idx)
  val VertexAttributeOperations =
    Category("Vertex attributes", "orange", icon = "dot-circle", index = idx)
  val EdgeAttributeOperations =
    Category("Edge attributes", "orange", icon = "share-alt", index = idx)
  val AttributePropagationOperations =
    Category("Attribute propagation", "orange", icon = "podcast", index = idx)
  val GraphComputationOperations =
    Category("Graph computation", "blue", icon = "snowflake", index = idx)
  val MachineLearningOperations =
    Category("Machine learning", "blue", icon = "robot", index = idx)
  val WorkflowOperations =
    Category("Workflow", "blue", icon = "cogs", index = idx)
  val ManageProjectOperations =
    Category("Manage graph", "blue", icon = "wrench", index = idx)
  val VisualizationOperations =
    Category("Visualization operations", "purple", icon = "eye", index = idx)
  val ExportOperations =
    Category("Export operations", "purple", icon = "download", index = idx)
  val HiddenOperations =
    Category("Hidden operations", "orange", icon = "ankh", visible = false, index = idx)
}

abstract class ProjectOperations(env: SparkFreeEnvironment) extends OperationRegistry {
  import Operation.Context

  val category: Operation.Category
  override def defaultIcon = category.icon

  implicit lazy val manager = env.metaGraphManager

  protected val projectInput = "graph" // The default input name, just to avoid typos.
  protected val projectOutput = "graph"

  def registerProjectCreatingOp(id: String)(factory: Context => ProjectOutputOperation): Unit = {
    registerOp(id, defaultIcon, category, List(), List(projectOutput), factory)
  }

  def register(id: String)(factory: Context => ProjectTransformation): Unit = {
    registerOp(id, defaultIcon, category, List(projectInput), List(projectOutput), factory)
  }

  def register(id: String, inputs: List[String])(factory: Context => ProjectOutputOperation): Unit = {
    registerOp(id, defaultIcon, category, inputs, List(projectOutput), factory)
  }

  def register(id: String, inputs: List[String], outputs: List[String], icon: String = defaultIcon)(
    factory: Context => Operation): Unit = {
    registerOp(id, icon, category, inputs, outputs, factory)
  }

  trait SegOp extends ProjectTransformation {
    protected def seg = project.asSegmentation
    protected def parent = seg.parent
    protected def addSegmentationParameters(): Unit
    if (project.isSegmentation) addSegmentationParameters()
  }

  import OperationParams._

  protected def segmentationSizesSquareSum(seg: SegmentationEditor, parent: ProjectEditor)(
    implicit
    manager: MetaGraphManager): Scalar[_] = {
    val size = aggregateViaConnection(
      seg.belongsTo,
      AttributeWithLocalAggregator(parent.vertexSet.idAttribute, "count"))
    val sizeSquare = graph_operations.DeriveScala.derive[Double](
      "size * size",
      Seq("size" -> size))
    aggregate(AttributeWithAggregator(sizeSquare, "sum"))
  }

  protected def segmentationSizesProductSum(seg: SegmentationEditor, parent: ProjectEditor)(
    implicit
    manager: MetaGraphManager): Scalar[_] = {
    val size = aggregateViaConnection(
      seg.belongsTo,
      AttributeWithLocalAggregator(parent.vertexSet.idAttribute, "count"))
    val srcSize = graph_operations.VertexToEdgeAttribute.srcAttribute(size, seg.edgeBundle)
    val dstSize = graph_operations.VertexToEdgeAttribute.dstAttribute(size, seg.edgeBundle)
    val sizeProduct = graph_operations.DeriveScala.derive[Double](
      "src_size * dst_size",
      Seq("src_size" -> srcSize, "dst_size" -> dstSize))
    aggregate(AttributeWithAggregator(sizeProduct, "sum"))
  }

  protected def getShapeFilePath(params: ParameterHolder): String = {
    val shapeFilePath = params("shapefile")
    assert(
      listShapefiles().exists(f => f.id == shapeFilePath),
      "Shapefile deleted, please choose another.")
    shapeFilePath
  }

  protected def listShapefiles(): List[FEOption] = {
    import java.io.File
    def metaDir = new File(env.metaGraphManager.repositoryPath).getParent
    val shapeDir = s"$metaDir/resources/shapefiles/"
    def lsR(f: File): Array[File] = {
      val files = f.listFiles()
      if (files == null)
        return Array.empty
      files.filter(_.getName.endsWith(".shp")) ++ files.filter(_.isDirectory).flatMap(lsR)
    }
    lsR(new File(shapeDir)).toList.map(f =>
      FEOption(f.getPath, f.getPath.substring(shapeDir.length)))
  }

  def computeSegmentSizes(segmentation: SegmentationEditor): Attribute[Double] = {
    val op = graph_operations.OutDegree()
    op(op.es, segmentation.belongsTo.reverse).result.outDegree
  }

  def toDouble(attr: Attribute[_]): Attribute[Double] = {
    if (attr.is[String])
      attr.runtimeSafeCast[String].asDouble
    else if (attr.is[Long])
      attr.runtimeSafeCast[Long].asDouble
    else if (attr.is[Int])
      attr.runtimeSafeCast[Int].asDouble
    else if (attr.is[Double])
      attr.runtimeSafeCast[Double]
    else
      throw new AssertionError(s"Unexpected type (${attr.typeTag}) on $attr")
  }

  def parseAggregateParams(params: ParameterHolder, weight: String = null) = {
    val extraSuffix = if (weight == null) "" else s"_by_$weight"
    val prefix = if (params("prefix").nonEmpty) params("prefix") + "_" else ""
    val addSuffix = params("add_suffix") == "yes"
    val aggregate = "aggregate_(.*)".r
    params.toMap.toSeq.collect {
      case (aggregate(attr), choices) if choices.nonEmpty => attr -> choices
    }.flatMap {
      case (attr, choices) =>
        assert(
          addSuffix || !choices.contains(","),
          s"Suffixes are necessary when multiple aggregations are configured for $attr.")
        choices.split(",", -1).map {
          c => (attr, c, if (addSuffix) s"$prefix${attr}_$c$extraSuffix" else s"$prefix$attr")
        }
    }
  }
  def aggregateParams(
    attrs: Iterable[(String, Attribute[_])],
    needsGlobal: Boolean = false,
    weighted: Boolean = false,
    defaultPrefix: String = ""): List[OperationParameterMeta] = {
    val sortedAttrs = attrs.toList.sortBy(_._1)
    Param("prefix", "Generated name prefix", defaultValue = defaultPrefix) ::
      Choice("add_suffix", "Add suffixes to attribute names", options = FEOption.yesno) ::
      sortedAttrs.toList.map {
        case (name, attr) =>
          val options = if (attr.is[Double]) {
            if (weighted) { // At the moment all weighted aggregators are global.
              FEOption.list("weighted_average", "by_max_weight", "by_min_weight", "weighted_sum")
            } else if (needsGlobal) {
              FEOption.list(
                "average", "count", "count_distinct", "count_most_common", "first", "max", "min", "most_common",
                "std_deviation", "sum")

            } else {
              FEOption.list(
                "average", "count", "count_distinct", "count_most_common", "first", "max", "median", "min", "most_common",
                "set", "std_deviation", "sum", "vector")
            }
          } else if (attr.is[String]) {
            if (weighted) { // At the moment all weighted aggregators are global.
              FEOption.list("by_max_weight", "by_min_weight")
            } else if (needsGlobal) {
              FEOption.list("count", "count_distinct", "first", "most_common", "count_most_common")
            } else {
              FEOption.list(
                "count", "count_distinct", "first", "most_common", "count_most_common", "majority_50", "majority_100",
                "vector", "set")
            }
          } else {
            if (weighted) { // At the moment all weighted aggregators are global.
              FEOption.list("by_max_weight", "by_min_weight")
            } else if (needsGlobal) {
              FEOption.list("count", "count_distinct", "first", "most_common", "count_most_common")
            } else {
              FEOption.list("count", "count_distinct", "first", "median", "most_common", "count_most_common", "set", "vector")
            }
          }
<<<<<<< HEAD
        } else if (attr.is[Vector[Double]]) {
          if (weighted) {
            FEOption.list("by_max_weight", "by_min_weight")
          } else {
            FEOption.list(
              "concatenate", "count", "count_distinct", "count_most_common", "elementwise_average",
              "elementwise_max", "elementwise_min", "elementwise_std_deviation", "elementwise_sum",
              "first", "most_common")
          }
        } else {
          if (weighted) { // At the moment all weighted aggregators are global.
            FEOption.list("by_max_weight", "by_min_weight")
          } else if (needsGlobal) {
            FEOption.list("count", "count_distinct", "first", "most_common", "count_most_common")
          } else {
            FEOption.list("count", "count_distinct", "first", "median", "most_common", "count_most_common", "set", "vector")
          }
        }
        TagList(s"aggregate_$name", name, options = options)
    }
=======
          TagList(s"aggregate_$name", name, options = options)
      }
>>>>>>> e1f5fed0
  }

  // Aggregation parameters which are empty - i.e. no aggregator was defined - should be removed.
  protected def cleanAggregateParams(params: Map[String, String]): Map[String, String] = {
    params.filter { case (k, v) => !k.startsWith("aggregate_") || v.nonEmpty }
  }

  // Performs AggregateAttributeToScalar.
  protected def aggregate[From, Intermediate, To](
    attributeWithAggregator: AttributeWithAggregator[From, Intermediate, To]): Scalar[To] = {
    val op = graph_operations.AggregateAttributeToScalar(attributeWithAggregator.aggregator)
    op(op.attr, attributeWithAggregator.attr).result.aggregated
  }

  // Performs AggregateByEdgeBundle.
  protected def aggregateViaConnection[From, To](
    connection: EdgeBundle,
    attributeWithAggregator: AttributeWithLocalAggregator[From, To]): Attribute[To] = {
    val op = graph_operations.AggregateByEdgeBundle(attributeWithAggregator.aggregator)
    op(
      op.connectionBySrc, graph_operations.HybridEdgeBundle.bySrc(connection))(
        op.attr, attributeWithAggregator.attr).result.attr
  }
  private def mergeEdgesWithKey[T](edgesAsAttr: Attribute[(ID, ID)], keyAttr: Attribute[T]) = {
    val edgesAndKey: Attribute[((ID, ID), T)] = edgesAsAttr.join(keyAttr)
    val op = graph_operations.MergeVertices[((ID, ID), T)]()
    op(op.attr, edgesAndKey).result
  }

  protected def mergeEdges(edgesAsAttr: Attribute[(ID, ID)]) = {
    val op = graph_operations.MergeVertices[(ID, ID)]()
    op(op.attr, edgesAsAttr).result
  }

  // Common code for operations "merge parallel edges" and "merge parallel edges by key"
  protected def applyMergeParallelEdges(
    project: ProjectEditor, params: ParameterHolder, byKey: Boolean) = {

    val edgesAsAttr = {
      val op = graph_operations.EdgeBundleAsAttribute()
      op(op.edges, project.edgeBundle).result.attr
    }

    val mergedResult =
      if (byKey) {
        val keyAttr = project.edgeAttributes(params("key"))
        mergeEdgesWithKey(edgesAsAttr, keyAttr)
      } else {
        mergeEdges(edgesAsAttr)
      }

    val newEdges = {
      val op = graph_operations.PulledOverEdges()
      op(op.originalEB, project.edgeBundle)(op.injection, mergedResult.representative)
        .result.pulledEB
    }
    val oldAttrs = project.edgeAttributes.toMap
    project.edgeBundle = newEdges

    for ((attr, choice, name) <- parseAggregateParams(params)) {
      project.edgeAttributes(name) =
        aggregateViaConnection(
          mergedResult.belongsTo,
          AttributeWithLocalAggregator(oldAttrs(attr), choice))
    }
    if (byKey) {
      val key = params("key")
      project.edgeAttributes(key) =
        aggregateViaConnection(
          mergedResult.belongsTo,
          AttributeWithLocalAggregator(oldAttrs(key), "most_common"))
    }
  }

  // Performs AggregateFromEdges.
  protected def aggregateFromEdges[From, To](
    edges: EdgeBundle,
    attributeWithAggregator: AttributeWithLocalAggregator[From, To]): Attribute[To] = {
    val op = graph_operations.AggregateFromEdges(attributeWithAggregator.aggregator)
    val res = op(op.edges, edges)(op.eattr, attributeWithAggregator.attr).result
    res.dstAttr
  }

  def stripDuplicateEdges(eb: EdgeBundle): EdgeBundle = {
    val op = graph_operations.StripDuplicateEdgesFromBundle()
    op(op.es, eb).result.unique
  }

  object Direction {
    // Options suitable when edge attributes are involved.
    val attrOptions = FEOption.list("all edges", "incoming edges", "outgoing edges")
    def attrOptionsWithDefault(default: String): List[FEOption] = {
      assert(attrOptions.map(_.id).contains(default), s"$default not in $attrOptions")
      FEOption.list(default) ++ attrOptions.filter(_.id != default)
    }
    // Options suitable when only neighbors are involved.
    val neighborOptions = FEOption.list(
      "in-neighbors", "out-neighbors", "all neighbors", "symmetric neighbors")
    // Options suitable when edge attributes are not involved.
    val options = attrOptions ++ FEOption.list("symmetric edges") ++ neighborOptions
    // Neighborhood directions correspond to these
    // edge directions, but they also retain only one A->B edge in
    // the output edgeBundle
    private val neighborOptionMapping = Map(
      "in-neighbors" -> "incoming edges",
      "out-neighbors" -> "outgoing edges",
      "all neighbors" -> "all edges",
      "symmetric neighbors" -> "symmetric edges")
  }
  case class Direction(direction: String, origEB: EdgeBundle, reversed: Boolean = false) {
    val unchangedOut: (EdgeBundle, Option[EdgeBundle]) = (origEB, None)
    val reversedOut: (EdgeBundle, Option[EdgeBundle]) = {
      val op = graph_operations.ReverseEdges()
      val res = op(op.esAB, origEB).result
      (res.esBA, Some(res.injection))
    }
    private def computeEdgeBundleAndPullBundleOpt(dir: String): (EdgeBundle, Option[EdgeBundle]) = {
      dir match {
        case "incoming edges" => if (reversed) reversedOut else unchangedOut
        case "outgoing edges" => if (reversed) unchangedOut else reversedOut
        case "all edges" =>
          val op = graph_operations.AddReversedEdges()
          val res = op(op.es, origEB).result
          (res.esPlus, Some(res.newToOriginal))
        case "symmetric edges" =>
          // Use "null" as the injection because it is an error to use
          // "symmetric edges" with edge attributes.
          (origEB.makeSymmetric, Some(null))
      }
    }

    val (edgeBundle, pullBundleOpt): (EdgeBundle, Option[EdgeBundle]) = {
      if (Direction.neighborOptionMapping.contains(direction)) {
        val (eB, pBO) = computeEdgeBundleAndPullBundleOpt(Direction.neighborOptionMapping(direction))
        (stripDuplicateEdges(eB), pBO)
      } else {
        computeEdgeBundleAndPullBundleOpt(direction)
      }
    }

    def pull[T](attribute: Attribute[T]): Attribute[T] = {
      pullBundleOpt.map(attribute.pullVia(_)).getOrElse(attribute)
    }
  }

  protected def unifyAttributeT[T](a1: Attribute[T], a2: Attribute[_]): Attribute[T] = {
    a1.fallback(a2.runtimeSafeCast(a1.typeTag))
  }
  def unifyAttribute(a1: Attribute[_], a2: Attribute[_]): Attribute[_] = {
    unifyAttributeT(a1, a2)
  }

  def unifyAttributes(
    as1: Iterable[(String, Attribute[_])],
    as2: Iterable[(String, Attribute[_])]): Map[String, Attribute[_]] = {

    val m1 = as1.toMap
    val m2 = as2.toMap
    m1.keySet.union(m2.keySet)
      .map(k => k -> (m1.get(k) ++ m2.get(k)).reduce(unifyAttribute _))
      .toMap
  }

  def newScalar(data: String): Scalar[String] = {
    val op = graph_operations.CreateStringScalar(data)
    op.result.created
  }
}

object ScalaUtilities {
  import com.lynxanalytics.sandbox.ScalaScript

  def collectIdentifiers[T <: MetaGraphEntity](
    holder: StateMapHolder[T],
    expr: String,
    prefix: String = ""): IndexedSeq[(String, T)] = {
    var vars = ScalaScript.findVariables(expr)
    holder.filter {
      case (name, _) => vars.contains(prefix + name)
    }.toIndexedSeq
  }
}

object PythonUtilities {
  import com.lynxanalytics.biggraph.graph_operations.DerivePython
  import com.lynxanalytics.biggraph.graph_operations.CreateGraphInPython
  import DerivePython._

  val allowed = LoggedEnvironment.envOrElse("KITE_ALLOW_PYTHON", "") match {
    case "yes" => true
    case "no" => false
    case "" => false
    case unexpected => throw new AssertionError(
      s"KITE_ALLOW_PYTHON must be either 'yes' or 'no'. Found '$unexpected'.")
  }
  def assertAllowed() = {
    assert(allowed, "Python code execution is disabled on this server for security reasons.")
  }

  private def toSerializableType(pythonType: String) = {
    pythonType match {
      case "str" => SerializableType.string
      case "float" => SerializableType.double
      case "np.ndarray" => SerializableType.vector(SerializableType.double)
      case _ => throw new AssertionError(s"Unknown type: $pythonType")
    }
  }

  val api = Seq("vs", "es", "graph_attributes")

  // Parses the output list into Fields.
  def outputFields(outputs: Seq[String]): Seq[Field] = {
    val outputDeclaration = raw"(\w+)\.(\w+)\s*:\s*([a-zA-Z0-9.]+)".r
    outputs.map {
      case outputDeclaration(parent, name, tpe) =>
        assert(
          api.contains(parent),
          s"Invalid output: '$parent.$name'. Valid groups are: " + api.mkString(", "))
        Field(parent, name, toSerializableType(tpe))
      case output => throw new AssertionError(
        s"Output declarations must be formatted like 'vs.my_attr: str'. Got '$output'.")
    }
  }

  def derive(
    code: String, inputs: Seq[String], outputs: Seq[String],
    project: com.lynxanalytics.biggraph.controllers.ProjectEditor)(
    implicit
    manager: MetaGraphManager): Unit = {
    // Parse the input list into Fields.
    val existingFields = project.vertexAttributes.map {
      case (name, attr) => s"vs.$name" -> Field("vs", name, SerializableType(attr.typeTag))
    }.toMap ++ project.edgeAttributes.map {
      case (name, attr) => s"es.$name" -> Field("es", name, SerializableType(attr.typeTag))
    }.toMap ++ project.scalars.map {
      case (name, s) => s"graph_attributes.$name" -> Field("graph_attributes", name, SerializableType(s.typeTag))
    }.toMap + {
      "es.src" -> Field("es", "src", SerializableType.long)
    } + {
      "es.dst" -> Field("es", "dst", SerializableType.long)
    }
    val inputFields = inputs.map { i =>
      existingFields.get(i) match {
        case Some(f) => f
        case None => throw new AssertionError(
          s"No available input called '$i'. Available inputs are: " +
            existingFields.keys.toSeq.sorted.mkString(", "))
      }
    }
    // Run the operation.
    val op = DerivePython(code, inputFields.toList, outputFields(outputs).toList)
    import Scripting._
    val builder = InstanceBuilder(op)
    for ((f, i) <- op.attrFields.zipWithIndex) {
      val attr = f.parent match {
        case "vs" => project.vertexAttributes(f.name)
        case "es" => project.edgeAttributes(f.name)
      }
      builder(op.attrs(i), attr)
    }
    for (f <- op.edgeParents) {
      builder(op.ebs(f), project.edgeBundle)
    }
    for ((f, i) <- op.scalarFields.zipWithIndex) {
      builder(op.scalars(i), project.scalars(f.name))
    }
    builder.toInstance(manager)
    val res = builder.result
    // Save the outputs into the project.
    for ((f, i) <- res.attrFields.zipWithIndex) {
      f.parent match {
        case "vs" => project.newVertexAttribute(f.name, res.attrs(i))
        case "es" => project.newEdgeAttribute(f.name, res.attrs(i))
      }
    }
    for ((f, i) <- res.scalarFields.zipWithIndex) {
      project.newScalar(f.name, res.scalars(i))
    }
  }

  def create(
    code: String, outputs: Seq[String],
    project: com.lynxanalytics.biggraph.controllers.ProjectEditor)(
    implicit
    manager: MetaGraphManager): Unit = {
    // Run the operation.
    val res = CreateGraphInPython(code, outputFields(outputs).toList)().result
    project.vertexSet = res.vertices
    project.edgeBundle = res.edges
    // Save the outputs into the project.
    for ((f, i) <- res.attrFields.zipWithIndex) {
      f.parent match {
        case "vs" => project.newVertexAttribute(f.name, res.attrs(i))
        case "es" => project.newEdgeAttribute(f.name, res.attrs(i))
      }
    }
    for ((f, i) <- res.scalarFields.zipWithIndex) {
      project.newScalar(f.name, res.scalars(i))
    }
  }

  def inferInputs(code: String): Seq[String] = {
    val outputs = inferOutputs(code).map(_.replaceFirst(":.*", "")).toSet
    val mentions = api.flatMap { parent =>
      val a = s"\\b$parent\\.\\w+".r.findAllMatchIn(code).map(_.matched).toSeq
      val b = s"""\\b$parent\\s*\\[\\s*['"](\\w+)['"]\\s*\\]""".r
        .findAllMatchIn(code).map(m => s"$parent.${m.group(1)}").toSeq
      a ++ b
    }.toSet
    (mentions -- outputs).toSeq.sorted
  }
  def inferOutputs(code: String): Seq[String] = {
    api.flatMap { parent =>
      val a = s"""\\b$parent\\.\\w+\\s*:\\s*[a-zA-Z0-9.]+""".r
        .findAllMatchIn(code).map(_.matched).toSeq
      val b = s"""\\b$parent\\s*\\[\\s*['"](\\w+)['"]\\s*\\]\\s*:\\s*([a-zA-Z0-9.]+)""".r
        .findAllMatchIn(code).map(m => s"$parent.${m.group(1)}: ${m.group(2)}").toSeq
      a ++ b
    }.sorted
  }
}<|MERGE_RESOLUTION|>--- conflicted
+++ resolved
@@ -228,6 +228,15 @@
                 "count", "count_distinct", "first", "most_common", "count_most_common", "majority_50", "majority_100",
                 "vector", "set")
             }
+          } else if (attr.is[Vector[Double]]) {
+            if (weighted) {
+              FEOption.list("by_max_weight", "by_min_weight")
+            } else {
+              FEOption.list(
+                "concatenate", "count", "count_distinct", "count_most_common", "elementwise_average",
+                "elementwise_max", "elementwise_min", "elementwise_std_deviation", "elementwise_sum",
+                "first", "most_common")
+            }
           } else {
             if (weighted) { // At the moment all weighted aggregators are global.
               FEOption.list("by_max_weight", "by_min_weight")
@@ -237,31 +246,8 @@
               FEOption.list("count", "count_distinct", "first", "median", "most_common", "count_most_common", "set", "vector")
             }
           }
-<<<<<<< HEAD
-        } else if (attr.is[Vector[Double]]) {
-          if (weighted) {
-            FEOption.list("by_max_weight", "by_min_weight")
-          } else {
-            FEOption.list(
-              "concatenate", "count", "count_distinct", "count_most_common", "elementwise_average",
-              "elementwise_max", "elementwise_min", "elementwise_std_deviation", "elementwise_sum",
-              "first", "most_common")
-          }
-        } else {
-          if (weighted) { // At the moment all weighted aggregators are global.
-            FEOption.list("by_max_weight", "by_min_weight")
-          } else if (needsGlobal) {
-            FEOption.list("count", "count_distinct", "first", "most_common", "count_most_common")
-          } else {
-            FEOption.list("count", "count_distinct", "first", "median", "most_common", "count_most_common", "set", "vector")
-          }
-        }
-        TagList(s"aggregate_$name", name, options = options)
-    }
-=======
           TagList(s"aggregate_$name", name, options = options)
       }
->>>>>>> e1f5fed0
   }
 
   // Aggregation parameters which are empty - i.e. no aggregator was defined - should be removed.
