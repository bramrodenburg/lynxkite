--- conflicted
+++ resolved
@@ -2222,10 +2222,7 @@
     }
   })
 
-<<<<<<< HEAD
-  register("Aggregate vertex attribute globally", GlobalOperations, new Operation(_, _) {
-=======
-  register("Sample graph by random walks", new StructureOperation(_, _) {
+  register("Sample graph by random walks", StructureOperations, new Operation(_, _) {
     def parameters = List(
       NonNegInt("startPoints", "Number of start points", default = 1),
       NonNegInt("walksFromOnePoint", "Number of walks from each start point", default = 10000),
@@ -2251,8 +2248,7 @@
     }
   })
 
-  register("Aggregate vertex attribute globally", new GlobalOperation(_, _) {
->>>>>>> bac11120
+  register("Aggregate vertex attribute globally", GlobalOperations, new Operation(_, _) {
     def parameters = List(Param("prefix", "Generated name prefix")) ++
       aggregateParams(project.vertexAttributes, needsGlobal = true)
     def enabled =
