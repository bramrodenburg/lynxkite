--- conflicted
+++ resolved
@@ -99,22 +99,17 @@
     }
   })
 
-<<<<<<< HEAD
-  register("Create vertices", StructureOperations)(new ProjectOutputOperation(_) {
-    lazy val parameters = List(
-=======
-  register("Discard segmentation links", new StructureOperation(_, _) with SegOp {
+  register("Discard segmentation links", StructureOperations, new ProjectTransformation(_) with SegOp {
     def segmentationParameters = List()
-    def enabled = isSegmentation
+    def enabled = project.assertSegmentation
     def apply(params: Map[String, String]) = {
       val op = graph_operations.EmptyEdgeBundle()
       seg.belongsTo = op(op.src, parent.vertexSet)(op.dst, seg.vertexSet).result.eb
     }
   })
 
-  register("New vertex set", new StructureOperation(_, _) {
-    def parameters = List(
->>>>>>> 44d817e0
+  register("Create vertices", StructureOperations)(new ProjectOutputOperation(_) {
+    lazy val parameters = List(
       NonNegInt("size", "Vertex set size", default = 10))
     def enabled = FEStatus.enabled
     def apply() = {
@@ -889,7 +884,6 @@
       Param("name", "Attribute name", defaultValue = "weight"),
       Param("value", "Value", defaultValue = "1"),
       Choice("type", "Type", options = FEOption.list("Double", "String")))
-<<<<<<< HEAD
     def enabled = project.hasEdgeBundle
     override def summary = {
       val name = params("name")
@@ -897,11 +891,7 @@
       s"Add constant edge attribute: $name = $value"
     }
     def apply() = {
-=======
-    def enabled = hasEdgeBundle
-    def apply(params: Map[String, String]) = {
       val value = params("value")
->>>>>>> 44d817e0
       val res = {
         if (params("type") == "Double") {
           project.edgeBundle.const(value.toDouble)
@@ -935,7 +925,6 @@
     }
   })
 
-<<<<<<< HEAD
   register(
     "Fill vertex attribute with constant default value",
     VertexAttributesOperations, new ProjectTransformation(_) {
@@ -953,11 +942,14 @@
       }
       def apply() = {
         val attr = project.vertexAttributes(params("attr"))
+        val paramDef = params("def")
         val op: graph_operations.AddConstantAttribute[_] =
           graph_operations.AddConstantAttribute.doubleOrString(
-            isDouble = attr.is[Double], params("def"))
+            isDouble = attr.is[Double], paramDef)
         val default = op(op.vs, project.vertexSet).result
-        project.vertexAttributes(params("attr")) = unifyAttribute(attr, default.attr.entity)
+        project.newVertexAttribute(
+          params("attr"), unifyAttribute(attr, default.attr.entity),
+          project.viewer.getVertexAttributeNote(params("attr")) + s" (filled with default $paramDef)" + help)
       }
     })
 
@@ -978,53 +970,16 @@
       }
       def apply() = {
         val attr = project.edgeAttributes(params("attr"))
+      val paramDef = params("def")
         val op: graph_operations.AddConstantAttribute[_] =
           graph_operations.AddConstantAttribute.doubleOrString(
-            isDouble = attr.is[Double], params("def"))
+            isDouble = attr.is[Double], paramDef)
         val default = op(op.vs, project.edgeBundle.idSet).result
-        project.edgeAttributes(params("attr")) = unifyAttribute(attr, default.attr.entity)
+        project.newEdgeAttribute(
+          params("attr"), unifyAttribute(attr, default.attr.entity),
+          project.viewer.getEdgeAttributeNote(params("attr")) + s" (filled with default $paramDef)" + help)
       }
     })
-=======
-  register("Fill with constant default value", new VertexAttributesOperation(_, _) {
-    def parameters = List(
-      Choice("attr", "Vertex attribute", options = vertexAttributes[String] ++ vertexAttributes[Double]),
-      Param("def", "Default value"))
-    def enabled = FEStatus.assert(
-      (vertexAttributes[String] ++ vertexAttributes[Double]).nonEmpty, "No vertex attributes.")
-    override def title = "Fill vertex attribute with constant default value"
-    def apply(params: Map[String, String]) = {
-      val attr = project.vertexAttributes(params("attr"))
-      val paramDef = params("def")
-      val op: graph_operations.AddConstantAttribute[_] =
-        graph_operations.AddConstantAttribute.doubleOrString(
-          isDouble = attr.is[Double], paramDef)
-      val default = op(op.vs, project.vertexSet).result
-      project.newVertexAttribute(
-        params("attr"), unifyAttribute(attr, default.attr.entity),
-        project.viewer.getVertexAttributeNote(params("attr")) + s" (filled with default $paramDef)" + help)
-    }
-  })
-
-  register("Fill edge attribute with constant default value", new EdgeAttributesOperation(_, _) {
-    def parameters = List(
-      Choice("attr", "Edge attribute", options = edgeAttributes[String] ++ edgeAttributes[Double]),
-      Param("def", "Default value"))
-    def enabled = FEStatus.assert(
-      (edgeAttributes[String] ++ edgeAttributes[Double]).nonEmpty, "No edge attributes.")
-    def apply(params: Map[String, String]) = {
-      val attr = project.edgeAttributes(params("attr"))
-      val paramDef = params("def")
-      val op: graph_operations.AddConstantAttribute[_] =
-        graph_operations.AddConstantAttribute.doubleOrString(
-          isDouble = attr.is[Double], paramDef)
-      val default = op(op.vs, project.edgeBundle.idSet).result
-      project.newEdgeAttribute(
-        params("attr"), unifyAttribute(attr, default.attr.entity),
-        project.viewer.getEdgeAttributeNote(params("attr")) + s" (filled with default $paramDef)" + help)
-    }
-  })
->>>>>>> 44d817e0
 
   register("Merge two vertex attributes", VertexAttributesOperations, new ProjectTransformation(_) {
     lazy val parameters = List(
@@ -1474,7 +1429,6 @@
       }
     })
 
-<<<<<<< HEAD
   register(
     "Convert vertex attributes to position",
     VertexAttributesOperations, new ProjectTransformation(_) {
@@ -1486,36 +1440,17 @@
         project.vertexAttrList[Double].nonEmpty, "No numeric vertex attributes.")
       def apply() = {
         assert(params("output").nonEmpty, "Please set an attribute name.")
+        val paramX = params("x")
+        val paramY = params("y")
         val pos = {
           val op = graph_operations.JoinAttributes[Double, Double]()
-          val x = project.vertexAttributes(params("x")).runtimeSafeCast[Double]
-          val y = project.vertexAttributes(params("y")).runtimeSafeCast[Double]
+          val x = project.vertexAttributes(paramX).runtimeSafeCast[Double]
+          val y = project.vertexAttributes(paramY).runtimeSafeCast[Double]
           op(op.a, x)(op.b, y).result.attr
         }
-        project.vertexAttributes(params("output")) = pos
+        project.newVertexAttribute(params("output"), pos, s"($paramX, $paramY)" + help)
       }
     })
-=======
-  register("Vertex attributes to position", new VertexAttributesOperation(_, _) {
-    def parameters = List(
-      Param("output", "Save as", defaultValue = "position"),
-      Choice("x", "X or latitude", options = vertexAttributes[Double]),
-      Choice("y", "Y or longitude", options = vertexAttributes[Double]))
-    def enabled = FEStatus.assert(vertexAttributes[Double].nonEmpty, "No numeric vertex attributes.")
-    def apply(params: Map[String, String]) = {
-      assert(params("output").nonEmpty, "Please set an attribute name.")
-      val paramX = params("x")
-      val paramY = params("y")
-      val pos = {
-        val op = graph_operations.JoinAttributes[Double, Double]()
-        val x = project.vertexAttributes(paramX).runtimeSafeCast[Double]
-        val y = project.vertexAttributes(paramY).runtimeSafeCast[Double]
-        op(op.a, x)(op.b, y).result.attr
-      }
-      project.newVertexAttribute(params("output"), pos, s"($paramX, $paramY)" + help)
-    }
-  })
->>>>>>> 44d817e0
 
   register("Replace with edge graph", StructureOperations, new ProjectTransformation(_) {
     lazy val parameters = List()
@@ -1738,15 +1673,11 @@
     }
   })
 
-<<<<<<< HEAD
-  register("Train a k-means clustering model", MachineLearningOperations, new ProjectTransformation(_) {
-    lazy val parameters = List(
-=======
-  register("Train a decision tree classification model", new MachineLearningOperation(_, _) {
-    def parameters = List(
+  register("Train a decision tree classification model", MachineLearningOperations, new ProjectTransformation(_) {
+    lazy val parameters = List(
       Param("name", "The name of the model"),
-      Choice("label", "Label", options = vertexAttributes[Double]),
-      Choice("features", "Features", options = vertexAttributes[Double], multipleChoice = true),
+      Choice("label", "Label", options = project.vertexAttributes[Double]),
+      Choice("features", "Features", options = project.vertexAttributes[Double], multipleChoice = true),
       Choice("impurity", "Impurity", options = FEOption.list("entropy", "gini")),
       NonNegInt("maxBins", "Maximum number of bins", default = 32),
       NonNegInt("maxDepth", "Maximum depth of tree", default = 5),
@@ -1754,8 +1685,8 @@
       NonNegInt("minInstancesPerNode", "Minimum size of children after splits", default = 1),
       RandomSeed("seed", "Seed"))
     def enabled =
-      FEStatus.assert(vertexAttributes[Double].nonEmpty, "No numeric vertex attributes.")
-    def apply(params: Map[String, String]) = {
+      FEStatus.assert(project.vertexAttributes[Double].nonEmpty, "No numeric vertex attributes.")
+    def apply() = {
       assert(params("name").nonEmpty, "Please set the name of the model.")
       assert(params("features").nonEmpty, "Please select at least one feature.")
       val labelName = params("label")
@@ -1781,19 +1712,19 @@
     }
   })
 
-  register("Train a decision tree regression model", new MachineLearningOperation(_, _) {
-    def parameters = List(
+  register("Train a decision tree regression model", MachineLearningOperations, new ProjectTransformation(_) {
+    lazy val parameters = List(
       Param("name", "The name of the model"),
-      Choice("label", "Label", options = vertexAttributes[Double]),
-      Choice("features", "Features", options = vertexAttributes[Double], multipleChoice = true),
+      Choice("label", "Label", options = project.vertexAttributes[Double]),
+      Choice("features", "Features", options = project.vertexAttributes[Double], multipleChoice = true),
       NonNegInt("maxBins", "Maximum number of bins", default = 32),
       NonNegInt("maxDepth", "Maximum depth of tree", default = 5),
       NonNegDouble("minInfoGain", "Minimum information gain for splits", defaultValue = "0.0"),
       NonNegInt("minInstancesPerNode", "Minimum size of children after splits", default = 1),
       RandomSeed("seed", "Seed"))
     def enabled =
-      FEStatus.assert(vertexAttributes[Double].nonEmpty, "No numeric vertex attributes.")
-    def apply(params: Map[String, String]) = {
+      FEStatus.assert(project.vertexAttributes[Double].nonEmpty, "No numeric vertex attributes.")
+    def apply() = {
       assert(params("name").nonEmpty, "Please set the name of the model.")
       assert(params("features").nonEmpty, "Please select at least one feature.")
       val labelName = params("label")
@@ -1819,9 +1750,8 @@
     }
   })
 
-  register("Train a k-means clustering model", new MachineLearningOperation(_, _) {
-    def parameters = List(
->>>>>>> 44d817e0
+  register("Train a k-means clustering model", MachineLearningOperations, new ProjectTransformation(_) {
+    lazy val parameters = List(
       Param("name", "The name of the model"),
       Choice(
         "features", "Attributes",
@@ -2338,17 +2268,10 @@
     }
   })
 
-<<<<<<< HEAD
   register("Merge parallel segmentation links", StructureOperations, new ProjectTransformation(_) with SegOp {
     def segmentationParameters = List()
     def enabled = project.assertSegmentation
     def apply() = {
-=======
-  register("Merge parallel segmentation links", new StructureOperation(_, _) with SegOp {
-    def segmentationParameters = List()
-    def enabled = isSegmentation
-    def apply(params: Map[String, String]) = {
->>>>>>> 44d817e0
       val linksAsAttr = {
         val op = graph_operations.EdgeBundleAsAttribute()
         op(op.edges, seg.belongsTo).result.attr
@@ -2363,17 +2286,10 @@
     }
   })
 
-<<<<<<< HEAD
   register("Discard loop edges", StructureOperations, new ProjectTransformation(_) {
     lazy val parameters = List()
     def enabled = project.hasEdgeBundle
     def apply() = {
-=======
-  register("Discard loop edges", new StructureOperation(_, _) {
-    def parameters = List()
-    def enabled = hasEdgeBundle
-    def apply(params: Map[String, String]) = {
->>>>>>> 44d817e0
       val edgesAsAttr = {
         val op = graph_operations.EdgeBundleAsAttribute()
         op(op.edges, project.edgeBundle).result.attr
@@ -2822,15 +2738,10 @@
       val to = params("destination")
       s"Copy edge attribute $from to $to"
     }
-<<<<<<< HEAD
-    def apply() = {
-      project.edgeAttributes(params("destination")) = project.edgeAttributes(params("name"))
-=======
     def apply(params: Map[String, String]) = {
       project.newEdgeAttribute(
-        params("to"), project.edgeAttributes(params("from")),
-        project.viewer.getEdgeAttributeNote(params("from")))
->>>>>>> 44d817e0
+        params("destination"), project.edgeAttributes(params("name")),
+        project.viewer.getEdgeAttributeNote(params("name")))
     }
   })
 
@@ -2879,15 +2790,10 @@
       val to = params("destination")
       s"Copy scalar $from to $to"
     }
-<<<<<<< HEAD
-    def apply() = {
-      project.scalars(params("destination")) = project.scalars(params("name"))
-=======
     def apply(params: Map[String, String]) = {
       project.newScalar(
-        params("to"), project.scalars(params("from")),
-        project.viewer.getScalarNote(params("from")))
->>>>>>> 44d817e0
+        params("destination"), project.scalars(params("name")),
+        project.viewer.getScalarNote(params("name")))
     }
   })
 
