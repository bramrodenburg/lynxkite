// "Frontend" operations are all defined here.
//
// The code in this file defines the operation parameters to be offered on the UI,
// and also takes care of parsing the parameters given by the user and creating
// the "backend" operations and updating the projects.
package com.lynxanalytics.biggraph.frontend_operations

import com.lynxanalytics.biggraph.BigGraphEnvironment
import com.lynxanalytics.biggraph.graph_operations.EdgeBundleAsAttribute
import com.lynxanalytics.biggraph.graph_operations.RandomDistribution
import com.lynxanalytics.biggraph.{ bigGraphLogger => log }
import com.lynxanalytics.biggraph.JavaScript
import com.lynxanalytics.biggraph.graph_util.HadoopFile
import com.lynxanalytics.biggraph.graph_api._
import com.lynxanalytics.biggraph.graph_api.Scripting._
import com.lynxanalytics.biggraph.graph_operations
import com.lynxanalytics.biggraph.graph_util
import com.lynxanalytics.biggraph.graph_util.Scripting._
import com.lynxanalytics.biggraph.controllers._
import play.api.libs.json

object OperationParams {
  case class Param(
      id: String,
      title: String,
      defaultValue: String = "",
      mandatory: Boolean = true) extends OperationParameterMeta {
    val kind = "default"
    val options = List()
    val multipleChoice = false
    def validate(value: String): Unit = {}
  }
  case class Choice(
      id: String,
      title: String,
      options: List[UIValue],
      multipleChoice: Boolean = false) extends OperationParameterMeta {
    val kind = "choice"
    val defaultValue = ""
    val mandatory = true
    def validate(value: String): Unit = {
      val possibleValues = options.map { x => x.id }.toSet
      val givenValues: Set[String] = if (!multipleChoice) Set(value) else {
        if (value.isEmpty) Set() else value.split(",", -1).toSet
      }
      val unknown = givenValues -- possibleValues
      assert(unknown.isEmpty,
        s"Unknown option: ${unknown.mkString(", ")} (Possibilities: ${possibleValues.mkString(", ")})")
    }
  }
  case class TagList(
      id: String,
      title: String,
      options: List[UIValue],
      mandatory: Boolean = false) extends OperationParameterMeta {
    val kind = "tag-list"
    val multipleChoice = true
    val defaultValue = ""
    def validate(value: String): Unit = {}
  }
  case class File(id: String, title: String) extends OperationParameterMeta {
    val kind = "file"
    val multipleChoice = false
    val defaultValue = ""
    val options = List()
    val mandatory = true
    def validate(value: String): Unit = {}
  }
  case class Ratio(id: String, title: String, defaultValue: String = "")
      extends OperationParameterMeta {
    val kind = "default"
    val options = List()
    val multipleChoice = false
    val mandatory = true
    def validate(value: String): Unit = {
      assert((value matches """\d+(\.\d+)?""") && (value.toDouble <= 1.0),
        s"$title ($value) has to be a ratio, a double between 0.0 and 1.0")
    }
  }
  case class NonNegInt(id: String, title: String, default: Int)
      extends OperationParameterMeta {
    val kind = "default"
    val defaultValue = default.toString
    val options = List()
    val multipleChoice = false
    val mandatory = true
    def validate(value: String): Unit = {
      assert(value matches """\d+""", s"$title ($value) has to be a non negative integer")
    }
  }
  case class NonNegDouble(id: String, title: String, defaultValue: String = "")
      extends OperationParameterMeta {
    val kind = "default"
    val options = List()
    val multipleChoice = false
    val mandatory = true
    def validate(value: String): Unit = {
      assert(value matches """\d+(\.\d+)?""", s"$title ($value) has to be a non negative double")
    }
  }
  case class Code(
      id: String,
      title: String,
      defaultValue: String = "",
      mandatory: Boolean = true) extends OperationParameterMeta {
    val kind = "code"
    val options = List()
    val multipleChoice = false
    def validate(value: String): Unit = {}
  }

  // A random number to be used as default value for random seed parameters.
  case class RandomSeed(id: String, title: String) extends OperationParameterMeta {
    val defaultValue = util.Random.nextInt.toString
    val kind = "default"
    val options = List()
    val multipleChoice = false
    val mandatory = true
    def validate(value: String): Unit = {
      assert(value matches """[+-]?\d+""", s"$title ($value) has to be an integer")
    }
  }
}

class Operations(env: BigGraphEnvironment) extends OperationRepository(env) {
  import Operation.Category
  import Operation.Context
  abstract class UtilityOperation(t: String, c: Context)
    extends Operation(t, c, Category("Utility operations", "green", icon = "wrench", sortKey = "zz"))
  trait SegOp extends Operation {
    protected def seg = project.asSegmentation
    protected def parent = seg.parent
    protected def segmentationParameters(): List[OperationParameterMeta]
    def parameters = {
      if (project.isSegmentation) segmentationParameters
      else List[OperationParameterMeta]()
    }
  }
  abstract class SegmentationUtilityOperation(t: String, c: Context)
    extends Operation(t, c, Category(
      "Segmentation utility operations",
      "green",
      visible = c.project.isSegmentation,
      icon = "wrench",
      sortKey = "zz")) with SegOp

  // Categories
  abstract class SpecialtyOperation(t: String, c: Context)
    extends Operation(t, c, Category("Specialty operations", "green", icon = "book"))

  abstract class EdgeAttributesOperation(t: String, c: Context)
    extends Operation(t, c, Category("Edge attribute operations", "blue", sortKey = "Attribute, edge"))

  abstract class VertexAttributesOperation(t: String, c: Context)
    extends Operation(t, c, Category("Vertex attribute operations", "blue", sortKey = "Attribute, vertex"))

  abstract class GlobalOperation(t: String, c: Context)
    extends Operation(t, c, Category("Global operations", "magenta", icon = "globe"))

  abstract class ExportOperation(t: String, c: Context)
    extends Operation(t, c, Category("Export operations", "yellow", icon = "export", sortKey = "IO, export"))

  abstract class ImportOperation(t: String, c: Context)
    extends Operation(t, c, Category("Import operations", "yellow", icon = "import", sortKey = "IO, import"))

  abstract class MetricsOperation(t: String, c: Context)
    extends Operation(t, c, Category("Graph metrics", "green", icon = "stats"))

  abstract class PropagationOperation(t: String, c: Context)
    extends Operation(t, c, Category("Propagation operations", "green", icon = "fullscreen"))

  abstract class HiddenOperation(t: String, c: Context)
    extends Operation(t, c, Category("Hidden operations", "black", visible = false))

  abstract class DeprecatedOperation(t: String, c: Context)
    extends Operation(t, c, Category("Depricated operations", "red", deprecated = true, icon = "remove-sign"))

  abstract class CreateSegmentationOperation(t: String, c: Context)
    extends Operation(t, c, Category(
      "Create segmentation",
      "green",
      icon = "th-large"))

  abstract class StructureOperation(t: String, c: Context)
    extends Operation(t, c, Category("Structure operations", "pink", icon = "asterisk"))

  import OperationParams._

  register("Discard vertices", new StructureOperation(_, _) {
    def parameters = List()
    def enabled = hasVertexSet && isNotSegmentation
    def apply(params: Map[String, String]) = {
      project.vertexSet = null
    }
  })

  register("Discard edges", new StructureOperation(_, _) {
    def parameters = List()
    def enabled = hasEdgeBundle
    def apply(params: Map[String, String]) = {
      project.edgeBundle = null
    }
  })

  register("New vertex set", new StructureOperation(_, _) {
    def parameters = List(
      NonNegInt("size", "Vertex set size", default = 10))
    def enabled = hasNoVertexSet
    def apply(params: Map[String, String]) = {
      val result = graph_operations.CreateVertexSet(params("size").toLong)().result
      project.setVertexSet(result.vs, idAttr = "id")
      project.newVertexAttribute("ordinal", result.ordinal)
    }
  })

  register("Create random edge bundle", new StructureOperation(_, _) {
    def parameters = List(
      NonNegDouble("degree", "Average degree", defaultValue = "10.0"),
      RandomSeed("seed", "Seed"))
    def enabled = hasVertexSet && hasNoEdgeBundle
    def apply(params: Map[String, String]) = {
      val op = graph_operations.FastRandomEdgeBundle(
        params("seed").toInt, params("degree").toDouble)
      project.edgeBundle = op(op.vs, project.vertexSet).result.es
    }
  })

  register("Create scale-free random edge bundle", new StructureOperation(_, _) {
    def parameters = List(
      NonNegInt("iterations", "Number of iterations", default = 10),
      NonNegDouble(
        "perIterationMultiplier",
        "Per iteration edge number multiplier",
        defaultValue = "1.3"),
      RandomSeed("seed", "Seed"))
    def enabled = hasVertexSet && hasNoEdgeBundle
    def apply(params: Map[String, String]) = {
      val op = graph_operations.ScaleFreeEdgeBundle(
        params("iterations").toInt,
        params("seed").toLong,
        params("perIterationMultiplier").toDouble)
      project.edgeBundle = op(op.vs, project.vertexSet).result.es
    }
  })

  register("Connect vertices on attribute", new StructureOperation(_, _) {
    def parameters = List(
      Choice("fromAttr", "Source attribute", options = vertexAttributes),
      Choice("toAttr", "Destination attribute", options = vertexAttributes))
    def enabled =
      (hasVertexSet && hasNoEdgeBundle
        && FEStatus.assert(vertexAttributes.nonEmpty, "No vertex attributes."))
    private def applyAA[A](fromAttr: Attribute[A], toAttr: Attribute[A]) = {
      if (fromAttr == toAttr) {
        // Use the slightly faster operation.
        val op = graph_operations.EdgesFromAttributeMatches[A]()
        project.edgeBundle = op(op.attr, fromAttr).result.edges
      } else {
        val op = graph_operations.EdgesFromBipartiteAttributeMatches[A]()
        project.edgeBundle = op(op.fromAttr, fromAttr)(op.toAttr, toAttr).result.edges
      }
    }
    private def applyAB[A, B](fromAttr: Attribute[A], toAttr: Attribute[B]) = {
      applyAA(fromAttr, toAttr.asInstanceOf[Attribute[A]])
    }
    def apply(params: Map[String, String]) = {
      val fromAttrName = params("fromAttr")
      val toAttrName = params("toAttr")
      val fromAttr = project.vertexAttributes(fromAttrName)
      val toAttr = project.vertexAttributes(toAttrName)
      assert(fromAttr.typeTag.tpe =:= toAttr.typeTag.tpe,
        s"$fromAttrName and $toAttrName are not of the same type.")
      applyAB(fromAttr, toAttr)
    }
  })

  trait RowReader {
    def sourceParameters: List[OperationParameterMeta]
    def source(params: Map[String, String]): graph_operations.RowInput
  }

  trait CSVRowReader extends RowReader {
    def sourceParameters = List(
      File("files", "Files"),
      Param("header", "Header", defaultValue = "<read first line>"),
      Param("delimiter", "Delimiter", defaultValue = ","),
      Param("omitted", "(optional) Comma separated list of columns to omit"),
      Param("filter", "(optional) Filtering expression"),
      Choice("allow_corrupt_lines", "Tolerate ill-formed lines",
        options = UIValue.list(List("no", "yes"))))

    def source(params: Map[String, String]) = {
      val files = HadoopFile(params("files"))
      val header = if (params("header") == "<read first line>")
        graph_operations.ImportUtil.header(files) else params("header")

      val allowCorruptLines = params("allow_corrupt_lines") == "yes"

      graph_operations.CSV(
        files,
        params("delimiter"),
        header,
        params("omitted").split(",").map(_.trim).filter(_.nonEmpty).toSet,
        JavaScript(params("filter")),
        allowCorruptLines)
    }
  }

  trait SQLRowReader extends RowReader {
    def sourceParameters = List(
      Param("db", "Database"),
      Param("table", "Table or view"),
      Param("columns", "Columns"),
      Param("key", "Key column"))
    def source(params: Map[String, String]) = {
      val columns = params("columns").split(",", -1).map(_.trim).filter(_.nonEmpty)
      graph_operations.DBTable(
        params("db"),
        params("table"),
        (columns.toSet + params("key")).toSeq, // Always include "key".
        params("key"))
    }
  }

  abstract class ImportVerticesOperation(t: String, c: Context)
      extends ImportOperation(t, c) with RowReader {
    def parameters = sourceParameters ++ List(
      Param("id-attr", "ID attribute name", defaultValue = "id"))
    def enabled = hasNoVertexSet
    def apply(params: Map[String, String]) = {
      val imp = graph_operations.ImportVertexList(source(params))().result
      project.vertexSet = imp.vertices
      for ((name, attr) <- imp.attrs) {
        project.newVertexAttribute(name, attr.entity, "imported")
      }
      val idAttr = params("id-attr")
      assert(
        !project.vertexAttributes.contains(idAttr),
        s"The input also contains a field called '$idAttr'. Please pick a different name.")
      project.newVertexAttribute(idAttr, project.vertexSet.idAttribute, "internal")
    }
  }
  register("Import vertices from CSV files",
    new ImportVerticesOperation(_, _) with CSVRowReader)
  register("Import vertices from a database",
    new ImportVerticesOperation(_, _) with SQLRowReader)

  abstract class ImportEdgesForExistingVerticesOperation(t: String, c: Context)
      extends ImportOperation(t, c) with RowReader {
    def parameters = sourceParameters ++ List(
      Choice("attr", "Vertex ID attribute",
        options = UIValue("!unset", "") +: vertexAttributes[String]),
      Param("src", "Source ID field"),
      Param("dst", "Destination ID field"))
    def enabled =
      hasNoEdgeBundle &&
        hasVertexSet &&
        FEStatus.assert(vertexAttributes[String].nonEmpty, "No vertex attributes to use as id.")
    def apply(params: Map[String, String]) = {
      val src = params("src")
      val dst = params("dst")
      assert(src.nonEmpty, "The Source ID field parameter must be set.")
      assert(dst.nonEmpty, "The Destination ID field parameter must be set.")
      val attrName = params("attr")
      assert(attrName != "!unset", "The Vertex ID attribute parameter must be set.")
      val attr = project.vertexAttributes(attrName).runtimeSafeCast[String]
      val op = graph_operations.ImportEdgeListForExistingVertexSet(source(params), src, dst)
      val imp = op(op.srcVidAttr, attr)(op.dstVidAttr, attr).result
      project.edgeBundle = imp.edges
      project.edgeAttributes = imp.attrs.mapValues(_.entity)
    }
  }
  register("Import edges for existing vertices from CSV files",
    new ImportEdgesForExistingVerticesOperation(_, _) with CSVRowReader)
  register("Import edges for existing vertices from a database",
    new ImportEdgesForExistingVerticesOperation(_, _) with SQLRowReader)

  abstract class ImportVerticesAndEdgesOperation(t: String, c: Context)
      extends ImportOperation(t, c) with RowReader {
    def parameters = sourceParameters ++ List(
      Param("src", "Source ID field"),
      Param("dst", "Destination ID field"))
    def enabled = hasNoVertexSet
    def apply(params: Map[String, String]) = {
      val src = params("src")
      val dst = params("dst")
      assert(src.nonEmpty, "The Source ID field parameter must be set.")
      assert(dst.nonEmpty, "The Destination ID field parameter must be set.")
      val vg = graph_operations.ImportVertexList(source(params))().result
      val eg = {
        val op = graph_operations.VerticesToEdges()
        op(op.srcAttr, vg.attrs(src))(op.dstAttr, vg.attrs(dst)).result
      }
      project.setVertexSet(eg.vs, idAttr = "id")
      project.newVertexAttribute("stringID", eg.stringID)
      project.edgeBundle = eg.es
      for ((name, attr) <- vg.attrs) {
        project.edgeAttributes(name) = attr.pullVia(eg.embedding)
      }
    }
  }
  register("Import vertices and edges from single CSV fileset",
    new ImportVerticesAndEdgesOperation(_, _) with CSVRowReader)
  register("Import vertices and edges from single database table",
    new ImportVerticesAndEdgesOperation(_, _) with SQLRowReader)

  register("Convert vertices into edges", new StructureOperation(_, _) {
    def parameters = List(
      Choice("src", "Source", options = vertexAttributes[String]),
      Choice("dst", "Destination", options = vertexAttributes[String]))
    def enabled = hasNoEdgeBundle &&
      FEStatus.assert(vertexAttributes[String].size > 2, "Two string attributes are needed.")
    def apply(params: Map[String, String]) = {
      val srcAttr = project.vertexAttributes(params("src")).runtimeSafeCast[String]
      val dstAttr = project.vertexAttributes(params("dst")).runtimeSafeCast[String]
      val newGraph = {
        val op = graph_operations.VerticesToEdges()
        op(op.srcAttr, srcAttr)(op.dstAttr, dstAttr).result
      }
      val oldAttrs = project.vertexAttributes.toMap
      project.vertexSet = newGraph.vs
      project.edgeBundle = newGraph.es
      project.newVertexAttribute("stringID", newGraph.stringID)
      for ((name, attr) <- oldAttrs) {
        project.edgeAttributes(name) = attr.pullVia(newGraph.embedding)
      }
    }
  })

  abstract class ImportVertexAttributesOperation(t: String, c: Context)
      extends ImportOperation(t, c) with RowReader {
    def parameters = sourceParameters ++ List(
      Choice("id-attr", "Vertex ID attribute",
        options = UIValue("!unset", "") +: vertexAttributes[String]),
      Param("id-field", "ID field"),
      Param("prefix", "Name prefix for the imported vertex attributes"))
    def enabled =
      hasVertexSet &&
        FEStatus.assert(vertexAttributes[String].nonEmpty, "No vertex attributes to use as id.")
    def apply(params: Map[String, String]) = {
      val attrName = params("id-attr")
      assert(attrName != "!unset", "The Vertex ID attribute parameter must be set.")
      val idAttr = project.vertexAttributes(attrName).runtimeSafeCast[String]
      val op = graph_operations.ImportAttributesForExistingVertexSet(source(params), params("id-field"))
      val res = op(op.idAttr, idAttr).result
      val prefix = if (params("prefix").nonEmpty) params("prefix") + "_" else ""
      for ((name, attr) <- res.attrs) {
        project.newVertexAttribute(prefix + name, attr, "imported")
      }
    }
  }
  register("Import vertex attributes from CSV files",
    new ImportVertexAttributesOperation(_, _) with CSVRowReader)
  register("Import vertex attributes from a database",
    new ImportVertexAttributesOperation(_, _) with SQLRowReader)

  abstract class ImportEdgeAttributesOperation(t: String, c: Context)
      extends ImportOperation(t, c) with RowReader {
    def parameters = sourceParameters ++ List(
      Choice("id-attr", "Edge ID attribute",
        options = UIValue("!unset", "") +: edgeAttributes[String]),
      Param("id-field", "ID field"),
      Param("prefix", "Name prefix for the imported edge attributes"))
    def enabled =
      hasEdgeBundle &&
        FEStatus.assert(edgeAttributes[String].nonEmpty, "No edge attributes to use as id.")
    def apply(params: Map[String, String]) = {
      val fieldName = params("id-field")
      assert(fieldName.nonEmpty, "The ID field parameter must be set.")
      val attrName = params("attr")
      assert(attrName != "!unset", "The Edge ID attribute parameter must be set.")
      val idAttr = project.edgeAttributes(attrName).runtimeSafeCast[String]
      val op = graph_operations.ImportAttributesForExistingVertexSet(source(params), fieldName)
      val res = op(op.idAttr, idAttr).result
      val prefix = if (params("prefix").nonEmpty) params("prefix") + "_" else ""
      for ((name, attr) <- res.attrs) {
        project.edgeAttributes(prefix + name) = attr
      }
    }
  }
  register("Import edge attributes from CSV files",
    new ImportEdgeAttributesOperation(_, _) with CSVRowReader)
  register("Import edge attributes from a database",
    new ImportEdgeAttributesOperation(_, _) with SQLRowReader)

  register("Maximal cliques", new CreateSegmentationOperation(_, _) {
    def parameters = List(
      Param("name", "Segmentation name", defaultValue = "maximal_cliques"),
      Choice("bothdir", "Edges required in both directions", options = UIValue.list(List("true", "false"))),
      NonNegInt("min", "Minimum clique size", default = 3))
    def enabled = hasEdgeBundle
    def apply(params: Map[String, String]) = {
      val op = graph_operations.FindMaxCliques(params("min").toInt, params("bothdir").toBoolean)
      val result = op(op.es, project.edgeBundle).result
      val segmentation = project.segmentation(params("name"))
      segmentation.setVertexSet(result.segments, idAttr = "id")
      segmentation.notes = title
      segmentation.belongsTo = result.belongsTo
      segmentation.newVertexAttribute("size", computeSegmentSizes(segmentation))
    }
  })

  register("Check cliques", new SegmentationUtilityOperation(_, _) {
    def segmentationParameters = List(
      Param("selected", "Segment IDs to check", defaultValue = "<All>"),
      Choice("bothdir", "Edges required in both directions", options = UIValue.list(List("true", "false"))))
    def enabled = hasVertexSet
    def apply(params: Map[String, String]) = {
      val selected =
        if (params("selected") == "<All>") None
        else Some(params("selected").split(",", -1).map(_.toLong).toSet)
      val op = graph_operations.CheckClique(selected, params("bothdir").toBoolean)
      val result = op(op.es, parent.edgeBundle)(op.belongsTo, seg.belongsTo).result
      parent.scalars("invalid_cliques") = result.invalid
    }
  })

  register("Connected components", new CreateSegmentationOperation(_, _) {
    def parameters = List(
      Param("name", "Segmentation name", defaultValue = "connected_components"),
      Choice(
        "directions",
        "Edge direction",
        options = UIValue.list(List("ignore directions", "require both directions"))))
    def enabled = hasEdgeBundle
    def apply(params: Map[String, String]) = {
      val symmetric = params("directions") match {
        case "ignore directions" => project.edgeBundle.addReversed
        case "require both directions" => project.edgeBundle.makeSymmetric
      }
      val op = graph_operations.ConnectedComponents()
      val result = op(op.es, symmetric).result
      val segmentation = project.segmentation(params("name"))
      segmentation.setVertexSet(result.segments, idAttr = "id")
      segmentation.notes = title
      segmentation.belongsTo = result.belongsTo
      segmentation.newVertexAttribute("size", computeSegmentSizes(segmentation))
    }
  })

  register("Find infocom communities", new CreateSegmentationOperation(_, _) {
    def parameters = List(
      Param(
        "cliques_name", "Name for maximal cliques segmentation", defaultValue = "maximal_cliques"),
      Param(
        "communities_name", "Name for communities segmentation", defaultValue = "communities"),
      Choice("bothdir", "Edges required in cliques in both directions", options = UIValue.list(List("true", "false"))),
      NonNegInt("min_cliques", "Minimum clique size", default = 3),
      Ratio("adjacency_threshold", "Adjacency threshold for clique overlaps", defaultValue = "0.6"))
    def enabled = hasEdgeBundle
    def apply(params: Map[String, String]) = {
      val cliquesResult = {
        val op = graph_operations.FindMaxCliques(
          params("min_cliques").toInt, params("bothdir").toBoolean)
        op(op.es, project.edgeBundle).result
      }

      val cliquesSegmentation = project.segmentation(params("cliques_name"))
      cliquesSegmentation.setVertexSet(cliquesResult.segments, idAttr = "id")
      cliquesSegmentation.notes = "Maximal cliques"
      cliquesSegmentation.belongsTo = cliquesResult.belongsTo
      cliquesSegmentation.newVertexAttribute("size", computeSegmentSizes(cliquesSegmentation))

      val cedges = {
        val op = graph_operations.InfocomOverlapForCC(params("adjacency_threshold").toDouble)
        op(op.belongsTo, cliquesResult.belongsTo).result.overlaps
      }

      val ccResult = {
        val op = graph_operations.ConnectedComponents()
        op(op.es, cedges).result
      }

      val weightedVertexToClique = cliquesResult.belongsTo.const(1.0)
      val weightedCliqueToCommunity = ccResult.belongsTo.const(1.0)

      val vertexToCommunity = {
        val op = graph_operations.ConcatenateBundles()
        op(
          op.edgesAB, cliquesResult.belongsTo)(
            op.edgesBC, ccResult.belongsTo)(
              op.weightsAB, weightedVertexToClique)(
                op.weightsBC, weightedCliqueToCommunity).result.edgesAC
      }

      val communitiesSegmentation = project.segmentation(params("communities_name"))
      communitiesSegmentation.setVertexSet(ccResult.segments, idAttr = "id")
      communitiesSegmentation.notes = "Infocom Communities"
      communitiesSegmentation.belongsTo = vertexToCommunity
      communitiesSegmentation.newVertexAttribute(
        "size", computeSegmentSizes(communitiesSegmentation))
    }
  })

  register("Modular clustering", new CreateSegmentationOperation(_, _) {
    def parameters = List(
      Param("name", "Segmentation name", defaultValue = "modular_clusters"),
      Choice("weights", "Weight attribute", options =
        UIValue("!no weight", "no weight") +: edgeAttributes[Double]),
      Param(
        "max-iterations",
        "Maximum number of iterations to do",
        defaultValue = "30"),
      Param(
        "min-increment-per-iteration",
        "Minimal modularity increment in an iteration to keep going",
        defaultValue = "0.001"))
    def enabled = hasEdgeBundle
    def apply(params: Map[String, String]) = {
      val edgeBundle = project.edgeBundle
      val weightsName = params("weights")
      val weights =
        if (weightsName == "!no weight") edgeBundle.const(1.0)
        else project.edgeAttributes(weightsName).runtimeSafeCast[Double]
      val result = {
        val op = graph_operations.FindModularClusteringByTweaks(
          params("max-iterations").toInt, params("min-increment-per-iteration").toDouble)
        op(op.edges, edgeBundle)(op.weights, weights).result
      }
      val segmentation = project.segmentation(params("name"))
      segmentation.setVertexSet(result.clusters, idAttr = "id")
      segmentation.notes = title
      segmentation.belongsTo = result.belongsTo
      segmentation.newVertexAttribute("size", computeSegmentSizes(segmentation))

      val symmetricDirection = Direction("all edges", project.edgeBundle)
      val symmetricEdges = symmetricDirection.edgeBundle
      val symmetricWeights = symmetricDirection.pull(weights)
      val modularity = {
        val op = graph_operations.Modularity()
        op(op.edges, symmetricEdges)(op.weights, symmetricWeights)(op.belongsTo, result.belongsTo)
          .result.modularity
      }
      segmentation.scalars("modularity") = modularity
    }
  })

  register("Segment by double attribute", new CreateSegmentationOperation(_, _) {
    def parameters = List(
      Param("name", "Segmentation name", defaultValue = "bucketing"),
      Choice("attr", "Attribute", options = vertexAttributes[Double]),
      NonNegDouble("interval-size", "Interval size"),
      Choice("overlap", "Overlap", options = UIValue.list(List("no", "yes"))))
    def enabled = FEStatus.assert(vertexAttributes[Double].nonEmpty, "No double vertex attributes.")
    override def summary(params: Map[String, String]) = {
      val attrName = params("attr")
      val overlap = params("overlap") == "yes"
      s"Segmentation by $attrName" + (if (overlap) " with overlap" else "")
    }

    def apply(params: Map[String, String]) = {
      val attrName = params("attr")
      val attr = project.vertexAttributes(attrName).runtimeSafeCast[Double]
      val overlap = params("overlap") == "yes"
      val intervalSize = params("interval-size").toDouble
      val bucketing = {
        val op = graph_operations.DoubleBucketing(intervalSize, overlap)
        op(op.attr, attr).result
      }
      val segmentation = project.segmentation(params("name"))
      segmentation.setVertexSet(bucketing.segments, idAttr = "id")
      segmentation.notes = summary(params)
      segmentation.belongsTo = bucketing.belongsTo
      segmentation.newVertexAttribute("size", computeSegmentSizes(segmentation))
      segmentation.newVertexAttribute("bottom", bucketing.bottom)
      segmentation.newVertexAttribute("top", bucketing.top)
    }
  })

  register("Segment by string attribute", new CreateSegmentationOperation(_, _) {
    def parameters = List(
      Param("name", "Segmentation name", defaultValue = "bucketing"),
      Choice("attr", "Attribute", options = vertexAttributes[String]))
    def enabled = FEStatus.assert(vertexAttributes[String].nonEmpty, "No string vertex attributes.")
    override def summary(params: Map[String, String]) = {
      val attrName = params("attr")
      s"Segmentation by $attrName"
    }

    def apply(params: Map[String, String]) = {
      val attrName = params("attr")
      val attr = project.vertexAttributes(attrName).runtimeSafeCast[String]
      val bucketing = {
        val op = graph_operations.StringBucketing()
        op(op.attr, attr).result
      }
      val segmentation = project.segmentation(params("name"))
      segmentation.setVertexSet(bucketing.segments, idAttr = "id")
      segmentation.notes = summary(params)
      segmentation.belongsTo = bucketing.belongsTo
      segmentation.newVertexAttribute("size", computeSegmentSizes(segmentation))
      segmentation.newVertexAttribute(attrName, bucketing.label)
    }
  })

  register("Segment by interval", new CreateSegmentationOperation(_, _) {
    def parameters = List(
      Param("name", "Segmentation name", defaultValue = "bucketing"),
      Choice("begin_attr", "Begin attribute", options = vertexAttributes[Double]),
      Choice("end_attr", "End attribute", options = vertexAttributes[Double]),
      NonNegDouble("interval_size", "Interval size"),
      Choice("overlap", "Overlap", options = UIValue.list(List("no", "yes"))))
    def enabled = FEStatus.assert(
      vertexAttributes[Double].size >= 2,
      "Less than two double vertex attributes.")
    override def summary(params: Map[String, String]) = {
      val beginAttrName = params("begin_attr")
      val endAttrName = params("end_attr")
      val overlap = params("overlap") == "yes"
      s"Interval segmentation by $beginAttrName and $endAttrName" + (if (overlap) " with overlap" else "")
    }

    def apply(params: Map[String, String]) = {
      val beginAttrName = params("begin_attr")
      val endAttrName = params("end_attr")
      val beginAttr = project.vertexAttributes(beginAttrName).runtimeSafeCast[Double]
      val endAttr = project.vertexAttributes(endAttrName).runtimeSafeCast[Double]
      val overlap = params("overlap") == "yes"
      val intervalSize = params("interval_size").toDouble
      val bucketing = {
        val op = graph_operations.IntervalBucketing(intervalSize, overlap)
        op(op.beginAttr, beginAttr)(op.endAttr, endAttr).result
      }
      val segmentation = project.segmentation(params("name"))
      segmentation.setVertexSet(bucketing.segments, idAttr = "id")
      segmentation.notes = summary(params)
      segmentation.belongsTo = bucketing.belongsTo
      segmentation.newVertexAttribute("size", computeSegmentSizes(segmentation))
      segmentation.newVertexAttribute("bottom", bucketing.bottom)
      segmentation.newVertexAttribute("top", bucketing.top)
    }
  })

  register("Combine segmentations", new CreateSegmentationOperation(_, _) {
    def parameters = List(
      Param("name", "New segmentation name"),
      Choice("segmentations", "Segmentations", options = segmentations, multipleChoice = true))
    def enabled = FEStatus.assert(segmentations.nonEmpty, "No segmentations")
    override def summary(params: Map[String, String]) = {
      val segmentations = params("segmentations").replace(",", ", ")
      s"Combination of $segmentations"
    }

    def apply(params: Map[String, String]) = {
      val segmentations = params("segmentations").split(",").map(project.segmentation(_))
      assert(segmentations.size >= 2, "Please select at least 2 segmentations to combine.")
      val result = project.segmentation(params("name"))
      // Start by copying the first segmentation.
      val first = segmentations.head
      result.vertexSet = first.vertexSet;
      result.notes = summary(params)
      result.belongsTo = first.belongsTo
      for ((name, attr) <- first.vertexAttributes) {
        result.newVertexAttribute(
          s"${first.segmentationName}_$name", attr)
      }
      // Then combine the other segmentations one by one.
      for (seg <- segmentations.tail) {
        val combination = {
          val op = graph_operations.CombineSegmentations()
          op(op.belongsTo1, result.belongsTo)(op.belongsTo2, seg.belongsTo).result
        }
        val attrs = result.vertexAttributes.toMap
        result.vertexSet = combination.segments
        result.belongsTo = combination.belongsTo
        for ((name, attr) <- attrs) {
          // These names are already prefixed.
          result.vertexAttributes(name) = attr.pullVia(combination.origin1)
        }
        for ((name, attr) <- seg.vertexAttributes) {
          // Add prefix for the new attributes.
          result.newVertexAttribute(
            s"${seg.segmentationName}_$name",
            attr.pullVia(combination.origin2))
        }
      }
      // Calculate sizes and ids at the end.
      result.newVertexAttribute("size", computeSegmentSizes(result))
      result.newVertexAttribute("id", result.vertexSet.idAttribute)
    }
  })
  register("Internal vertex ID as attribute", new VertexAttributesOperation(_, _) {
    def parameters = List(
      Param("name", "Attribute name", defaultValue = "id"))
    def enabled = hasVertexSet
    def apply(params: Map[String, String]) = {
      assert(params("name").nonEmpty, "Please set an attribute name.")
      project.newVertexAttribute(params("name"), project.vertexSet.idAttribute, help)
    }
  })

  register("Add gaussian vertex attribute", new DeprecatedOperation(_, _) {
    def parameters = List(
      Param("name", "Attribute name", defaultValue = "random"),
      RandomSeed("seed", "Seed"))
    def enabled = hasVertexSet
    def apply(params: Map[String, String]) = {
      assert(params("name").nonEmpty, "Please set an attribute name.")
      val op = graph_operations.AddGaussianVertexAttribute(params("seed").toInt)
      project.newVertexAttribute(
        params("name"), op(op.vertices, project.vertexSet).result.attr, help)
    }
  })

  register("Add random vertex attribute", new VertexAttributesOperation(_, _) {
    def parameters = List(
      Param("name", "Attribute name", defaultValue = "random"),
      Choice("dist", "Distribution", options = UIValue.list(RandomDistribution.getNames)),
      RandomSeed("seed", "Seed"))
    def enabled = hasVertexSet
    def apply(params: Map[String, String]) = {
      assert(params("name").nonEmpty, "Please set an attribute name.")
      val op = graph_operations.AddRandomAttribute(params("seed").toInt, params("dist"))
      project.newVertexAttribute(
        params("name"), op(op.vs, project.vertexSet).result.attr, help)
    }
  })

  register("Add random edge attribute", new EdgeAttributesOperation(_, _) {
    def parameters = List(
      Param("name", "Attribute name", defaultValue = "random"),
      Choice("dist", "Distribution", options = UIValue.list(RandomDistribution.getNames)),
      RandomSeed("seed", "Seed"))
    def enabled = hasEdgeBundle
    def apply(params: Map[String, String]) = {
      assert(params("name").nonEmpty, "Please set an attribute name.")
      val op = graph_operations.AddRandomAttribute(params("seed").toInt, params("dist"))
      project.newEdgeAttribute(
        params("name"), op(op.vs, project.edgeBundle.idSet).result.attr, help)
    }
  })

  register("Add constant edge attribute", new EdgeAttributesOperation(_, _) {
    def parameters = List(
      Param("name", "Attribute name", defaultValue = "weight"),
      Param("value", "Value", defaultValue = "1"),
      Choice("type", "Type", options = UIValue.list(List("Double", "String"))))
    def enabled = hasEdgeBundle
    def apply(params: Map[String, String]) = {
      val res = {
        if (params("type") == "Double") {
          project.edgeBundle.const(params("value").toDouble)
        } else {
          project.edgeBundle.const(params("value"))
        }
      }
      project.edgeAttributes(params("name")) = res
    }
  })

  register("Add constant vertex attribute", new VertexAttributesOperation(_, _) {
    def parameters = List(
      Param("name", "Attribute name"),
      Param("value", "Value", defaultValue = "1"),
      Choice("type", "Type", options = UIValue.list(List("Double", "String"))))
    def enabled = hasVertexSet
    def apply(params: Map[String, String]) = {
      assert(params("name").nonEmpty, "Please set an attribute name.")
      val value = params("value")
      val op: graph_operations.AddConstantAttribute[_] =
        graph_operations.AddConstantAttribute.doubleOrString(
          isDouble = (params("type") == "Double"), value)
      project.newVertexAttribute(
        params("name"), op(op.vs, project.vertexSet).result.attr, s"constant $value")
    }
  })

  register("Fill with constant default value", new VertexAttributesOperation(_, _) {
    def parameters = List(
      Choice("attr", "Vertex attribute", options = vertexAttributes[String] ++ vertexAttributes[Double]),
      Param("def", "Default value"))
    def enabled = FEStatus.assert(
      (vertexAttributes[String] ++ vertexAttributes[Double]).nonEmpty, "No vertex attributes.")
    override def title = "Fill vertex attribute with constant default value"
    def apply(params: Map[String, String]) = {
      val attr = project.vertexAttributes(params("attr"))
      val op: graph_operations.AddConstantAttribute[_] =
        graph_operations.AddConstantAttribute.doubleOrString(
          isDouble = attr.is[Double], params("def"))
      val default = op(op.vs, project.vertexSet).result
      project.vertexAttributes(params("attr")) = unifyAttribute(attr, default.attr.entity)
    }
  })

  register("Fill edge attribute with constant default value", new EdgeAttributesOperation(_, _) {
    def parameters = List(
      Choice("attr", "Edge attribute", options = edgeAttributes[String] ++ edgeAttributes[Double]),
      Param("def", "Default value"))
    def enabled = FEStatus.assert(
      (edgeAttributes[String] ++ edgeAttributes[Double]).nonEmpty, "No edge attributes.")
    def apply(params: Map[String, String]) = {
      val attr = project.edgeAttributes(params("attr"))
      val op: graph_operations.AddConstantAttribute[_] =
        graph_operations.AddConstantAttribute.doubleOrString(
          isDouble = attr.is[Double], params("def"))
      val default = op(op.vs, project.edgeBundle.idSet).result
      project.edgeAttributes(params("attr")) = unifyAttribute(attr, default.attr.entity)
    }
  })

  register("Merge two attributes", new VertexAttributesOperation(_, _) {
    def parameters = List(
      Param("name", "New attribute name", defaultValue = ""),
      Choice("attr1", "Primary attribute", options = vertexAttributes),
      Choice("attr2", "Secondary attribute", options = vertexAttributes))
    def enabled = FEStatus.assert(
      vertexAttributes.size >= 2, "Not enough vertex attributes.")
    override def title = "Merge two vertex attributes"
    def apply(params: Map[String, String]) = {
      val name = params("name")
      assert(name.nonEmpty, "You must specify a name for the new attribute.")
      val attr1 = project.vertexAttributes(params("attr1"))
      val attr2 = project.vertexAttributes(params("attr2"))
      assert(attr1.typeTag.tpe =:= attr2.typeTag.tpe,
        "The two attributes must have the same type.")
      project.newVertexAttribute(name, unifyAttribute(attr1, attr2))
    }
  })

  register("Merge two edge attributes", new EdgeAttributesOperation(_, _) {
    def parameters = List(
      Param("name", "New attribute name", defaultValue = ""),
      Choice("attr1", "Primary attribute", options = edgeAttributes),
      Choice("attr2", "Secondary attribute", options = edgeAttributes))
    def enabled = FEStatus.assert(
      edgeAttributes.size >= 2, "Not enough edge attributes.")
    def apply(params: Map[String, String]) = {
      val name = params("name")
      assert(name.nonEmpty, "You must specify a name for the new attribute.")
      val attr1 = project.edgeAttributes(params("attr1"))
      val attr2 = project.edgeAttributes(params("attr2"))
      assert(attr1.typeTag.tpe =:= attr2.typeTag.tpe,
        "The two attributes must have the same type.")
      project.edgeAttributes(name) = unifyAttribute(attr1, attr2)
    }
  })

  register("Reverse edge direction", new StructureOperation(_, _) {
    def parameters = List()
    def enabled = hasEdgeBundle
    def apply(params: Map[String, String]) = {
      val op = graph_operations.ReverseEdges()
      val res = op(op.esAB, project.edgeBundle).result
      project.pullBackEdges(
        project.edgeBundle,
        project.edgeAttributes.toIndexedSeq,
        res.esBA,
        res.injection)
    }
  })

  register("Add reversed edges", new StructureOperation(_, _) {
    def parameters = List(
      Param("distattr", "Distinguishing edge attribute", mandatory = false)
    )
    def enabled = hasEdgeBundle
    def apply(params: Map[String, String]) = {
      val addIsNewAttr = params.getOrElse("distattr", "").nonEmpty

      val rev = {
        val op = graph_operations.AddReversedEdges(addIsNewAttr)
        op(op.es, project.edgeBundle).result
      }

      project.pullBackEdges(
        project.edgeBundle,
        project.edgeAttributes.toIndexedSeq,
        rev.esPlus,
        rev.newToOriginal)
      if (addIsNewAttr) {
        project.edgeAttributes(params("distattr")) = rev.isNew
      }
    }
  })

  register("Clustering coefficient", new MetricsOperation(_, _) {
    def parameters = List(
      Param("name", "Attribute name", defaultValue = "clustering_coefficient"))
    def enabled = hasEdgeBundle
    def apply(params: Map[String, String]) = {
      assert(params("name").nonEmpty, "Please set an attribute name.")
      val op = graph_operations.ClusteringCoefficient()
      project.newVertexAttribute(
        params("name"), op(op.es, project.edgeBundle).result.clustering, help)
    }
  })

  register("Embeddedness", new MetricsOperation(_, _) {
    def parameters = List(
      Param("name", "Attribute name", defaultValue = "embeddedness"))
    def enabled = hasEdgeBundle
    def apply(params: Map[String, String]) = {
      val op = graph_operations.Embeddedness()
      project.edgeAttributes(params("name")) = op(op.es, project.edgeBundle).result.embeddedness
    }
  })

  register("Dispersion", new MetricsOperation(_, _) {
    def parameters = List(
      Param("name", "Attribute name", defaultValue = "dispersion"))
    def enabled = hasEdgeBundle
    def apply(params: Map[String, String]) = {
      val dispersion = {
        val op = graph_operations.Dispersion()
        op(op.es, project.edgeBundle).result.dispersion.entity
      }
      val embeddedness = {
        val op = graph_operations.Embeddedness()
        op(op.es, project.edgeBundle).result.embeddedness.entity
      }
      // http://arxiv.org/pdf/1310.6753v1.pdf
      val normalizedDispersion = {
        val op = graph_operations.DeriveJSDouble(
          JavaScript("Math.pow(disp, 0.61) / (emb + 5)"),
          Seq("disp", "emb"), Seq())
        op(op.attrs, graph_operations.VertexAttributeToJSValue.seq(
          dispersion, embeddedness)).result.attr.entity
      }
      // TODO: recursive dispersion
      project.edgeAttributes(params("name")) = dispersion
      project.edgeAttributes("normalized_" + params("name")) = normalizedDispersion
    }
  })

  register("Degree", new MetricsOperation(_, _) {
    def parameters = List(
      Param("name", "Attribute name", defaultValue = "degree"),
      Choice("direction", "Count", options = Direction.options))
    def enabled = hasEdgeBundle
    def apply(params: Map[String, String]) = {
      assert(params("name").nonEmpty, "Please set an attribute name.")
      val es = Direction(params("direction"), project.edgeBundle, reversed = true).edgeBundle
      val op = graph_operations.OutDegree()
      project.newVertexAttribute(
        params("name"), op(op.es, es).result.outDegree, params("direction") + help)
    }
  })

  register("PageRank", new MetricsOperation(_, _) {
    def parameters = List(
      Param("name", "Attribute name", defaultValue = "page_rank"),
      Choice("weights", "Weight attribute",
        options = UIValue("!no weight", "no weight") +: edgeAttributes[Double]),
      NonNegInt("iterations", "Number of iterations", default = 5),
      Ratio("damping", "Damping factor", defaultValue = "0.85"))
    def enabled = hasEdgeBundle
    def apply(params: Map[String, String]) = {
      assert(params("name").nonEmpty, "Please set an attribute name.")
      val op = graph_operations.PageRank(params("damping").toDouble, params("iterations").toInt)
      val weights =
        if (params("weights") == "!no weight") project.edgeBundle.const(1.0)
        else project.edgeAttributes(params("weights")).runtimeSafeCast[Double]
      project.newVertexAttribute(
        params("name"), op(op.es, project.edgeBundle)(op.weights, weights).result.pagerank, help)
    }
  })

  register("Shortest path", new MetricsOperation(_, _) {
    def parameters = List(
      Param("name", "Attribute name", defaultValue = "shortest_distance"),
      Choice("edge_distance", "Edge distance attribute",
        options = UIValue("!unit distances", "unit distances") +: edgeAttributes[Double]),
      Choice("starting_distance", "Starting distance attribute", options = vertexAttributes[Double]),
      NonNegInt("iterations", "Maximum number of iterations", default = 10)
    )
    def enabled = hasEdgeBundle
    def apply(params: Map[String, String]) = {
      assert(params("name").nonEmpty, "Please set an attribute name.")
      val startingDistanceAttr = params("starting_distance")
      val startingDistance = project
        .vertexAttributes(startingDistanceAttr)
        .runtimeSafeCast[Double]
      val op = graph_operations.ShortestPath(params("iterations").toInt)
      val edgeDistance =
        if (params("edge_distance") == "!unit distances") {
          project.edgeBundle.const(1.0)
        } else {
          project.edgeAttributes(params("edge_distance")).runtimeSafeCast[Double]
        }
      project.newVertexAttribute(
        params("name"),
        op(op.es, project.edgeBundle)(op.edgeDistance, edgeDistance)(op.startingDistance, startingDistance).result.distance, help)
    }
  })

  register("Centrality", new MetricsOperation(_, _) {
    def parameters = List(
      Param("name", "Attribute name", defaultValue = "centrality"),
      NonNegInt("maxDiameter", "Maximal diameter to check", default = 10),
      Choice("algorithm", "Centrality type", options = UIValue.list(List("Harmonic", "Lin"))))
    def enabled = hasEdgeBundle
    def apply(params: Map[String, String]) = {
      val name = params("name")
      val algorithm = params("algorithm")
      assert(name.nonEmpty, "Please set an attribute name.")
      val op = graph_operations.HyperBallCentrality(params("maxDiameter").toInt, algorithm)
      project.newVertexAttribute(
        name, op(op.es, project.edgeBundle).result.centrality, algorithm + help)
    }
  })

  register("Add rank attribute", new VertexAttributesOperation(_, _) {
    def parameters = List(
      Param("rankattr", "Rank attribute name", defaultValue = "ranking"),
      Choice("keyattr", "Key attribute name", options = vertexAttributes[Double]),
      Choice("order", "Order", options = UIValue.list(List("ascending", "descending"))))

    def enabled = FEStatus.assert(vertexAttributes[Double].nonEmpty, "No numeric (double) vertex attributes")
    def apply(params: Map[String, String]) = {
      val keyAttr = params("keyattr")
      val rankAttr = params("rankattr")
      val ascending = params("order") == "ascending"
      assert(keyAttr.nonEmpty, "Please set a key attribute name.")
      assert(rankAttr.nonEmpty, "Please set a name for the rank attribute")
      val op = graph_operations.AddRankingAttributeDouble(ascending)
      val sortKey = project.vertexAttributes(keyAttr).runtimeSafeCast[Double]
      project.newVertexAttribute(
        rankAttr, op(op.sortKey, sortKey).result.ordinal.asDouble, s"rank by $keyAttr" + help)
    }
  })

  register("Example Graph", new StructureOperation(_, _) {
    def parameters = List()
    def enabled = hasNoVertexSet
    def apply(params: Map[String, String]) = {
      val g = graph_operations.ExampleGraph()().result
      project.vertexSet = g.vertices
      project.edgeBundle = g.edges
      for ((name, attr) <- g.vertexAttributes) {
        project.newVertexAttribute(name, attr)
      }
      project.newVertexAttribute("id", project.vertexSet.idAttribute)
      project.edgeAttributes = g.edgeAttributes.mapValues(_.entity)
      for ((name, s) <- g.scalars) {
        project.scalars(name) = s.entity
      }
    }
  })

  register("Enhanced Example Graph", new HiddenOperation(_, _) {
    def parameters = List()
    def enabled = hasNoVertexSet
    def apply(params: Map[String, String]) = {
      val g = graph_operations.EnhancedExampleGraph()().result
      project.vertexSet = g.vertices
      project.edgeBundle = g.edges
      for ((name, attr) <- g.vertexAttributes) {
        project.newVertexAttribute(name, attr)
      }
      project.newVertexAttribute("id", project.vertexSet.idAttribute)
      project.edgeAttributes = g.edgeAttributes.mapValues(_.entity)
    }
  })

  private val toStringHelpText = "Converts the selected %s attributes to string type."
  register("Vertex attribute to string", new VertexAttributesOperation(_, _) {
    def parameters = List(
      Choice("attr", "Vertex attribute", options = vertexAttributes, multipleChoice = true))
    def enabled = FEStatus.assert(vertexAttributes.nonEmpty, "No vertex attributes.")
    def apply(params: Map[String, String]) = {
      for (attr <- params("attr").split(",", -1)) {
        project.vertexAttributes(attr) = project.vertexAttributes(attr).asString
      }
    }
  })

  register("Edge attribute to string", new EdgeAttributesOperation(_, _) {
    def parameters = List(
      Choice("attr", "Edge attribute", options = edgeAttributes, multipleChoice = true))
    def enabled = FEStatus.assert(edgeAttributes.nonEmpty, "No edge attributes.")
    def apply(params: Map[String, String]) = {
      for (attr <- params("attr").split(",", -1)) {
        project.edgeAttributes(attr) = project.edgeAttributes(attr).asString
      }
    }
  })

  private val toDoubleHelpText =
    """Converts the selected string typed %s attributes to double (double precision floating point
    number) type.
    """
  register("Vertex attribute to double", new VertexAttributesOperation(_, _) {
    val eligible = vertexAttributes[String] ++ vertexAttributes[Long]
    def parameters = List(
      Choice("attr", "Vertex attribute", options = eligible, multipleChoice = true))
    def enabled = FEStatus.assert(eligible.nonEmpty, "No eligible vertex attributes.")
    def apply(params: Map[String, String]) = {
      for (name <- params("attr").split(",", -1)) {
        val attr = project.vertexAttributes(name)
        project.vertexAttributes(name) = toDouble(attr)
      }
    }
  })

  register("Edge attribute to double", new EdgeAttributesOperation(_, _) {
    val eligible = edgeAttributes[String] ++ edgeAttributes[Long]
    def parameters = List(
      Choice("attr", "Edge attribute", options = eligible, multipleChoice = true))
    def enabled = FEStatus.assert(eligible.nonEmpty, "No eligible edge attributes.")
    def apply(params: Map[String, String]) = {
      for (name <- params("attr").split(",", -1)) {
        val attr = project.edgeAttributes(name)
        project.edgeAttributes(name) = toDouble(attr)
      }
    }
  })

  register("Vertex attributes to position", new VertexAttributesOperation(_, _) {
    def parameters = List(
      Param("output", "Save as", defaultValue = "position"),
      Choice("x", "X or latitude", options = vertexAttributes[Double]),
      Choice("y", "Y or longitude", options = vertexAttributes[Double]))
    def enabled = FEStatus.assert(vertexAttributes[Double].nonEmpty, "No numeric vertex attributes.")
    def apply(params: Map[String, String]) = {
      assert(params("output").nonEmpty, "Please set an attribute name.")
      val pos = {
        val op = graph_operations.JoinAttributes[Double, Double]()
        val x = project.vertexAttributes(params("x")).runtimeSafeCast[Double]
        val y = project.vertexAttributes(params("y")).runtimeSafeCast[Double]
        op(op.a, x)(op.b, y).result.attr
      }
      project.vertexAttributes(params("output")) = pos
    }
  })

  register("Edge graph", new StructureOperation(_, _) {
    def parameters = List()
    def enabled = hasEdgeBundle
    def apply(params: Map[String, String]) = {
      val op = graph_operations.EdgeGraph()
      val g = op(op.es, project.edgeBundle).result
      project.setVertexSet(g.newVS, idAttr = "id")
      project.edgeBundle = g.newES
    }
  })

  register("Derived vertex attribute", new VertexAttributesOperation(_, _) {
    def parameters = List(
      Param("output", "Save as"),
      Choice("type", "Result type", options = UIValue.list(List("double", "string"))),
      Code("expr", "Value", defaultValue = "1 + 1"))
    def enabled = hasVertexSet
    override def summary(params: Map[String, String]) = {
      val name = params("output")
      s"Derived vertex attribute ($name)"
    }
    def apply(params: Map[String, String]) = {
      assert(params("output").nonEmpty, "Please set an output attribute name.")
      val expr = params("expr")
      val vertexSet = project.vertexSet
      val namedAttributes = project.vertexAttributes
        .filter { case (name, attr) => containsIdentifierJS(expr, name) }
        .toIndexedSeq
      val namedScalars = project.scalars
        .filter { case (name, sclr) => containsIdentifierJS(expr, "global$" + name) }
        .toIndexedSeq
      val result = params("type") match {
        case "string" =>
          graph_operations.DeriveJS.deriveFromAttributes[String](expr, namedAttributes, namedScalars, vertexSet)
        case "double" =>
          graph_operations.DeriveJS.deriveFromAttributes[Double](expr, namedAttributes, namedScalars, vertexSet)
      }
      project.newVertexAttribute(params("output"), result.attr, expr + help)
    }
  })

  register("Derived edge attribute", new EdgeAttributesOperation(_, _) {
    def parameters = List(
      Param("output", "Save as"),
      Choice("type", "Result type", options = UIValue.list(List("double", "string"))),
      Code("expr", "Value", defaultValue = "1 + 1"))
    def enabled = hasEdgeBundle
    override def summary(params: Map[String, String]) = {
      val name = params("output")
      s"Derived edge attribute ($name)"
    }
    def apply(params: Map[String, String]) = {
      val expr = params("expr")
      val edgeBundle = project.edgeBundle
      val idSet = project.edgeBundle.idSet
      val namedEdgeAttributes = project.edgeAttributes
        .filter { case (name, attr) => containsIdentifierJS(expr, name) }
        .toIndexedSeq
      val namedSrcVertexAttributes = project.vertexAttributes
        .filter { case (name, attr) => containsIdentifierJS(expr, "src$" + name) }
        .toIndexedSeq
        .map {
          case (name, attr) =>
            "src$" + name -> graph_operations.VertexToEdgeAttribute.srcAttribute(attr, edgeBundle)
        }
      val namedScalars = project.scalars
        .filter { case (name, sclr) => containsIdentifierJS(expr, "global$" + name) }
        .toIndexedSeq
      val namedDstVertexAttributes = project.vertexAttributes
        .filter { case (name, attr) => containsIdentifierJS(expr, "dst$" + name) }
        .toIndexedSeq
        .map {
          case (name, attr) =>
            "dst$" + name -> graph_operations.VertexToEdgeAttribute.dstAttribute(attr, edgeBundle)
        }

      val namedAttributes =
        namedEdgeAttributes ++ namedSrcVertexAttributes ++ namedDstVertexAttributes

      val result = params("type") match {
        case "string" =>
          graph_operations.DeriveJS.deriveFromAttributes[String](expr, namedAttributes, namedScalars, idSet)
        case "double" =>
          graph_operations.DeriveJS.deriveFromAttributes[Double](expr, namedAttributes, namedScalars, idSet)
      }
      project.edgeAttributes(params("output")) = result.attr
    }
  })

  register("Predict vertex attribute", new VertexAttributesOperation(_, _) {
    def parameters = List(
      Choice("label", "Attribute to predict", options = vertexAttributes[Double]),
      Choice("features", "Predictors", options = vertexAttributes[Double], multipleChoice = true),
      Choice("method", "Method", options = UIValue.list(List(
        "Linear regression", "Ridge regression", "Lasso", "Logistic regression", "Naive Bayes",
        "Decision tree", "Random forest", "Gradient-boosted trees"))))
    def enabled =
      FEStatus.assert(vertexAttributes[Double].nonEmpty, "No numeric vertex attributes.")
    override def summary(params: Map[String, String]) = {
      val method = params("method").capitalize
      val label = params("label")
      s"$method for $label"
    }
    def apply(params: Map[String, String]) = {
      assert(params("features").nonEmpty, "Please select at least one predictor.")
      val featureNames = params("features").split(",", -1)
      val features = featureNames.map {
        name => project.vertexAttributes(name).runtimeSafeCast[Double]
      }
      val labelName = params("label")
      val label = project.vertexAttributes(labelName).runtimeSafeCast[Double]
      val method = params("method")
      val prediction = {
        val op = graph_operations.Regression(method, features.size)
        op(op.label, label)(op.features, features).result.prediction
      }
      project.newVertexAttribute(s"${labelName}_prediction", prediction, s"$method for $labelName")
    }
  })

  register("Aggregate to segmentation", new PropagationOperation(_, _) with SegOp {
    def segmentationParameters = aggregateParams(parent.vertexAttributes)
    def enabled =
      isSegmentation &&
        FEStatus.assert(parent.vertexAttributes.nonEmpty,
          "No vertex attributes on parent")
    def apply(params: Map[String, String]) = {
      for ((attr, choice) <- parseAggregateParams(params)) {
        val result = aggregateViaConnection(
          seg.belongsTo,
          AttributeWithLocalAggregator(parent.vertexAttributes(attr), choice))
        project.newVertexAttribute(s"${attr}_${choice}", result)
      }
    }
  })

  register("Weighted aggregate to segmentation", new PropagationOperation(_, _) with SegOp {
    def segmentationParameters = List(
      Choice("weight", "Weight", options = vertexAttributes[Double])) ++
      aggregateParams(parent.vertexAttributes, weighted = true)
    def enabled =
      isSegmentation &&
        FEStatus.assert(parent.vertexAttributeNames[Double].nonEmpty,
          "No numeric vertex attributes on parent")
    def apply(params: Map[String, String]) = {
      val weightName = params("weight")
      val weight = parent.vertexAttributes(weightName).runtimeSafeCast[Double]
      for ((attr, choice) <- parseAggregateParams(params)) {
        val result = aggregateViaConnection(
          seg.belongsTo,
          AttributeWithWeightedAggregator(weight, parent.vertexAttributes(attr), choice))
        project.newVertexAttribute(s"${attr}_${choice}_by_${weightName}", result)
      }
    }
  })

  register("Aggregate from segmentation", new PropagationOperation(_, _) with SegOp {
    def segmentationParameters = List(
      Param("prefix", "Generated name prefix",
        defaultValue = project.asSegmentation.segmentationName)) ++
      aggregateParams(project.vertexAttributes)
    def enabled =
      isSegmentation &&
        FEStatus.assert(vertexAttributes.nonEmpty, "No vertex attributes")
    def apply(params: Map[String, String]) = {
      val prefix = if (params("prefix").nonEmpty) params("prefix") + "_" else ""
      for ((attr, choice) <- parseAggregateParams(params)) {
        val result = aggregateViaConnection(
          seg.belongsTo.reverse,
          AttributeWithLocalAggregator(project.vertexAttributes(attr), choice))
        seg.parent.newVertexAttribute(s"${prefix}${attr}_${choice}", result)
      }
    }
  })

  register("Weighted aggregate from segmentation", new PropagationOperation(_, _) with SegOp {
    def segmentationParameters = List(
      Param("prefix", "Generated name prefix",
        defaultValue = project.asSegmentation.segmentationName),
      Choice("weight", "Weight", options = vertexAttributes[Double])) ++
      aggregateParams(project.vertexAttributes, weighted = true)
    def enabled =
      isSegmentation &&
        FEStatus.assert(vertexAttributes[Double].nonEmpty, "No numeric vertex attributes")
    def apply(params: Map[String, String]) = {
      val prefix = if (params("prefix").nonEmpty) params("prefix") + "_" else ""
      val weightName = params("weight")
      val weight = project.vertexAttributes(weightName).runtimeSafeCast[Double]
      for ((attr, choice) <- parseAggregateParams(params)) {
        val result = aggregateViaConnection(
          seg.belongsTo.reverse,
          AttributeWithWeightedAggregator(weight, project.vertexAttributes(attr), choice))
        seg.parent.newVertexAttribute(s"${prefix}${attr}_${choice}_by_${weightName}", result)
      }
    }
  })

  register("Create edges from set overlaps", new StructureOperation(_, _) with SegOp {
    def segmentationParameters = List(
      NonNegInt("minOverlap", "Minimal overlap for connecting two segments", default = 3))
    def enabled = hasNoEdgeBundle && isSegmentation
    def apply(params: Map[String, String]) = {
      val op = graph_operations.SetOverlap(params("minOverlap").toInt)
      val res = op(op.belongsTo, seg.belongsTo).result
      project.edgeBundle = res.overlaps
      // Long is better supported on the frontend than Int.
      project.edgeAttributes("Overlap size") = res.overlapSize.asLong
    }
  })

  private def segmentationSizesSquareSum(seg: SegmentationEditor, parent: ProjectEditor)(
    implicit manager: MetaGraphManager): Scalar[_] = {
    val size = aggregateViaConnection(
      seg.belongsTo,
      AttributeWithLocalAggregator(parent.vertexSet.idAttribute, "count")
    )
    val sizeSquare: Attribute[Double] = {
      val op = graph_operations.DeriveJSDouble(
        JavaScript("size * size"),
        Seq("size"))
      op(
        op.attrs,
        graph_operations.VertexAttributeToJSValue.seq(size)).result.attr
    }
    aggregate(AttributeWithAggregator(sizeSquare, "sum"))
  }

  register("Create edges from co-occurrence", new StructureOperation(_, _) with SegOp {
<<<<<<< HEAD
    private def segmentationSizesSquareSum()(
      implicit manager: MetaGraphManager): Scalar[_] = {
      val size = aggregateViaConnection(
        seg.belongsTo,
        AttributeWithLocalAggregator(parent.vertexAttributes("id"), "count")
      )
      val sizeSquare: Attribute[Double] = {
        val op = graph_operations.DeriveJSDouble(
          JavaScript("size * size"),
          Seq("size"), Seq())
        op(
          op.attrs,
          graph_operations.VertexAttributeToJSValue.seq(size)).result.attr
      }
      aggregate(AttributeWithAggregator(sizeSquare, "sum"))
    }
=======
>>>>>>> cb59435e

    def segmentationParameters = List()
    override def visibleScalars =
      if (project.isSegmentation) {
        val scalar = segmentationSizesSquareSum(seg, parent)
        List(FEOperationScalarMeta("num_created_edges", scalar.gUID.toString))
      } else {
        List()
      }

    def enabled =
      isSegmentation &&
        FEStatus.assert(parent.edgeBundle == null, "Parent graph has edges already.")
    def apply(params: Map[String, String]) = {
      val op = graph_operations.EdgesFromSegmentation()
      val result = op(op.belongsTo, seg.belongsTo).result
      parent.edgeBundle = result.es
      for ((name, attr) <- project.vertexAttributes) {
        parent.edgeAttributes(s"${seg.segmentationName}_$name") = attr.pullVia(result.origin)
      }
    }
  })

  register("Sample edges from co-occurrence", new StructureOperation(_, _) with SegOp {
    def segmentationParameters = List(
      NonNegDouble("probability", "Vertex pair selection probability", defaultValue = "0.001"),
      RandomSeed("seed", "Random seed")
    )
    override def visibleScalars =
      if (project.isSegmentation) {
        val scalar = segmentationSizesSquareSum(seg, parent)
        List(FEOperationScalarMeta("num_total_edges", scalar.gUID.toString))
      } else {
        List()
      }

    def enabled =
      isSegmentation &&
        FEStatus.assert(parent.edgeBundle == null, "Parent graph has edges already.")
    def apply(params: Map[String, String]) = {
      val op = graph_operations.SampleEdgesFromSegmentation(
        params("probability").toDouble,
        params("seed").toLong)
      val result = op(op.belongsTo, seg.belongsTo).result
      parent.edgeBundle = result.es
      parent.edgeAttributes("multiplicity") = result.multiplicity
    }
  })

  register("Copy segmentation one level up", new StructureOperation(_, _) with SegOp {
    def segmentationParameters = List()

    def enabled =
      isSegmentation && FEStatus.assert(parent.isSegmentation, "Parent graph is not a segmentation")

    def apply(params: Map[String, String]) = {
      val parentSegmentation = parent.asSegmentation
      val thisSegmentation = project.asSegmentation
      val segmentationName = thisSegmentation.segmentationName
      val targetSegmentation = parentSegmentation.parent.segmentation(segmentationName)
      targetSegmentation.state = thisSegmentation.state
      targetSegmentation.belongsTo =
        parentSegmentation.belongsTo.concat(thisSegmentation.belongsTo)
    }
  })

  register("Aggregate on neighbors", new PropagationOperation(_, _) {
    def parameters = List(
      Param("prefix", "Generated name prefix", defaultValue = "neighborhood"),
      Choice("direction", "Aggregate on", options = Direction.options)) ++
      aggregateParams(project.vertexAttributes)
    def enabled =
      FEStatus.assert(vertexAttributes.nonEmpty, "No vertex attributes") && hasEdgeBundle
    def apply(params: Map[String, String]) = {
      val prefix = if (params("prefix").nonEmpty) params("prefix") + "_" else ""
      val edges = Direction(params("direction"), project.edgeBundle).edgeBundle
      for ((attr, choice) <- parseAggregateParams(params)) {
        val result = aggregateViaConnection(
          edges,
          AttributeWithLocalAggregator(project.vertexAttributes(attr), choice))
        project.newVertexAttribute(s"${prefix}${attr}_${choice}", result)
      }
    }
  })

  register("Weighted aggregate on neighbors", new PropagationOperation(_, _) {
    def parameters = List(
      Param("prefix", "Generated name prefix", defaultValue = "neighborhood"),
      Choice("weight", "Weight", options = vertexAttributes[Double]),
      Choice("direction", "Aggregate on", options = Direction.options)) ++
      aggregateParams(project.vertexAttributes, weighted = true)
    def enabled =
      FEStatus.assert(vertexAttributes[Double].nonEmpty, "No numeric vertex attributes") && hasEdgeBundle
    def apply(params: Map[String, String]) = {
      val prefix = if (params("prefix").nonEmpty) params("prefix") + "_" else ""
      val edges = Direction(params("direction"), project.edgeBundle).edgeBundle
      val weightName = params("weight")
      val weight = project.vertexAttributes(weightName).runtimeSafeCast[Double]
      for ((name, choice) <- parseAggregateParams(params)) {
        val attr = project.vertexAttributes(name)
        val result = aggregateViaConnection(
          edges,
          AttributeWithWeightedAggregator(weight, attr, choice))
        project.newVertexAttribute(s"${prefix}${name}_${choice}_by_${weightName}", result)
      }
    }
  })

  register("Split vertices", new StructureOperation(_, _) {
    def parameters = List(
      Choice("rep", "Repetition attribute", options = vertexAttributes[Double]),
      Param("idattr", "ID attribute name", defaultValue = "new_id"),
      Param("idx", "Index attribute name", defaultValue = "index"))

    def enabled =
      FEStatus.assert(vertexAttributes[Double].nonEmpty, "No double vertex attributes")
    def doSplit(doubleAttr: Attribute[Double]): graph_operations.SplitVertices.Output = {
      val op = graph_operations.SplitVertices()
      op(op.attr, doubleAttr.asLong).result
    }
    def apply(params: Map[String, String]) = {
      val rep = params("rep")

      val split = doSplit(project.vertexAttributes(rep).runtimeSafeCast[Double])

      project.pullBack(split.belongsTo)
      project.vertexAttributes(params("idx")) = split.indexAttr
      project.newVertexAttribute(params("idattr"), project.vertexSet.idAttribute)
    }
  })

  register("Merge vertices by attribute", new StructureOperation(_, _) {
    def parameters = List(
      Choice("key", "Match by", options = vertexAttributes)) ++
      aggregateParams(project.vertexAttributes)
    def enabled =
      FEStatus.assert(vertexAttributes.nonEmpty, "No vertex attributes")
    def merge[T](attr: Attribute[T]): graph_operations.MergeVertices.Output = {
      val op = graph_operations.MergeVertices[T]()
      op(op.attr, attr).result
    }
    def apply(params: Map[String, String]) = {
      val key = params("key")
      val m = merge(project.vertexAttributes(key))
      val oldVAttrs = project.vertexAttributes.toMap
      val oldEdges = project.edgeBundle
      val oldEAttrs = project.edgeAttributes.toMap
      val oldSegmentations = project.viewer.segmentationMap
      project.setVertexSet(m.segments, idAttr = "id")
      for ((name, segViewer) <- oldSegmentations) {
        project.newSegmentation(name, segViewer.segmentationState)
        val seg = project.segmentation(name)
        val op = graph_operations.InducedEdgeBundle(induceDst = false)
        seg.belongsTo = op(
          op.srcMapping, m.belongsTo)(
            op.edges, seg.belongsTo).result.induced
      }
      for ((attr, choice) <- parseAggregateParams(params)) {
        val result = aggregateViaConnection(
          m.belongsTo,
          AttributeWithLocalAggregator(oldVAttrs(attr), choice))
        project.newVertexAttribute(s"${attr}_${choice}", result)
      }
      // Automatically keep the key attribute.
      project.vertexAttributes(key) = aggregateViaConnection(
        m.belongsTo,
        AttributeWithLocalAggregator(oldVAttrs(key), "most_common"))
      if (oldEdges != null) {
        val edgeInduction = {
          val op = graph_operations.InducedEdgeBundle()
          op(op.srcMapping, m.belongsTo)(op.dstMapping, m.belongsTo)(op.edges, oldEdges).result
        }
        project.edgeBundle = edgeInduction.induced
        for ((name, eAttr) <- oldEAttrs) {
          project.edgeAttributes(name) = eAttr.pullVia(edgeInduction.embedding)
        }
      }
    }
  })

  private def mergeEdgesWithKey[T](edgesAsAttr: Attribute[(ID, ID)], keyAttr: Attribute[T]) = {
    val edgesAndKey: Attribute[((ID, ID), T)] = edgesAsAttr.join(keyAttr)
    val op = graph_operations.MergeVertices[((ID, ID), T)]()
    op(op.attr, edgesAndKey).result
  }

  private def mergeEdges(edgesAsAttr: Attribute[(ID, ID)]) = {
    val op = graph_operations.MergeVertices[(ID, ID)]()
    op(op.attr, edgesAsAttr).result
  }
  // Common code for operations "merge parallel edges" and "merge parallel edges by key"

  private def applyMergeParallelEdgesByKey(project: ProjectEditor, params: Map[String, String]) = {

    val edgesAsAttr = {
      val op = graph_operations.EdgeBundleAsAttribute()
      op(op.edges, project.edgeBundle).result.attr
    }

    val hasKeyAttr = params.contains("key")

    val mergedResult =
      if (hasKeyAttr) {
        val keyAttr = project.edgeAttributes(params("key"))
        mergeEdgesWithKey(edgesAsAttr, keyAttr)
      } else {
        mergeEdges(edgesAsAttr)
      }

    val newEdges = {
      val op = graph_operations.PulledOverEdges()
      op(op.originalEB, project.edgeBundle)(op.injection, mergedResult.representative)
        .result.pulledEB
    }
    val oldAttrs = project.edgeAttributes.toMap
    project.edgeBundle = newEdges

    for ((attr, choice) <- parseAggregateParams(params)) {
      project.edgeAttributes(s"${attr}_${choice}") =
        aggregateViaConnection(
          mergedResult.belongsTo,
          AttributeWithLocalAggregator(oldAttrs(attr), choice))
    }
    if (hasKeyAttr) {
      val key = params("key")
      project.edgeAttributes(key) =
        aggregateViaConnection(mergedResult.belongsTo,
          AttributeWithLocalAggregator(oldAttrs(key), "most_common"))
    }
  }

  register("Merge parallel edges", new StructureOperation(_, _) {
    def parameters = aggregateParams(project.edgeAttributes)
    def enabled = hasEdgeBundle

    def apply(params: Map[String, String]) = {
      applyMergeParallelEdgesByKey(project, params)
    }
  })

  register("Merge parallel edges by attribute", new StructureOperation(_, _) {
    def parameters = List(
      Choice("key", "Merge by", options = edgeAttributes)) ++
      aggregateParams(project.edgeAttributes)
    def enabled = FEStatus.assert(edgeAttributes.nonEmpty,
      "There must be at least one edge attribute")

    def apply(params: Map[String, String]) = {
      applyMergeParallelEdgesByKey(project, params)
    }
  })

  register("Discard loop edges", new StructureOperation(_, _) {
    def parameters = List()
    def enabled = hasEdgeBundle
    def apply(params: Map[String, String]) = {
      val edgesAsAttr = {
        val op = graph_operations.EdgeBundleAsAttribute()
        op(op.edges, project.edgeBundle).result.attr
      }
      val guid = edgesAsAttr.entity.gUID.toString
      val embedding = FEFilters.embedFilteredVertices(
        project.edgeBundle.idSet,
        Seq(FEVertexAttributeFilter(guid, "!=")))
      project.pullBackEdges(embedding)
    }
  })

  register("Aggregate vertex attribute globally", new GlobalOperation(_, _) {
    def parameters = List(Param("prefix", "Generated name prefix")) ++
      aggregateParams(project.vertexAttributes, needsGlobal = true)
    def enabled =
      FEStatus.assert(vertexAttributes.nonEmpty, "No vertex attributes")
    def apply(params: Map[String, String]) = {
      val prefix = if (params("prefix").nonEmpty) params("prefix") + "_" else ""
      for ((attr, choice) <- parseAggregateParams(params)) {
        val result = aggregate(AttributeWithAggregator(project.vertexAttributes(attr), choice))
        val name = s"${prefix}${attr}_${choice}"
        project.scalars(name) = result
      }
    }
  })

  register("Weighted aggregate vertex attribute globally", new GlobalOperation(_, _) {
    def parameters = List(
      Param("prefix", "Generated name prefix"),
      Choice("weight", "Weight", options = vertexAttributes[Double])) ++
      aggregateParams(project.vertexAttributes, needsGlobal = true, weighted = true)
    def enabled =
      FEStatus.assert(vertexAttributes[Double].nonEmpty, "No numeric vertex attributes")
    def apply(params: Map[String, String]) = {
      val prefix = if (params("prefix").nonEmpty) params("prefix") + "_" else ""
      val weightName = params("weight")
      val weight = project.vertexAttributes(weightName).runtimeSafeCast[Double]
      for ((attr, choice) <- parseAggregateParams(params)) {
        val result = aggregate(
          AttributeWithWeightedAggregator(weight, project.vertexAttributes(attr), choice))
        val name = s"${prefix}${attr}_${choice}_by_${weightName}"
        project.scalars(name) = result
      }
    }
  })

  register("Aggregate edge attribute globally", new GlobalOperation(_, _) {
    def parameters = List(Param("prefix", "Generated name prefix")) ++
      aggregateParams(
        project.edgeAttributes,
        needsGlobal = true)
    def enabled =
      FEStatus.assert(edgeAttributes.nonEmpty, "No edge attributes")
    def apply(params: Map[String, String]) = {
      val prefix = if (params("prefix").nonEmpty) params("prefix") + "_" else ""
      for ((attr, choice) <- parseAggregateParams(params)) {
        val result = aggregate(
          AttributeWithAggregator(project.edgeAttributes(attr), choice))
        val name = s"${prefix}${attr}_${choice}"
        project.scalars(name) = result
      }
    }
  })

  register("Weighted aggregate edge attribute globally", new GlobalOperation(_, _) {
    def parameters = List(
      Param("prefix", "Generated name prefix"),
      Choice("weight", "Weight", options = edgeAttributes[Double])) ++
      aggregateParams(
        project.edgeAttributes,
        needsGlobal = true, weighted = true)
    def enabled =
      FEStatus.assert(edgeAttributes[Double].nonEmpty, "No numeric edge attributes")
    def apply(params: Map[String, String]) = {
      val prefix = if (params("prefix").nonEmpty) params("prefix") + "_" else ""
      val weightName = params("weight")
      val weight = project.edgeAttributes(weightName).runtimeSafeCast[Double]
      for ((attr, choice) <- parseAggregateParams(params)) {
        val result = aggregate(
          AttributeWithWeightedAggregator(weight, project.edgeAttributes(attr), choice))
        val name = s"${prefix}${attr}_${choice}_by_${weightName}"
        project.scalars(name) = result
      }
    }
  })

  register("Aggregate edge attribute to vertices", new PropagationOperation(_, _) {
    def parameters = List(
      Param("prefix", "Generated name prefix", defaultValue = "edge"),
      Choice("direction", "Aggregate on", options = Direction.attrOptions)) ++
      aggregateParams(
        project.edgeAttributes)
    def enabled =
      FEStatus.assert(edgeAttributes.nonEmpty, "No edge attributes")
    def apply(params: Map[String, String]) = {
      val direction = Direction(params("direction"), project.edgeBundle)
      val prefix = if (params("prefix").nonEmpty) params("prefix") + "_" else ""
      for ((attr, choice) <- parseAggregateParams(params)) {
        val result = aggregateFromEdges(
          direction.edgeBundle,
          AttributeWithLocalAggregator(
            direction.pull(project.edgeAttributes(attr)),
            choice))
        project.newVertexAttribute(s"${prefix}${attr}_${choice}", result)
      }
    }
  })

  register("Weighted aggregate edge attribute to vertices", new PropagationOperation(_, _) {
    def parameters = List(
      Param("prefix", "Generated name prefix", defaultValue = "edge"),
      Choice("weight", "Weight", options = edgeAttributes[Double]),
      Choice("direction", "Aggregate on", options = Direction.attrOptions)) ++
      aggregateParams(
        project.edgeAttributes,
        weighted = true)
    def enabled =
      FEStatus.assert(edgeAttributes[Double].nonEmpty, "No numeric edge attributes")
    def apply(params: Map[String, String]) = {
      val direction = Direction(params("direction"), project.edgeBundle)
      val prefix = if (params("prefix").nonEmpty) params("prefix") + "_" else ""
      val weightName = params("weight")
      val weight = project.edgeAttributes(weightName).runtimeSafeCast[Double]
      for ((attr, choice) <- parseAggregateParams(params)) {
        val result = aggregateFromEdges(
          direction.edgeBundle,
          AttributeWithWeightedAggregator(
            direction.pull(weight),
            direction.pull(project.edgeAttributes(attr)),
            choice))
        project.newVertexAttribute(s"${prefix}${attr}_${choice}_by_${weightName}", result)
      }
    }
  })

  register("No operation", new UtilityOperation(_, _) {
    def parameters = List()
    def enabled = FEStatus.enabled
    def apply(params: Map[String, String]) = {}
  })

  register("Discard edge attribute", new EdgeAttributesOperation(_, _) {
    def parameters = List(
      Choice("name", "Name", options = edgeAttributes, multipleChoice = true))
    def enabled = FEStatus.assert(edgeAttributes.nonEmpty, "No edge attributes")
    override def title = "Discard edge attributes"
    override def summary(params: Map[String, String]) = {
      val names = params("name").replace(",", ", ")
      s"Discard edge attributes: $names"
    }
    def apply(params: Map[String, String]) = {
      for (param <- params("name").split(",", -1)) {
        project.deleteEdgeAttribute(param)
      }
    }
  })

  register("Discard vertex attribute", new VertexAttributesOperation(_, _) {
    def parameters = List(
      Choice("name", "Name", options = vertexAttributes, multipleChoice = true))
    def enabled = FEStatus.assert(vertexAttributes.nonEmpty, "No vertex attributes")
    override def title = "Discard vertex attributes"
    override def summary(params: Map[String, String]) = {
      val names = params("name").replace(",", ", ")
      s"Discard vertex attributes: $names"
    }
    def apply(params: Map[String, String]) = {
      for (param <- params("name").split(",", -1)) {
        project.deleteVertexAttribute(param)
      }
    }
  })

  register("Discard segmentation", new UtilityOperation(_, _) {
    def parameters = List(
      Choice("name", "Name", options = segmentations))
    def enabled = FEStatus.assert(segmentations.nonEmpty, "No segmentations")
    override def summary(params: Map[String, String]) = {
      val name = params("name")
      s"Discard segmentation: $name"
    }
    def apply(params: Map[String, String]) = {
      project.deleteSegmentation(params("name"))
    }
  })

  register("Discard scalar", new GlobalOperation(_, _) {
    def parameters = List(
      Choice("name", "Name", options = scalars, multipleChoice = true))
    def enabled = FEStatus.assert(scalars.nonEmpty, "No scalars")
    override def title = "Discard scalars"
    override def summary(params: Map[String, String]) = {
      val names = params("name").replace(",", ", ")
      s"Discard scalars: $names"
    }
    def apply(params: Map[String, String]) = {
      for (param <- params("name").split(",", -1)) {
        project.deleteScalar(param)
      }
    }
  })

  register("Rename edge attribute", new UtilityOperation(_, _) {
    def parameters = List(
      Choice("from", "Old name", options = edgeAttributes),
      Param("to", "New name"))
    def enabled = FEStatus.assert(edgeAttributes.nonEmpty, "No edge attributes")
    override def summary(params: Map[String, String]) = {
      val from = params("from")
      val to = params("to")
      s"Rename edge attribute $from to $to"
    }
    def apply(params: Map[String, String]) = {
      assert(!project.edgeAttributes.contains(params("to")),
        s"""An edge-attribute named '${params("to")}' already exists,
            please discard it or choose another name""")
      project.edgeAttributes(params("to")) = project.edgeAttributes(params("from"))
      project.edgeAttributes(params("from")) = null
    }
  })

  register("Rename vertex attribute", new UtilityOperation(_, _) {
    def parameters = List(
      Choice("from", "Old name", options = vertexAttributes),
      Param("to", "New name"))
    def enabled = FEStatus.assert(vertexAttributes.nonEmpty, "No vertex attributes")
    override def summary(params: Map[String, String]) = {
      val from = params("from")
      val to = params("to")
      s"Rename vertex attribute $from to $to"
    }
    def apply(params: Map[String, String]) = {
      assert(!project.vertexAttributes.contains(params("to")),
        s"""A vertex-attribute named '${params("to")}' already exists,
            please discard it or choose another name""")
      assert(params("to").nonEmpty, "Please set the new attribute name.")
      project.newVertexAttribute(
        params("to"), project.vertexAttributes(params("from")),
        project.viewer.getVertexAttributeNote(params("from")))
      project.vertexAttributes(params("from")) = null
    }
  })

  register("Rename segmentation", new UtilityOperation(_, _) {
    def parameters = List(
      Choice("from", "Old name", options = segmentations),
      Param("to", "New name"))
    def enabled = FEStatus.assert(segmentations.nonEmpty, "No segmentations")
    override def summary(params: Map[String, String]) = {
      val from = params("from")
      val to = params("to")
      s"Rename segmentation $from to $to"
    }
    def apply(params: Map[String, String]) = {
      assert(
        !project.segmentationNames.contains(params("to")),
        s"""A segmentation named '${params("to")}' already exists,
            please discard it or choose another name""")
      project.segmentation(params("to")).segmentationState =
        project.segmentation(params("from")).segmentationState
      project.deleteSegmentation(params("from"))
    }
  })

  register("Rename scalar", new UtilityOperation(_, _) {
    def parameters = List(
      Choice("from", "Old name", options = scalars),
      Param("to", "New name"))
    def enabled = FEStatus.assert(scalars.nonEmpty, "No scalars")
    override def summary(params: Map[String, String]) = {
      val from = params("from")
      val to = params("to")
      s"Rename scalar $from to $to"
    }
    def apply(params: Map[String, String]) = {
      assert(!project.scalars.contains(params("to")),
        s"""A scalar named '${params("to")}' already exists,
            please discard it or choose another name""")
      project.scalars(params("to")) = project.scalars(params("from"))
      project.scalars(params("from")) = null
    }
  })

  register("Copy edge attribute", new UtilityOperation(_, _) {
    def parameters = List(
      Choice("from", "Old name", options = edgeAttributes),
      Param("to", "New name"))
    def enabled = FEStatus.assert(edgeAttributes.nonEmpty, "No edge attributes")
    override def summary(params: Map[String, String]) = {
      val from = params("from")
      val to = params("to")
      s"Copy edge attribute $from to $to"
    }
    def apply(params: Map[String, String]) = {
      project.edgeAttributes(params("to")) = project.edgeAttributes(params("from"))
    }
  })

  register("Copy vertex attribute", new UtilityOperation(_, _) {
    def parameters = List(
      Choice("from", "Old name", options = vertexAttributes),
      Param("to", "New name"))
    def enabled = FEStatus.assert(vertexAttributes.nonEmpty, "No vertex attributes")
    override def summary(params: Map[String, String]) = {
      val from = params("from")
      val to = params("to")
      s"Copy vertex attribute $from to $to"
    }
    def apply(params: Map[String, String]) = {
      assert(params("to").nonEmpty, "Please set the new attribute name.")
      project.newVertexAttribute(
        params("to"), project.vertexAttributes(params("from")),
        project.viewer.getVertexAttributeNote(params("from")))
    }
  })

  register("Copy segmentation", new UtilityOperation(_, _) {
    def parameters = List(
      Choice("from", "Old name", options = segmentations),
      Param("to", "New name"))
    def enabled = FEStatus.assert(segmentations.nonEmpty, "No segmentations")
    override def summary(params: Map[String, String]) = {
      val from = params("from")
      val to = params("to")
      s"Copy segmentation $from to $to"
    }
    def apply(params: Map[String, String]) = {
      val from = project.segmentation(params("from"))
      val to = project.segmentation(params("to"))
      to.segmentationState = from.segmentationState
    }
  })

  register("Copy scalar", new UtilityOperation(_, _) {
    def parameters = List(
      Choice("from", "Old name", options = scalars),
      Param("to", "New name"))
    def enabled = FEStatus.assert(scalars.nonEmpty, "No scalars")
    override def summary(params: Map[String, String]) = {
      val from = params("from")
      val to = params("to")
      s"Copy scalar $from to $to"
    }
    def apply(params: Map[String, String]) = {
      project.scalars(params("to")) = project.scalars(params("from"))
    }
  })

  register("Copy graph into a segmentation", new CreateSegmentationOperation(_, _) {
    def parameters = List(
      Param("name", "Segmentation name", defaultValue = "self_as_segmentation"))
    def enabled = hasVertexSet

    def apply(params: Map[String, String]) = {
      val oldProjectState = project.state
      val segmentation = project.segmentation(params("name"))
      segmentation.state = oldProjectState
      for (subSegmentationName <- segmentation.segmentationNames) {
        segmentation.deleteSegmentation(subSegmentationName)
      }

      val op = graph_operations.LoopEdgeBundle()
      segmentation.belongsTo = op(op.vs, project.vertexSet).result.eb
    }
  })

  register("Import project as segmentation", new CreateSegmentationOperation(_, _) {
    def parameters = List(
      Choice("them", "Other project's name", options = readableProjects))
    def enabled = hasVertexSet
    override def summary(params: Map[String, String]) = {
      val them = params("them")
      s"Import $them as segmentation"
    }
    def apply(params: Map[String, String]) = {
      val themName = params("them")
      assert(readableProjects.map(_.id).contains(themName), s"Unknown project: $themName")
      val themFrame = ProjectFrame.fromName(themName)
      val them = themFrame.viewer
      assert(them.vertexSet != null, s"No vertex set in $them")
      val segmentation = project.segmentation(themFrame.path.last.name)
      segmentation.state = them.state
      val op = graph_operations.EmptyEdgeBundle()
      segmentation.belongsTo = op(op.src, project.vertexSet)(op.dst, them.vertexSet).result.eb
    }
  })

  abstract class LoadSegmentationLinksOperation(t: String, c: Context)
      extends ImportOperation(t, c) with RowReader with SegOp {
    def segmentationParameters = sourceParameters ++ List(
      Choice(
        "base-id-attr",
        s"Identifying vertex attribute in base project",
        options = UIValue.list(parent.vertexAttributeNames[String].toList)),
      Param("base-id-field", s"Identifying field for base project"),
      Choice(
        "seg-id-attr",
        s"Identifying vertex attribute in segmentation",
        options = vertexAttributes[String]),
      Param("seg-id-field", s"Identifying field for segmentation"))
    def enabled =
      isSegmentation &&
        FEStatus.assert(
          vertexAttributes[String].nonEmpty, "No string vertex attributes in this segmentation") &&
          FEStatus.assert(
            parent.vertexAttributeNames[String].nonEmpty, "No string vertex attributes in base project")
    def apply(params: Map[String, String]) = {
      val baseIdAttr = parent.vertexAttributes(params("base-id-attr")).runtimeSafeCast[String]
      val segIdAttr = project.vertexAttributes(params("seg-id-attr")).runtimeSafeCast[String]
      val op = graph_operations.ImportEdgeListForExistingVertexSet(
        source(params), params("base-id-field"), params("seg-id-field"))
      seg.belongsTo = op(op.srcVidAttr, baseIdAttr)(op.dstVidAttr, segIdAttr).result.edges
    }
  }
  register("Load segmentation links from CSV",
    new LoadSegmentationLinksOperation(_, _) with CSVRowReader)
  register("Load segmentation links from a database",
    new LoadSegmentationLinksOperation(_, _) with SQLRowReader)

  abstract class ImportSegmentationOperation(t: String, c: Context)
      extends ImportOperation(t, c) with RowReader {
    def parameters = sourceParameters ++ List(
      Param("name", s"Name of new segmentation"),
      Choice("attr", "Vertex ID attribute",
        options = UIValue("!unset", "") +: vertexAttributes[String]),
      Param("base-id-field", "Vertex ID field"),
      Param("seg-id-field", "Segment ID field"))
    def enabled = FEStatus.assert(vertexAttributes[String].nonEmpty, "No string vertex attributes")
    def apply(params: Map[String, String]) = {
      val baseAttrName = params("attr")
      assert(baseAttrName != "!unset", "The Vertex ID attribute parameter must be set.")
      val baseAttr = project.vertexAttributes(baseAttrName).runtimeSafeCast[String]
      val baseId = params("base-id-field")
      assert(baseId.nonEmpty, "The Vertex ID field parameter must be set.")
      val segId = params("seg-id-field")
      assert(segId.nonEmpty, "The Segment ID field parameter must be set.")

      // Import belongs-to relationship as vertices.
      val vertexImport = graph_operations.ImportVertexList(source(params))().result
      // Merge by segment ID to create the segments.
      val merge = {
        val op = graph_operations.MergeVertices[String]()
        op(op.attr, vertexImport.attrs(segId)).result
      }
      val segmentation = project.segmentation(params("name"))
      segmentation.setVertexSet(merge.segments, idAttr = "id")
      // Move segment ID to the segments.
      val segAttr = aggregateViaConnection(
        merge.belongsTo,
        AttributeWithLocalAggregator(vertexImport.attrs(segId), "most_common"))
        .runtimeSafeCast[String]
      segmentation.newVertexAttribute(segId, segAttr)
      // Import belongs-to relationship as edges between the base and the segmentation.
      val edgeImport = {
        val op = graph_operations.ImportEdgeListForExistingVertexSet(source(params), baseId, segId)
        op(op.srcVidAttr, baseAttr)(op.dstVidAttr, segAttr).result
      }
      segmentation.belongsTo = edgeImport.edges
      segmentation.newVertexAttribute("size", computeSegmentSizes(segmentation))
    }
  }
  register("Import segmentation from CSV",
    new ImportSegmentationOperation(_, _) with CSVRowReader)
  register("Import segmentation from a database",
    new ImportSegmentationOperation(_, _) with SQLRowReader)

  register("Define segmentation links from matching attributes",
    new StructureOperation(_, _) with SegOp {
      def segmentationParameters = List(
        Choice(
          "base-id-attr",
          s"Identifying vertex attribute in base project",
          options = UIValue.list(parent.vertexAttributeNames[String].toList)),
        Choice(
          "seg-id-attr",
          s"Identifying vertex attribute in segmentation",
          options = vertexAttributes[String]))
      def enabled =
        isSegmentation &&
          FEStatus.assert(
            vertexAttributes[String].nonEmpty, "No string vertex attributes in this segmentation") &&
            FEStatus.assert(
              parent.vertexAttributeNames[String].nonEmpty, "No string vertex attributes in base project")
      def apply(params: Map[String, String]) = {
        val baseIdAttr = parent.vertexAttributes(params("base-id-attr")).runtimeSafeCast[String]
        val segIdAttr = project.vertexAttributes(params("seg-id-attr")).runtimeSafeCast[String]
        val op = graph_operations.EdgesFromBipartiteAttributeMatches[String]()
        seg.belongsTo = op(op.fromAttr, baseIdAttr)(op.toAttr, segIdAttr).result.edges
      }
    })

  register("Union with another project", new StructureOperation(_, _) {
    def parameters = List(
      Choice("other", "Other project's name", options = readableProjects),
      Param("id-attr", "ID attribute name", defaultValue = "new_id"))
    def enabled = hasVertexSet
    override def summary(params: Map[String, String]) = {
      val other = params("other")
      s"Union with $other"
    }

    def checkTypeCollision(other: ProjectViewer) = {
      val commonAttributeNames =
        project.vertexAttributes.keySet & other.vertexAttributes.keySet

      for (name <- commonAttributeNames) {
        val a1 = project.vertexAttributes(name)
        val a2 = other.vertexAttributes(name)
        assert(a1.typeTag.tpe =:= a2.typeTag.tpe,
          s"Attribute '$name' has conflicting types in the two projects: " +
            s"(${a1.typeTag.tpe} and ${a2.typeTag.tpe})")
      }

    }
    def apply(params: Map[String, String]): Unit = {
      val otherName = params("other")
      assert(readableProjects.map(_.id).contains(otherName), s"Unknown project: $otherName")
      val other = ProjectFrame.fromName(otherName).viewer
      if (other.vertexSet == null) {
        // Nothing to do
        return
      }
      checkTypeCollision(other)
      val vsUnion = {
        val op = graph_operations.VertexSetUnion(2)
        op(op.vss, Seq(project.vertexSet, other.vertexSet)).result
      }

      val newVertexAttributes = unifyAttributes(
        project.vertexAttributes
          .map {
            case (name, attr) =>
              name -> attr.pullVia(vsUnion.injections(0).reverse)
          },
        other.vertexAttributes
          .map {
            case (name, attr) =>
              name -> attr.pullVia(vsUnion.injections(1).reverse)
          })
      val ebInduced = Option(project.edgeBundle).map { eb =>
        val op = graph_operations.InducedEdgeBundle()
        val mapping = vsUnion.injections(0)
        op(op.srcMapping, mapping)(op.dstMapping, mapping)(op.edges, project.edgeBundle).result
      }
      val otherEbInduced = Option(other.edgeBundle).map { eb =>
        val op = graph_operations.InducedEdgeBundle()
        val mapping = vsUnion.injections(1)
        op(op.srcMapping, mapping)(op.dstMapping, mapping)(op.edges, other.edgeBundle).result
      }

      val (newEdgeBundle, myEbInjection, otherEbInjection): (EdgeBundle, EdgeBundle, EdgeBundle) =
        if (ebInduced.isDefined && !otherEbInduced.isDefined) {
          (ebInduced.get.induced, ebInduced.get.embedding, null)
        } else if (!ebInduced.isDefined && otherEbInduced.isDefined) {
          (otherEbInduced.get.induced, null, otherEbInduced.get.embedding)
        } else if (ebInduced.isDefined && otherEbInduced.isDefined) {
          val idUnion = {
            val op = graph_operations.VertexSetUnion(2)
            op(
              op.vss,
              Seq(ebInduced.get.induced.idSet, otherEbInduced.get.induced.idSet))
              .result
          }
          val ebUnion = {
            val op = graph_operations.EdgeBundleUnion(2)
            op(
              op.ebs, Seq(ebInduced.get.induced.entity, otherEbInduced.get.induced.entity))(
                op.injections, idUnion.injections.map(_.entity)).result.union
          }
          (ebUnion,
            idUnion.injections(0).reverse.concat(ebInduced.get.embedding),
            idUnion.injections(1).reverse.concat(otherEbInduced.get.embedding))
        } else {
          (null, null, null)
        }
      val newEdgeAttributes = unifyAttributes(
        project.edgeAttributes
          .map {
            case (name, attr) => name -> attr.pullVia(myEbInjection)
          },
        other.edgeAttributes
          .map {
            case (name, attr) => name -> attr.pullVia(otherEbInjection)
          })

      project.vertexSet = vsUnion.union
      for ((name, attr) <- newVertexAttributes) {
        project.newVertexAttribute(name, attr) // Clear notes.
      }
      val idAttr = params("id-attr")
      assert(
        !project.vertexAttributes.contains(idAttr),
        s"The project already contains a field called '$idAttr'. Please pick a different name.")
      project.newVertexAttribute(idAttr, project.vertexSet.idAttribute)
      project.edgeBundle = newEdgeBundle
      project.edgeAttributes = newEdgeAttributes
    }
  })

  register("Fingerprinting based on attributes", new SpecialtyOperation(_, _) {
    def parameters = List(
      Choice("leftName", "First ID attribute", options = vertexAttributes[String]),
      Choice("rightName", "Second ID attribute", options = vertexAttributes[String]),
      Choice("weights", "Edge weights",
        options = UIValue("!no weight", "no weight") +: edgeAttributes[Double]),
      NonNegInt("mo", "Minimum overlap", default = 1),
      Ratio("ms", "Minimum similarity", defaultValue = "0.5"),
      Param(
        "extra",
        "Fingerprinting algorithm additional parameters",
        mandatory = false,
        defaultValue = ""))
    def enabled =
      hasEdgeBundle &&
        FEStatus.assert(vertexAttributes[String].size >= 2, "Two string attributes are needed.")
    def apply(params: Map[String, String]): Unit = {
      val mo = params("mo").toInt
      val ms = params("ms").toDouble
      assert(mo >= 1, "Minimum overlap cannot be less than 1.")
      val leftName = project.vertexAttributes(params("leftName")).runtimeSafeCast[String]
      val rightName = project.vertexAttributes(params("rightName")).runtimeSafeCast[String]
      val weights =
        if (params("weights") == "!no weight") project.edgeBundle.const(1.0)
        else project.edgeAttributes(params("weights")).runtimeSafeCast[Double]

      val candidates = {
        val op = graph_operations.FingerprintingCandidates()
        op(op.es, project.edgeBundle)(op.leftName, leftName)(op.rightName, rightName)
          .result.candidates
      }
      val fingerprinting = {
        // TODO: This is a temporary hack to facilitate experimentation with the underlying backend
        // operation w/o too much disruption to users. Should be removed once we are clear on what
        // we want to provide for fingerprinting.
        val baseParams = s""""minimumOverlap": $mo, "minimumSimilarity": $ms"""
        val extraParams = params.getOrElse("extra", "")
        val paramsJson = if (extraParams == "") baseParams else (baseParams + ", " + extraParams)
        val op = graph_operations.Fingerprinting.fromJson(json.Json.parse(s"{$paramsJson}"))
        op(
          op.leftEdges, project.edgeBundle)(
            op.leftEdgeWeights, weights)(
              op.rightEdges, project.edgeBundle)(
                op.rightEdgeWeights, weights)(
                  op.candidates, candidates)
          .result
      }
      val newLeftName = leftName.pullVia(fingerprinting.matching.reverse)
      val newRightName = rightName.pullVia(fingerprinting.matching)

      project.scalars("fingerprinting matches found") = fingerprinting.matching.countScalar
      project.vertexAttributes(params("leftName")) = newLeftName.fallback(leftName)
      project.vertexAttributes(params("rightName")) = newRightName.fallback(rightName)
      project.newVertexAttribute(
        params("leftName") + " similarity score", fingerprinting.leftSimilarities)
      project.newVertexAttribute(
        params("rightName") + " similarity score", fingerprinting.rightSimilarities)
    }
  })

  register("Copy vertex attributes from segmentation", new PropagationOperation(_, _) with SegOp {
    def segmentationParameters = List(
      Param("prefix", "Attribute name prefix", defaultValue = seg.segmentationName))
    def enabled =
      isSegmentation &&
        FEStatus.assert(vertexAttributes.size > 0, "No vertex attributes") &&
        FEStatus.assert(parent.vertexSet != null, s"No vertices on $parent") &&
        FEStatus.assert(seg.belongsTo.properties.isFunction,
          s"Vertices in base project are not guaranteed to be contained in only one segment")
    def apply(params: Map[String, String]): Unit = {
      val prefix = if (params("prefix").nonEmpty) params("prefix") + "_" else ""
      for ((name, attr) <- project.vertexAttributes.toMap) {
        parent.newVertexAttribute(
          prefix + name,
          attr.pullVia(seg.belongsTo))
      }
    }
  })

  register("Copy vertex attributes to segmentation", new PropagationOperation(_, _) with SegOp {
    def segmentationParameters = List(
      Param("prefix", "Attribute name prefix"))
    def enabled =
      isSegmentation &&
        hasVertexSet &&
        FEStatus.assert(parent.vertexAttributes.size > 0, "No vertex attributes on $parent") &&
        FEStatus.assert(seg.belongsTo.properties.isReversedFunction,
          "Segments are not guaranteed to contain only one vertex")
    def apply(params: Map[String, String]): Unit = {
      val prefix = if (params("prefix").nonEmpty) params("prefix") + "_" else ""
      for ((name, attr) <- parent.vertexAttributes.toMap) {
        project.newVertexAttribute(
          prefix + name,
          attr.pullVia(seg.belongsTo.reverse))
      }
    }
  })

  register("Compare segmentation edges", new GlobalOperation(_, _) {
    def isCompatibleSegmentation(segmentation: SegmentationEditor): Boolean = {
      return segmentation.edgeBundle != null &&
        segmentation.belongsTo.properties.compliesWith(EdgeBundleProperties.identity)
    }

    val possibleSegmentations = UIValue.list(project.segmentations
      .filter(isCompatibleSegmentation)
      .map { seg => seg.segmentationName }
      .toList)

    override def parameters = List(
      Choice("golden", "Golden segmentation", options = possibleSegmentations),
      Choice("test", "Test segmentation", options = possibleSegmentations)
    )
    def enabled = FEStatus.assert(
      possibleSegmentations.size >= 2,
      "At least two segmentations are needed. Both should have edges " +
        "and both have to contain the same vertices as the base project. " +
        "(For example, use the copy graph into segmentation operation.)")

    def apply(params: Map[String, String]): Unit = {
      val golden = project.segmentation(params("golden"))
      val test = project.segmentation(params("test"))
      val op = graph_operations.CompareSegmentationEdges()
      val result = op(
        op.goldenBelongsTo, golden.belongsTo)(
          op.testBelongsTo, test.belongsTo)(
            op.goldenEdges, golden.edgeBundle)(
              op.testEdges, test.edgeBundle).result
      test.scalars("precision") = result.precision
      test.scalars("recall") = result.recall
      test.edgeAttributes("present_in_" + golden.segmentationName) = result.presentInGolden
      golden.edgeAttributes("present_in_" + test.segmentationName) = result.presentInTest
    }

  })

  register("Fingerprinting between project and segmentation", new SpecialtyOperation(_, _) with SegOp {
    def segmentationParameters = List(
      NonNegInt("mo", "Minimum overlap", default = 1),
      Ratio("ms", "Minimum similarity", defaultValue = "0.0"),
      Param(
        "extra",
        "Fingerprinting algorithm additional parameters",
        mandatory = false,
        defaultValue = ""))
    def enabled =
      isSegmentation &&
        hasEdgeBundle && FEStatus.assert(parent.edgeBundle != null, s"No edges on $parent")
    def apply(params: Map[String, String]): Unit = {
      val mo = params("mo").toInt
      val ms = params("ms").toDouble

      // We are setting the stage here for the generic fingerprinting operation. For a vertex A
      // on the left (base project) side and a vertex B on the right (segmentation) side we
      // want to "create" a common neighbor for fingerprinting purposes iff a neighbor of A (A') is
      // connected to a neigbor of B (B'). In practice, to make the setup symmetric, we will
      // actually create two common neighbors, namely we will connect both A and B to A' and B'.
      //
      // There is one more twist, that we want to consider A being connected to B directly also
      // as an evidence for A and B being a good match. To achieve this, we basically artificially
      // make every vertex a member of its own neighborhood by adding loop edges.
      val leftWithLoops = parallelEdgeBundleUnion(parent.edgeBundle, parent.vertexSet.loops)
      val rightWithLoops = parallelEdgeBundleUnion(project.edgeBundle, project.vertexSet.loops)
      val fromLeftToRight = leftWithLoops.concat(seg.belongsTo)
      val fromRightToLeft = rightWithLoops.concat(seg.belongsTo.reverse)
      val leftEdges = generalEdgeBundleUnion(leftWithLoops, fromLeftToRight)
      val rightEdges = generalEdgeBundleUnion(rightWithLoops, fromRightToLeft)

      val candidates = {
        val op = graph_operations.FingerprintingCandidatesFromCommonNeighbors()
        op(op.leftEdges, leftEdges)(op.rightEdges, rightEdges).result.candidates
      }

      val fingerprinting = {
        // TODO: This is a temporary hack to facilitate experimentation with the underlying backend
        // operation w/o too much disruption to users. Should be removed once we are clear on what
        // we want to provide for fingerprinting.
        val baseParams = s""""minimumOverlap": $mo, "minimumSimilarity": $ms"""
        val extraParams = params.getOrElse("extra", "")
        val paramsJson = if (extraParams == "") baseParams else (baseParams + ", " + extraParams)
        val op = graph_operations.Fingerprinting.fromJson(json.Json.parse(s"{$paramsJson}"))
        op(
          op.leftEdges, leftEdges)(
            op.leftEdgeWeights, leftEdges.const(1.0))(
              op.rightEdges, rightEdges)(
                op.rightEdgeWeights, rightEdges.const(1.0))(
                  op.candidates, candidates)
          .result
      }

      project.scalars("fingerprinting matches found") = fingerprinting.matching.countScalar
      seg.belongsTo = fingerprinting.matching
      parent.newVertexAttribute(
        "fingerprinting_similarity_score", fingerprinting.leftSimilarities)
      project.newVertexAttribute(
        "fingerprinting_similarity_score", fingerprinting.rightSimilarities)
    }
  })

  register("Change project notes", new UtilityOperation(_, _) {
    def parameters = List(
      Param("notes", "New contents"))
    def enabled = FEStatus.enabled
    def apply(params: Map[String, String]) = {
      project.notes = params("notes")
    }
  })

  register("Viral modeling", new SpecialtyOperation(_, _) with SegOp {
    def segmentationParameters = List(
      Param("prefix", "Generated name prefix", defaultValue = "viral"),
      Choice("target", "Target attribute",
        options = UIValue.list(parentDoubleAttributes)),
      Ratio("test_set_ratio", "Test set ratio", defaultValue = "0.1"),
      RandomSeed("seed", "Random seed for test set selection"),
      NonNegDouble("max_deviation", "Maximal segment deviation", defaultValue = "1.0"),
      NonNegInt("min_num_defined", "Minimum number of defined attributes in a segment", default = 3),
      Ratio("min_ratio_defined", "Minimal ratio of defined attributes in a segment", defaultValue = "0.25"),
      NonNegInt("iterations", "Iterations", default = 3))
    def parentDoubleAttributes = parent.vertexAttributeNames[Double].toList
    def enabled =
      isSegmentation &&
        hasVertexSet &&
        FEStatus.assert(UIValue.list(parentDoubleAttributes).nonEmpty,
          "No numeric vertex attributes.")
    def apply(params: Map[String, String]) = {
      // partition target attribute to test and train sets
      val targetName = params("target")
      val target = parent.vertexAttributes(targetName).runtimeSafeCast[Double]
      val roles = {
        val op = graph_operations.CreateRole(params("test_set_ratio").toDouble, params("seed").toInt)
        op(op.vertices, target.vertexSet).result.role
      }
      val parted = {
        val op = graph_operations.PartitionAttribute[Double]()
        op(op.attr, target)(op.role, roles).result
      }
      val prefix = params("prefix")
      parent.newVertexAttribute(s"${prefix}_roles", roles)
      parent.newVertexAttribute(s"${prefix}_${targetName}_test", parted.test)
      var train = parted.train.entity
      val segSizes = computeSegmentSizes(seg)
      project.newVertexAttribute("size", segSizes)
      val maxDeviation = params("max_deviation")

      val coverage = {
        val op = graph_operations.CountAttributes[Double]()
        op(op.attribute, train).result.count
      }
      parent.newVertexAttribute(s"${prefix}_${targetName}_train", train)
      parent.scalars(s"$prefix $targetName coverage initial") = coverage

      var timeOfDefinition = {
        val op = graph_operations.DeriveJSDouble(JavaScript("0"), Seq("attr"), Seq())
        op(op.attrs, graph_operations.VertexAttributeToJSValue.seq(train)).result.attr.entity
      }

      // iterative prediction
      for (i <- 1 to params("iterations").toInt) {
        val segTargetAvg = {
          aggregateViaConnection(
            seg.belongsTo,
            AttributeWithLocalAggregator(train, "average"))
            .runtimeSafeCast[Double]
        }
        val segStdDev = {
          aggregateViaConnection(
            seg.belongsTo,
            AttributeWithLocalAggregator(train, "std_deviation"))
            .runtimeSafeCast[Double]
        }
        val segTargetCount = {
          aggregateViaConnection(
            seg.belongsTo,
            AttributeWithLocalAggregator(train, "count"))
            .runtimeSafeCast[Double]
        }
        val segStdDevDefined = {
          val op = graph_operations.DeriveJSDouble(
            JavaScript(s"""
                deviation <= $maxDeviation &&
                defined / ids >= ${params("min_ratio_defined")} &&
                defined >= ${params("min_num_defined")}
                ? deviation
                : undefined"""),
            Seq("deviation", "ids", "defined"), Seq())
          op(
            op.attrs,
            graph_operations.VertexAttributeToJSValue.seq(segStdDev, segSizes, segTargetCount))
            .result.attr
        }
        project.newVertexAttribute(
          s"${prefix}_${targetName}_standard_deviation_after_iteration_$i",
          segStdDev)
        project.newVertexAttribute(
          s"${prefix}_${targetName}_average_after_iteration_$i",
          segTargetAvg)
        val predicted = {
          aggregateViaConnection(
            seg.belongsTo.reverse,
            AttributeWithWeightedAggregator(segStdDevDefined, segTargetAvg, "by_min_weight"))
            .runtimeSafeCast[Double]
        }
        train = unifyAttributeT(train, predicted)
        val partedTrain = {
          val op = graph_operations.PartitionAttribute[Double]()
          op(op.attr, train)(op.role, roles).result
        }
        val error = {
          val op = graph_operations.DeriveJSDouble(
            JavaScript("Math.abs(test - train)"), Seq("test", "train"), Seq())
          val mae = op(
            op.attrs,
            graph_operations.VertexAttributeToJSValue.seq(
              parted.test.entity, partedTrain.test.entity)).result.attr
          aggregate(AttributeWithAggregator(mae, "average"))
        }
        val coverage = {
          val op = graph_operations.CountAttributes[Double]()
          op(op.attribute, partedTrain.train).result.count
        }
        // the attribute we use for iteration can be defined on the test set as well
        parent.newVertexAttribute(s"${prefix}_${targetName}_after_iteration_$i", train)
        parent.scalars(s"$prefix $targetName coverage after iteration $i") = coverage
        parent.scalars(s"$prefix $targetName mean absolute prediction error after iteration $i") =
          error

        timeOfDefinition = {
          val op = graph_operations.DeriveJSDouble(
            JavaScript(i.toString), Seq("attr"), Seq())
          val newDefinitions = op(
            op.attrs, graph_operations.VertexAttributeToJSValue.seq(train)).result.attr
          unifyAttributeT(timeOfDefinition, newDefinitions)
        }
      }
      parent.newVertexAttribute(s"${prefix}_${targetName}_spread_over_iterations", timeOfDefinition)
      // TODO: in the end we should calculate with the fact that the real error where the
      // original attribute is defined is 0.0
    }
  })

  register("Correlate two attributes", new GlobalOperation(_, _) {
    def parameters = List(
      Choice("attrA", "First attribute", options = vertexAttributes[Double]),
      Choice("attrB", "Second attribute", options = vertexAttributes[Double]))
    def enabled =
      FEStatus.assert(vertexAttributes[Double].nonEmpty, "No numeric vertex attributes")
    def apply(params: Map[String, String]) = {
      val attrA = project.vertexAttributes(params("attrA")).runtimeSafeCast[Double]
      val attrB = project.vertexAttributes(params("attrB")).runtimeSafeCast[Double]
      val op = graph_operations.CorrelateAttributes()
      val res = op(op.attrA, attrA)(op.attrB, attrB).result
      project.scalars(s"correlation of ${params("attrA")} and ${params("attrB")}") =
        res.correlation
    }
  })

  register("Filter by attributes", new StructureOperation(_, _) {
    def parameters =
      vertexAttributes.toList.map {
        attr => Param(s"filterva-${attr.id}", attr.id, mandatory = false)
      } ++
        project.segmentations.toList.map {
          seg =>
            Param(
              s"filterva-${seg.viewer.equivalentUIAttribute.title}",
              seg.segmentationName,
              mandatory = false)
        } ++
        edgeAttributes.toList.map {
          attr => Param(s"filterea-${attr.id}", attr.id, mandatory = false)
        }
    def enabled =
      FEStatus.assert(vertexAttributes.nonEmpty, "No vertex attributes") ||
        FEStatus.assert(edgeAttributes.nonEmpty, "No edge attributes")
    val vaFilter = "filterva-(.*)".r
    val eaFilter = "filterea-(.*)".r

    override def summary(params: Map[String, String]) = {
      val filterStrings = params.collect {
        case (vaFilter(name), filter) if filter.nonEmpty => s"$name $filter"
        case (eaFilter(name), filter) if filter.nonEmpty => s"$name $filter"
      }
      "Filter " + filterStrings.mkString(", ")
    }
    def apply(params: Map[String, String]) = {
      val vertexFilters = params.collect {
        case (vaFilter(name), filter) if filter.nonEmpty =>
          // The filter may be for a segmentation's equivalent attribute or for a vertex attribute.
          val segAttrs = project.segmentations.map(_.viewer.equivalentUIAttribute)
          val segGUIDOpt = segAttrs.find(_.title == name).map(_.id)
          val gUID = segGUIDOpt.getOrElse(project.vertexAttributes(name).gUID)
          FEVertexAttributeFilter(gUID.toString, filter)
      }.toSeq

      if (vertexFilters.nonEmpty) {
        val vertexEmbedding = FEFilters.embedFilteredVertices(
          project.vertexSet, vertexFilters, heavy = true)
        project.pullBack(vertexEmbedding)
      }
      val edgeFilters = params.collect {
        case (eaFilter(name), filter) if filter.nonEmpty =>
          val attr = project.edgeAttributes(name)
          FEVertexAttributeFilter(attr.gUID.toString, filter)
      }.toSeq
      assert(vertexFilters.nonEmpty || edgeFilters.nonEmpty, "No filters specified.")
      if (edgeFilters.nonEmpty) {
        val edgeEmbedding = FEFilters.embedFilteredVertices(
          project.edgeBundle.idSet, edgeFilters, heavy = true)
        project.pullBackEdges(edgeEmbedding)
      }
    }
  })

  register("Save UI status as graph attribute", new UtilityOperation(_, _) {
    def parameters = List(
      // In the future we may want a special kind for this so that users don't see JSON.
      Param("scalarName", "Name of new graph attribute"),
      Param("uiStatusJson", "UI status as JSON"))

    def enabled = FEStatus.enabled

    def apply(params: Map[String, String]) = {
      import UIStatusSerialization._
      val j = json.Json.parse(params("uiStatusJson"))
      val uiStatus = j.as[UIStatus]
      project.scalars(params("scalarName")) =
        graph_operations.CreateUIStatusScalar(uiStatus).result.created
    }
  })

  register("Metagraph", new StructureOperation(_, _) {
    def parameters = List(
      Param("timestamp", "Current timestamp", defaultValue = graph_util.Timestamp.toString))
    def enabled =
      FEStatus.assert(user.isAdmin, "Requires administrator privileges") && hasNoVertexSet
    private def shortClass(o: Any) = o.getClass.getName.split('.').last
    def apply(params: Map[String, String]) = {
      val t = params("timestamp")
      val directory = HadoopFile("UPLOAD$") / s"metagraph-$t"
      val ops = env.metaGraphManager.getOperationInstances
      val vertices = {
        val file = directory / "vertices"
        if (!file.exists) {
          val lines = ops.flatMap {
            case (guid, inst) =>
              val op = s"$guid,Operation,${shortClass(inst.operation)},"
              val outputs = inst.outputs.all.map {
                case (name, entity) =>
                  val calc = env.dataManager.isCalculated(entity)
                  s"${entity.gUID},${shortClass(entity)},${name.name},$calc"
              }
              op +: outputs.toSeq
          }
          log.info(s"Writing metagraph vertices to $file.")
          file.createFromStrings(lines.mkString("\n"))
        }
        val csv = graph_operations.CSV(
          file,
          delimiter = ",",
          header = "guid,kind,name,is_calculated")
        graph_operations.ImportVertexList(csv)().result
      }
      project.vertexSet = vertices.vertices
      for ((name, attr) <- vertices.attrs) {
        project.newVertexAttribute(name, attr)
      }
      project.newVertexAttribute("id", project.vertexSet.idAttribute)
      val guids = project.vertexAttributes("guid").runtimeSafeCast[String]
      val edges = {
        val file = directory / "edges"
        if (!file.exists) {
          val lines = ops.flatMap {
            case (guid, inst) =>
              val inputs = inst.inputs.all.map {
                case (name, entity) => s"${entity.gUID},$guid,Input,${name.name}"
              }
              val outputs = inst.outputs.all.map {
                case (name, entity) => s"$guid,${entity.gUID},Output,${name.name}"
              }
              inputs ++ outputs
          }
          log.info(s"Writing metagraph edges to $file.")
          file.createFromStrings(lines.mkString("\n"))
        }
        val csv = graph_operations.CSV(
          file,
          delimiter = ",",
          header = "src,dst,kind,name")
        val op = graph_operations.ImportEdgeListForExistingVertexSet(csv, "src", "dst")
        op(op.srcVidAttr, guids)(op.dstVidAttr, guids).result
      }
      project.edgeBundle = edges.edges
      project.edgeAttributes = edges.attrs.mapValues(_.entity)
    }
  })

  register("Copy edges to segmentation", new StructureOperation(_, _) with SegOp {
    def segmentationParameters = List()
    def enabled = isSegmentation && hasNoEdgeBundle &&
      FEStatus.assert(parent.edgeBundle != null, "No edges on base project")
    def apply(params: Map[String, String]) = {
      val induction = {
        val op = graph_operations.InducedEdgeBundle()
        op(op.srcMapping, seg.belongsTo)(op.dstMapping, seg.belongsTo)(op.edges, parent.edgeBundle).result
      }
      project.edgeBundle = induction.induced
      for ((name, attr) <- parent.edgeAttributes) {
        project.edgeAttributes(name) = attr.pullVia(induction.embedding)
      }
    }
  })

  { // "Dirty operations", that is operations that use a data manager. Think twice if you really
    // need this before putting an operation here.
    implicit lazy val dataManager = env.dataManager

    register("Export vertex attributes to file", new ExportOperation(_, _) {
      override val dirty = true
      def parameters = List(
        Param("path", "Destination path", defaultValue = "<auto>"),
        Param("link", "Download link name", defaultValue = "vertex_attributes_csv"),
        Choice("attrs", "Attributes", options = vertexAttributes, multipleChoice = true),
        Choice("format", "File format", options = UIValue.list(List("CSV"))))
      def enabled = FEStatus.assert(vertexAttributes.nonEmpty, "No vertex attributes.")
      def apply(params: Map[String, String]) = {
        assert(params("attrs").nonEmpty, "No attributes are selected for export.")
        val labels = params("attrs").split(",", -1)
        val attrs: Map[String, Attribute[_]] = labels.map {
          label => label -> project.vertexAttributes(label)
        }.toMap
        val path = getExportFilename(params("path"))
        params("format") match {
          case "CSV" =>
            val csv = graph_util.CSVExport.exportVertexAttributes(project.vertexSet, attrs)
            csv.saveToDir(path)
        }
        project.scalars(params("link")) =
          downloadLink(path, "export_" + params("link"))
      }
    })

    register("Export vertex attributes to database", new ExportOperation(_, _) {
      override val dirty = true
      def parameters = List(
        Param("db", "Database"),
        Param("table", "Table"),
        Choice("attrs", "Attributes", options = vertexAttributes, multipleChoice = true),
        Choice("delete", "Overwrite table if it exists", options = UIValue.list(List("no", "yes"))))
      def enabled = FEStatus.assert(vertexAttributes.nonEmpty, "No vertex attributes.")
      def apply(params: Map[String, String]) = {
        assert(params("attrs").nonEmpty, "No attributes are selected for export.")
        val labels = params("attrs").split(",", -1)
        val attrs: Seq[(String, Attribute[_])] = labels.map {
          label => label -> project.vertexAttributes(label)
        }
        val export = graph_util.SQLExport(params("table"), project.vertexSet, attrs.toMap)
        export.insertInto(
          params("db"),
          if (params("delete") == "yes") "overwrite" else "error")
      }
    })

    def getExportFilename(param: String): HadoopFile = {
      assert(param.nonEmpty, "No export path specified.")
      if (param == "<auto>") {
        dataManager.repositoryPath / "exports" / graph_util.Timestamp.toString
      } else {
        HadoopFile(param)
      }
    }

    case class NameAndAttr[T](name: String, attr: Attribute[T]) {
      def asPair: (String, Attribute[_]) = {
        (name, attr)
      }
    }

    def getNameAndVertexAttr(
      paramID: String,
      pe: ProjectEditor): NameAndAttr[_] = {

      if (paramID == "!internal id (default)") {
        NameAndAttr("id", pe.vertexSet.idAttribute)
      } else {
        NameAndAttr(paramID, pe.vertexAttributes(paramID))
      }
    }

    def getPrefixedNameAndEdgeAttribute(
      nameAndVertexAttr: NameAndAttr[_],
      targetEb: EdgeBundle,
      isSrc: Boolean): NameAndAttr[_] = {

      if (isSrc) {
        NameAndAttr(
          "src_" + nameAndVertexAttr.name,
          graph_operations.VertexToEdgeAttribute.srcAttribute(nameAndVertexAttr.attr, targetEb)
        )
      } else {
        NameAndAttr(
          "dst_" + nameAndVertexAttr.name,
          graph_operations.VertexToEdgeAttribute.dstAttribute(nameAndVertexAttr.attr, targetEb)
        )
      }
    }

    register("Export edge attributes to file", new ExportOperation(_, _) {
      override val dirty = true
      def parameters = List(
        Param("path", "Destination path", defaultValue = "<auto>"),
        Param("link", "Download link name", defaultValue = "edge_attributes_csv"),
        Choice("attrs", "Attributes", options = edgeAttributes, multipleChoice = true),
        Choice("id_attr", "Vertex id attribute",
          options = UIValue("!internal id (default)", "internal id (default)") +: vertexAttributes),
        Choice("format", "File format", options = UIValue.list(List("CSV"))))
      def enabled = FEStatus.assert(edgeAttributes.nonEmpty, "No edge attributes.")
      def apply(params: Map[String, String]) = {
        assert(params("attrs").nonEmpty, "No attributes are selected for export.")
        val labels = params("attrs").split(",", -1)
        val attrs: Seq[(String, Attribute[_])] = labels.map {
          label => label -> project.edgeAttributes(label)
        }.sortBy(_._1)

        val path = getExportFilename(params("path"))
        val idNameAndVertexAttr = getNameAndVertexAttr(params("id_attr"), project)
        val srcNameAndEdgeAttr =
          getPrefixedNameAndEdgeAttribute(idNameAndVertexAttr, project.edgeBundle, isSrc = true)
        val dstNameAndEdgeAttr =
          getPrefixedNameAndEdgeAttribute(idNameAndVertexAttr, project.edgeBundle, isSrc = false)

        params("format") match {
          case "CSV" =>
            val csv =
              graph_util.CSVExport.exportEdgeAttributes(project.edgeBundle,
                srcNameAndEdgeAttr.asPair +: dstNameAndEdgeAttr.asPair +: attrs)
            csv.saveToDir(path)
        }
        project.scalars(params("link")) =
          downloadLink(path, "export_" + params("link"))
      }
    })

    register("Export edge attributes to database", new ExportOperation(_, _) {
      override val dirty = true
      def parameters = List(
        Param("db", "Database"),
        Param("table", "Table"),
        Choice("attrs", "Attributes", options = edgeAttributes, multipleChoice = true),
        Choice("delete", "Overwrite table if it exists", options = UIValue.list(List("no", "yes"))))
      def enabled = FEStatus.assert(edgeAttributes.nonEmpty, "No edge attributes.")
      def apply(params: Map[String, String]) = {
        assert(params("attrs").nonEmpty, "No attributes are selected for export.")
        val labels = params("attrs").split(",", -1)
        val attrs: Map[String, Attribute[_]] = labels.map {
          label => label -> project.edgeAttributes(label)
        }.toMap
        val export = graph_util.SQLExport(params("table"), project.edgeBundle, attrs)
        export.insertInto(
          params("db"),
          if (params("delete") == "yes") "overwrite" else "error")
      }
    })

    register("Export segmentation to file", new ExportOperation(_, _) with SegOp {
      override val dirty = true
      def segmentationParameters = List(
        Param("path", "Destination path", defaultValue = "<auto>"),
        Param("link", "Download link name", defaultValue = "segmentation_csv"),
        Choice("base_id_attr", "Project vertex id attribute",
          options = UIValue("!internal id (default)", "internal id (default)") +:
            UIValue.list(parent.vertexAttributeNames.toList)),
        Choice("seg_id_attr", "Segmentation vertex id attribute",
          options = UIValue("!internal id (default)", "internal id (default)") +: vertexAttributes),
        Choice("format", "File format", options = UIValue.list(List("CSV"))))
      def enabled = isSegmentation && FEStatus.enabled
      def apply(params: Map[String, String]) = {
        val path = getExportFilename(params("path"))
        val name = project.asSegmentation.segmentationName

        val srcNameAndVertexAttr = getNameAndVertexAttr(params("base_id_attr"), parent)
        val dstNameAndVertexAttr = getNameAndVertexAttr(params("seg_id_attr"), project)
        val srcNameAndEdgeAttr =
          getPrefixedNameAndEdgeAttribute(srcNameAndVertexAttr, seg.belongsTo, isSrc = true)
        val dstNameAndEdgeAttr =
          getPrefixedNameAndEdgeAttribute(dstNameAndVertexAttr, seg.belongsTo, isSrc = false)

        params("format") match {
          case "CSV" =>
            val csv = graph_util.CSVExport.exportEdgeAttributes(
              seg.belongsTo, Seq(srcNameAndEdgeAttr.asPair, dstNameAndEdgeAttr.asPair))
            csv.saveToDir(path)
        }
        project.scalars(params("link")) =
          downloadLink(path, "export_" + params("link"))
      }
    })

    register("Export segmentation to database", new ExportOperation(_, _) with SegOp {
      override val dirty = true
      def segmentationParameters = List(
        Param("db", "Database"),
        Param("table", "Table"),
        Choice("delete", "Overwrite table if it exists", options = UIValue.list(List("no", "yes"))))
      def enabled = isSegmentation && FEStatus.enabled
      def apply(params: Map[String, String]) = {
        val export = graph_util.SQLExport(params("table"), seg.belongsTo, Map[String, Attribute[_]]())
        export.insertInto(
          params("db"),
          if (params("delete") == "yes") "overwrite" else "error")
      }
    })
  }

  def computeSegmentSizes(segmentation: SegmentationEditor): Attribute[Double] = {
    val op = graph_operations.OutDegree()
    op(op.es, segmentation.belongsTo.reverse).result.outDegree
  }

  def toDouble(attr: Attribute[_]): Attribute[Double] = {
    if (attr.is[String])
      attr.runtimeSafeCast[String].asDouble
    else if (attr.is[Long])
      attr.runtimeSafeCast[Long].asDouble
    else
      throw new AssertionError(s"Unexpected type (${attr.typeTag}) on $attr")
  }

  def parseAggregateParams(params: Map[String, String]) = {
    val aggregate = "aggregate-(.*)".r
    params.toSeq.collect {
      case (aggregate(attr), choices) if choices.nonEmpty => attr -> choices
    }.flatMap {
      case (attr, choices) => choices.split(",", -1).map(attr -> _)
    }
  }
  def aggregateParams(
    attrs: Iterable[(String, Attribute[_])],
    needsGlobal: Boolean = false,
    weighted: Boolean = false): List[OperationParameterMeta] = {
    attrs.toList.map {
      case (name, attr) =>
        val options = if (attr.is[Double]) {
          if (weighted) { // At the moment all weighted aggregators are global.
            UIValue.list(List("weighted_sum", "weighted_average", "by_max_weight", "by_min_weight"))
          } else if (needsGlobal) {
            UIValue.list(List("sum", "average", "min", "max", "count", "first", "std_deviation"))
          } else {
            UIValue.list(List(
              "sum", "average", "min", "max", "most_common", "count_distinct",
              "count", "vector", "set", "std_deviation"))
          }
        } else if (attr.is[String]) {
          if (weighted) { // At the moment all weighted aggregators are global.
            UIValue.list(List("by_max_weight", "by_min_weight"))
          } else if (needsGlobal) {
            UIValue.list(List("count", "first"))
          } else {
            UIValue.list(List(
              "most_common", "count_distinct", "majority_50", "majority_100",
              "count", "vector", "set"))
          }
        } else {
          if (weighted) { // At the moment all weighted aggregators are global.
            UIValue.list(List("by_max_weight", "by_min_weight"))
          } else if (needsGlobal) {
            UIValue.list(List("count", "first"))
          } else {
            UIValue.list(List("most_common", "count_distinct", "count", "vector", "set"))
          }
        }
        TagList(s"aggregate-$name", name, options = options)
    }
  }

  // Performs AggregateAttributeToScalar.
  private def aggregate[From, Intermediate, To](
    attributeWithAggregator: AttributeWithAggregator[From, Intermediate, To]): Scalar[To] = {
    val op = graph_operations.AggregateAttributeToScalar(attributeWithAggregator.aggregator)
    op(op.attr, attributeWithAggregator.attr).result.aggregated
  }

  // Performs AggregateByEdgeBundle.
  private def aggregateViaConnection[From, To](
    connection: EdgeBundle,
    attributeWithAggregator: AttributeWithLocalAggregator[From, To]): Attribute[To] = {
    val op = graph_operations.AggregateByEdgeBundle(attributeWithAggregator.aggregator)
    op(op.connection, connection)(op.attr, attributeWithAggregator.attr).result.attr
  }

  // Performs AggregateFromEdges.
  private def aggregateFromEdges[From, To](
    edges: EdgeBundle,
    attributeWithAggregator: AttributeWithLocalAggregator[From, To]): Attribute[To] = {
    val op = graph_operations.AggregateFromEdges(attributeWithAggregator.aggregator)
    val res = op(op.edges, edges)(op.eattr, attributeWithAggregator.attr).result
    res.dstAttr
  }

  def stripDuplicateEdges(eb: EdgeBundle): EdgeBundle = {
    val op = graph_operations.StripDuplicateEdgesFromBundle()
    op(op.es, eb).result.unique
  }

  object Direction {
    // Options suitable when edge attributes are involved.
    val attrOptions = UIValue.list(List(
      "incoming edges",
      "outgoing edges",
      "all edges"))
    // Options suitable when edge attributes are not involved.
    val options = attrOptions :+
      UIValue("symmetric edges", "symmetric edges") :+
      UIValue("in-neighbors", "in-neighbors") :+
      UIValue("out-neighbors", "out-neighbors") :+
      UIValue("all neighbors", "all neighbors") :+
      UIValue("symmetric neighbors", "symmetric neighbors")
    // Neighborhood directions correspond to these
    // edge directions, but they also retain only one A->B edge in
    // the output edgeBundle
    private val neighborOptionMapping = Map(
      "in-neighbors" -> "incoming edges",
      "out-neighbors" -> "outgoing edges",
      "all neighbors" -> "all edges",
      "symmetric neighbors" -> "symmetric edges"
    )
  }
  case class Direction(direction: String, origEB: EdgeBundle, reversed: Boolean = false) {
    val unchangedOut: (EdgeBundle, Option[EdgeBundle]) = (origEB, None)
    val reversedOut: (EdgeBundle, Option[EdgeBundle]) = {
      val op = graph_operations.ReverseEdges()
      val res = op(op.esAB, origEB).result
      (res.esBA, Some(res.injection))
    }
    private def computeEdgeBundleAndPullBundleOpt(dir: String): (EdgeBundle, Option[EdgeBundle]) = {
      dir match {
        case "incoming edges" => if (reversed) reversedOut else unchangedOut
        case "outgoing edges" => if (reversed) unchangedOut else reversedOut
        case "all edges" =>
          val op = graph_operations.AddReversedEdges()
          val res = op(op.es, origEB).result
          (res.esPlus, Some(res.newToOriginal))
        case "symmetric edges" =>
          // Use "null" as the injection because it is an error to use
          // "symmetric edges" with edge attributes.
          (origEB.makeSymmetric, Some(null))
      }
    }

    val (edgeBundle, pullBundleOpt): (EdgeBundle, Option[EdgeBundle]) = {
      if (Direction.neighborOptionMapping.contains(direction)) {
        val (eB, pBO) = computeEdgeBundleAndPullBundleOpt(Direction.neighborOptionMapping(direction))
        (stripDuplicateEdges(eB), pBO)
      } else {
        computeEdgeBundleAndPullBundleOpt(direction)
      }
    }

    def pull[T](attribute: Attribute[T]): Attribute[T] = {
      pullBundleOpt.map(attribute.pullVia(_)).getOrElse(attribute)
    }
  }

  private def unifyAttributeT[T](a1: Attribute[T], a2: Attribute[_]): Attribute[T] = {
    a1.fallback(a2.runtimeSafeCast(a1.typeTag))
  }
  def unifyAttribute(a1: Attribute[_], a2: Attribute[_]): Attribute[_] = {
    unifyAttributeT(a1, a2)
  }

  def unifyAttributes(
    as1: Iterable[(String, Attribute[_])],
    as2: Iterable[(String, Attribute[_])]): Map[String, Attribute[_]] = {

    val m1 = as1.toMap
    val m2 = as2.toMap
    m1.keySet.union(m2.keySet)
      .map(k => k -> (m1.get(k) ++ m2.get(k)).reduce(unifyAttribute _))
      .toMap
  }

  def newScalar(data: String): Scalar[String] = {
    val op = graph_operations.CreateStringScalar(data)
    op.result.created
  }

  def downloadLink(fn: HadoopFile, name: String) = {
    val urlPath = java.net.URLEncoder.encode(fn.symbolicName, "utf-8")
    val urlName = java.net.URLEncoder.encode(name, "utf-8")
    val url = s"/download?path=$urlPath&name=$urlName"
    val quoted = '"' + url + '"'
    newScalar(s"<a href=$quoted>download</a>")
  }

  // Whether a JavaScript expression contains a given identifier.
  // It's a best-effort implementation with no guarantees of correctness.
  def containsIdentifierJS(expr: String, identifier: String): Boolean = {
    val re = "(?s).*\\b" + java.util.regex.Pattern.quote(identifier) + "\\b.*"
    expr.matches(re)
  }
}

object Operations {
  def addNotesOperation(notes: String): FEOperationSpec = {
    FEOperationSpec("Change-project-notes", Map("notes" -> notes))
  }
}<|MERGE_RESOLUTION|>--- conflicted
+++ resolved
@@ -1442,7 +1442,7 @@
     val sizeSquare: Attribute[Double] = {
       val op = graph_operations.DeriveJSDouble(
         JavaScript("size * size"),
-        Seq("size"))
+        Seq("size"), Seq())
       op(
         op.attrs,
         graph_operations.VertexAttributeToJSValue.seq(size)).result.attr
@@ -1451,25 +1451,6 @@
   }
 
   register("Create edges from co-occurrence", new StructureOperation(_, _) with SegOp {
-<<<<<<< HEAD
-    private def segmentationSizesSquareSum()(
-      implicit manager: MetaGraphManager): Scalar[_] = {
-      val size = aggregateViaConnection(
-        seg.belongsTo,
-        AttributeWithLocalAggregator(parent.vertexAttributes("id"), "count")
-      )
-      val sizeSquare: Attribute[Double] = {
-        val op = graph_operations.DeriveJSDouble(
-          JavaScript("size * size"),
-          Seq("size"), Seq())
-        op(
-          op.attrs,
-          graph_operations.VertexAttributeToJSValue.seq(size)).result.attr
-      }
-      aggregate(AttributeWithAggregator(sizeSquare, "sum"))
-    }
-=======
->>>>>>> cb59435e
 
     def segmentationParameters = List()
     override def visibleScalars =
