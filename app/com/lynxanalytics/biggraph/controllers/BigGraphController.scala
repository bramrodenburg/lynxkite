// BigGraphController includes the request handlers that operate on projects at the metagraph level.
package com.lynxanalytics.biggraph.controllers

import com.lynxanalytics.biggraph.BigGraphEnvironment
import com.lynxanalytics.biggraph.graph_api._
import com.lynxanalytics.biggraph.graph_util.Timestamp
import com.lynxanalytics.biggraph.serving

import java.util.regex.Pattern
import play.api.libs.json
import scala.collection.mutable
import scala.reflect.runtime.universe._
import scala.util.matching.Regex

case class FEStatus(enabled: Boolean, disabledReason: String = "") {
  def ||(other: => FEStatus) = if (enabled) this else other
  def &&(other: => FEStatus) = if (enabled) other else this
}
object FEStatus {
  val enabled = FEStatus(true)
  def disabled(disabledReason: String) = FEStatus(false, disabledReason)
  def assert(condition: Boolean, disabledReason: => String) =
    if (condition) enabled else disabled(disabledReason)
}

// Something with a display name and an internal ID.
case class UIValue(
  id: String,
  title: String)
object UIValue {
  def fromEntity(e: MetaGraphEntity): UIValue = UIValue(e.gUID.toString, e.toStringStruct.toString)
  def list(list: List[String]) = list.map(id => UIValue(id, id))
}

case class UIValues(values: List[UIValue])

case class FEOperationMeta(
  id: String,
  title: String,
  parameters: List[FEOperationParameterMeta],
  category: String = "",
  status: FEStatus = FEStatus.enabled,
  description: String = "")

case class FEOperationParameterMeta(
    id: String,
    title: String,
    kind: String, // Special rendering on the UI.
    defaultValue: String,
    options: List[UIValue],
    multipleChoice: Boolean) {

  val validKinds = Seq(
    "default", // A simple textbox.
    "choice", // A drop down box.
    "file", // Simple textbox with file upload button.
    "tag-list") // A variation of "multipleChoice" with a more concise, horizontal design.
  require(kind.isEmpty || validKinds.contains(kind), s"'$kind' is not a valid parameter type")
  if (kind == "tag-list") require(multipleChoice, "multipleChoice is required for tag-list")
}

case class FEOperationSpec(
  id: String,
  parameters: Map[String, String])

abstract class FEOperation {
  val id: String = getClass.getName
  val title: String
  val category: String
  val parameters: List[FEOperationParameterMeta]
  def apply(params: Map[String, String]): Unit
}

case class FEAttribute(
  id: String,
  title: String,
  typeName: String,
  canBucket: Boolean,
  canFilter: Boolean,
  isNumeric: Boolean,
  isInternal: Boolean)

case class FEProject(
  name: String,
  error: String = "", // If this is non-empty the project is broken and cannot be opened.
  undoOp: String = "", // Name of last operation. Empty if there is nothing to undo.
  redoOp: String = "", // Name of next operation. Empty if there is nothing to redo.
  readACL: String = "",
  writeACL: String = "",
  vertexSet: String = "",
  edgeBundle: String = "",
  notes: String = "",
  scalars: List[FEAttribute] = List(),
  vertexAttributes: List[FEAttribute] = List(),
  edgeAttributes: List[FEAttribute] = List(),
  segmentations: List[FESegmentation] = List(),
  opCategories: List[OperationCategory] = List())

case class FESegmentation(
  name: String,
  fullName: String,
  // The connecting edge bundle.
  belongsTo: UIValue,
  // A Vector[ID] vertex attribute, that contains for each vertex
  // the vector of ids of segments the vertex belongs to.
  equivalentAttribute: UIValue)
case class ProjectRequest(name: String)
case class Splash(version: String, projects: List[FEProject])
case class OperationCategory(
    title: String, icon: String, color: String, ops: List[FEOperationMeta]) {
  def containsOperation(op: Operation): Boolean = ops.find(_.id == op.id).nonEmpty
}
case class CreateProjectRequest(name: String, notes: String, privacy: String)
case class DiscardProjectRequest(name: String)
case class ProjectOperationRequest(project: String, op: FEOperationSpec)
case class ProjectAttributeFilter(attributeName: String, valueSpec: String)
case class ProjectFilterRequest(
  project: String,
  vertexFilters: List[ProjectAttributeFilter],
  edgeFilters: List[ProjectAttributeFilter])
case class ForkProjectRequest(from: String, to: String)
case class RenameProjectRequest(from: String, to: String)
case class UndoProjectRequest(project: String)
case class RedoProjectRequest(project: String)
case class ProjectSettingsRequest(project: String, readACL: String, writeACL: String)

case class HistoryRequest(project: String)
case class AlternateHistory(
  project: String,
  skips: Int, // Number of checkpoints to skip.
  requests: List[ProjectOperationRequest])
case class SaveHistoryRequest(
  newProject: String,
  history: AlternateHistory)
case class ProjectHistory(
    project: String,
    skips: Int, // Number of checkpoints skipped.
    steps: List[ProjectHistoryStep]) {
  def valid = steps.forall(_.status.enabled)
}
case class ProjectHistoryStep(
  request: ProjectOperationRequest,
  status: FEStatus,
  segmentationsBefore: List[FESegmentation],
  segmentationsAfter: List[FESegmentation],
  opCategoriesBefore: List[OperationCategory])

case class SaveWorkflowRequest(
  workflowName: String,
  // This may contain parameter references in the format ${param-name}. There is a special
  // reference, ${!project} which is automatically replaced with the project name the workflow
  // should run on. After parameter substitution we parse the string as a JSON form of
  // List[ProjectOperationRequest] and then we try to apply these operations in sequence.
  stepsAsJSON: String,
  description: String)

case class SavedWorkflow(
    stepsAsJSON: String,
    author: String,
    description: String) {
  @transient lazy val prettyJson: String = SavedWorkflow.asPrettyJson(this)
}
object SavedWorkflow {
  implicit val wUIValue = json.Json.writes[UIValue]
  implicit val wFEOperationParameterMeta = json.Json.writes[FEOperationParameterMeta]
  implicit val wSavedWorkflow = json.Json.writes[SavedWorkflow]
  implicit val rUIValue = json.Json.reads[UIValue]
  implicit val rFEOperationParameterMeta = json.Json.reads[FEOperationParameterMeta]
  implicit val rSavedWorkflow = json.Json.reads[SavedWorkflow]
  def asPrettyJson(wf: SavedWorkflow): String = json.Json.prettyPrint(json.Json.toJson(wf))
  def fromJson(js: String): SavedWorkflow = json.Json.parse(js).as[SavedWorkflow]
}

object BigGraphController {
  val workflowsRoot: SymbolPath = SymbolPath("workflows")
}
class BigGraphController(val env: BigGraphEnvironment) {
  implicit val metaManager = env.metaGraphManager

  lazy val version = try {
    scala.io.Source.fromFile(util.Properties.userDir + "/version").mkString
  } catch {
    case e: java.io.IOException => ""
  }

  val ops = new Operations(env)

  def splash(user: serving.User, request: serving.Empty): Splash = metaManager.synchronized {
    val projects = Operation.projects.filter(_.readAllowedFrom(user)).map(_.toFE)
    return Splash(version, projects.toList)
  }

  def project(user: serving.User, request: ProjectRequest): FEProject = metaManager.synchronized {
    val p = Project.fromPath(request.name)
    p.assertReadAllowedFrom(user)
    val categories = ops.categories(user, p)
    // Utility operations are made available through dedicated UI elements.
    // Let's hide them from the project operation toolbox to avoid confusion.
    val nonUtilities = categories.filter(_.icon != "wrench")
    p.toFE.copy(opCategories = nonUtilities)
  }

  def createProject(user: serving.User, request: CreateProjectRequest): Unit = metaManager.synchronized {
<<<<<<< HEAD
    Project.validateName(request.name)
    val p = Project.fromName(request.name)
=======
    Project.validateName(request.name, "Project name")
    val p = Project(request.name)
>>>>>>> e34b220e
    assert(!Operation.projects.contains(p), s"Project ${request.name} already exists.")
    p.notes = request.notes
    request.privacy match {
      case "private" =>
        p.writeACL = user.email
        p.readACL = user.email
      case "public-read" =>
        p.writeACL = user.email
        p.readACL = "*"
      case "public-write" =>
        p.writeACL = "*"
        p.readACL = "*"
    }
    p.checkpointAfter("") // Initial checkpoint.
  }

  def discardProject(user: serving.User, request: DiscardProjectRequest): Unit = metaManager.synchronized {
    val p = Project.fromName(request.name)
    p.assertWriteAllowedFrom(user)
    p.remove()
  }

  def renameProject(user: serving.User, request: RenameProjectRequest): Unit = metaManager.synchronized {
<<<<<<< HEAD
    Project.validateName(request.to)
    val p = Project.fromName(request.from)
=======
    Project.validateName(request.to, "Project name")
    val p = Project(request.from)
>>>>>>> e34b220e
    p.assertWriteAllowedFrom(user)
    p.copy(Project.fromName(request.to))
    p.remove()
  }

  def projectOp(user: serving.User, request: ProjectOperationRequest): Unit = metaManager.synchronized {
    val p = Project.fromPath(request.project)
    p.assertWriteAllowedFrom(user)
    ops.apply(user, request)
  }

  def filterProject(user: serving.User, request: ProjectFilterRequest): Unit = metaManager.synchronized {
    // Historical bridge.
    val c = Operation.Context(user, Project.fromPath(request.project))
    val op = ops.opById(c, "Filter-by-attributes")
    val emptyParams = op.parameters.map(_.id -> "")
    val vertexParams = request.vertexFilters.map {
      f => s"filterva-${f.attributeName}" -> f.valueSpec
    }
    val edgeParams = request.edgeFilters.map {
      f => s"filterea-${f.attributeName}" -> f.valueSpec
    }
    projectOp(user, ProjectOperationRequest(
      project = request.project,
      op = FEOperationSpec(
        id = "Filter-by-attributes",
        parameters = (emptyParams ++ vertexParams ++ edgeParams).toMap)))
  }

  def forkProject(user: serving.User, request: ForkProjectRequest): Unit = metaManager.synchronized {
<<<<<<< HEAD
    Project.validateName(request.to)
    val p1 = Project.fromName(request.from)
    val p2 = Project.fromName(request.to)
=======
    Project.validateName(request.to, "Project name")
    val p1 = Project(request.from)
    val p2 = Project(request.to)
>>>>>>> e34b220e
    p1.assertReadAllowedFrom(user)
    assert(!Operation.projects.contains(p2), s"Project $p2 already exists.")
    p1.copy(p2)
    if (!p2.writeAllowedFrom(user)) {
      p2.writeACL += "," + user.email
    }
  }

  def undoProject(user: serving.User, request: UndoProjectRequest): Unit = metaManager.synchronized {
    val p = Project.fromName(request.project)
    p.assertWriteAllowedFrom(user)
    p.undo()
  }

  def redoProject(user: serving.User, request: RedoProjectRequest): Unit = metaManager.synchronized {
    val p = Project.fromName(request.project)
    p.assertWriteAllowedFrom(user)
    p.redo()
  }

  def changeProjectSettings(user: serving.User, request: ProjectSettingsRequest): Unit = metaManager.synchronized {
    val p = Project.fromName(request.project)
    p.assertWriteAllowedFrom(user)
    // To avoid accidents, a user cannot remove themselves from the write ACL.
    assert(user.isAdmin || p.aclContains(request.writeACL, user),
      s"You cannot forfeit your write access to project $p.")
    p.readACL = request.readACL
    p.writeACL = request.writeACL
  }

  def getHistory(user: serving.User, request: HistoryRequest): ProjectHistory = metaManager.synchronized {
    val p = Project.fromName(request.project)
    p.assertReadAllowedFrom(user)
    withCheckpoints(p) { checkpoints =>
      assert(checkpoints.nonEmpty, s"No history for $p. Try the parent project.")
      val ops = checkpoints.tail // The first checkpoint is the empty project.
      // lastIndexWhere returns -1 when there is no such element.
      val loggedFrom = ops.lastIndexWhere(_.lastOperationRequest.isEmpty) + 1
      // Find the lowest number of skips to get a valid history.
      (loggedFrom to ops.size).view.flatMap { skips =>
        val remaining = ops.drop(skips)
        val requests = remaining.map(_.lastOperationRequest.get)
        val h = validateHistory(user, AlternateHistory(request.project, skips, requests.toList))
        if (h.valid) Some(h) else None
      }.head
    }
  }

  // Expand each checkpoint of a project to a separate project, run the code, then clean up.
  private def withCheckpoints[T](p: Project)(code: Seq[Project] => T): T = metaManager.tagBatch {
    val tmpDir = s"!tmp-$Timestamp"
    val ps = (0 until p.checkpointCount).map { i =>
      val tmp = Project.fromName(s"$tmpDir-$i")
      assert(!Operation.projects.contains(tmp), s"Project $tmp already exists.")
      p.copyCheckpoint(i, tmp)
      tmp
    }
    try {
      code(ps)
    } finally {
      for (p <- ps) {
        p.remove
      }
    }
  }

  // Returns the evaluated alternate history, and optionally copies the resulting state into a new project.
  private def alternateHistory(user: serving.User, request: AlternateHistory, copyTo: Option[Project]): ProjectHistory = metaManager.synchronized {
    val p = Project.fromName(request.project)
    p.assertReadAllowedFrom(user)
    withCheckpoints(p) { checkpoints =>
      val state = checkpoints(request.skips) // State before the first operation.
      val steps = request.requests.foldLeft(List[ProjectHistoryStep]()) { (steps, request) =>

        val op = ops.operationOnSubproject(state, request, user)
        val recipient = op.project

        val segmentationsBefore = state.toFE.segmentations
        val opCategoriesBefore = ops.categories(user, recipient)
        val opCategoriesBeforeWithOp =
          if (opCategoriesBefore.find(_.containsOperation(op)).isEmpty &&
            op.isInstanceOf[WorkflowOperation]) {
            val deprCat = WorkflowOperation.deprecatedCategory
            val deprCatFE = deprCat.toFE(List(op.toFE.copy(category = deprCat.title)))
            opCategoriesBefore :+ deprCatFE
          } else {
            opCategoriesBefore
          }
        def newStep(status: FEStatus) = {
          val segmentationsAfter = state.toFE.segmentations
          ProjectHistoryStep(
            request, status, segmentationsBefore, segmentationsAfter, opCategoriesBeforeWithOp)
        }
        if (op.enabled.enabled && !op.dirty) {
          try {
            recipient.checkpoint(op.summary(request.op.parameters), request) {
              op.validateAndApply(request.op.parameters)
            }
            steps :+ newStep(FEStatus.enabled)
          } catch {
            case t: Throwable =>
              steps :+ newStep(FEStatus.disabled(t.getMessage))
          }
        } else if (!op.dirty) {
          steps :+ newStep(op.enabled)
        } else {
          steps // Dirty operations are hidden from the history.
        }
      }
      val history = ProjectHistory(p.projectName, request.skips, steps)
      if (copyTo.nonEmpty) {
        assert(history.valid, s"Tried to copy invalid history for project $p.")
        state.copy(copyTo.get)
      }
      history
    }
  }

  def validateHistory(user: serving.User, request: AlternateHistory): ProjectHistory = metaManager.synchronized {
    alternateHistory(user, request, None)
  }

  def saveHistory(user: serving.User, request: SaveHistoryRequest): Unit = metaManager.synchronized {
<<<<<<< HEAD
    Project.validateName(request.newProject)
    val p = Project.fromName(request.newProject)
=======
    Project.validateName(request.newProject, "Project name")
    val p = Project(request.newProject)
>>>>>>> e34b220e
    if (request.newProject != request.history.project) {
      // Saving under a new name.
      assert(!Operation.projects.contains(p), s"Project $p already exists.")
      alternateHistory(user, request.history, Some(p))
      if (!p.writeAllowedFrom(user)) {
        p.writeACL += "," + user.email
      }
    } else {
      // Overwriting the original project.
      p.assertWriteAllowedFrom(user)
      alternateHistory(user, request.history, Some(p))
    }
  }

  def saveWorkflow(user: serving.User, request: SaveWorkflowRequest): Unit = metaManager.synchronized {
    val dateString =
      (new java.text.SimpleDateFormat("dd-MM-yyyy hh:mm")).format(new java.util.Date())
    val description =
      s"<p>User defined workflow saved by ${user.email} at $dateString<p>${request.description}"

    val savedWorkflow = SavedWorkflow(
      request.stepsAsJSON,
      user.email,
      description)
    Project.validateName(request.workflowName, "Workflow name")
    val tagName = BigGraphController.workflowsRoot / request.workflowName / Timestamp.toString
    metaManager.setTag(tagName, savedWorkflow.prettyJson)
  }

}

abstract class OperationParameterMeta {
  val id: String
  val title: String
  val kind: String
  val defaultValue: String
  val options: List[UIValue]
  val multipleChoice: Boolean

  // Asserts that the value is valid, otherwise throws an AssertionException.
  def validate(value: String): Unit
  def toFE = FEOperationParameterMeta(id, title, kind, defaultValue, options, multipleChoice)
}

abstract class Operation(originalTitle: String, context: Operation.Context, val category: Operation.Category) {
  val project = context.project
  val user = context.user
  def id = Operation.titleToID(originalTitle)
  def title = originalTitle // Override this to change the display title while keeping the original ID.
  val description = "" // Override if description is dynamically generated.
  def parameters: List[OperationParameterMeta]
  def enabled: FEStatus
  // A summary of the operation, to be displayed on the UI.
  def summary(params: Map[String, String]): String = title
  protected def apply(params: Map[String, String]): Unit

  def validateParameters(values: Map[String, String]): Unit = {
    val paramIds = parameters.map { param => param.id }.toSet
    val extraIds = values.keySet &~ paramIds
    assert(extraIds.size == 0, s"""Extra parameters found: ${extraIds.mkString(", ")}""")
    val missingIds = paramIds &~ values.keySet
    assert(missingIds.size == 0, s"""Missing parameters: ${missingIds.mkString(", ")}""")
    for (param <- parameters) {
      param.validate(values(param.id))
    }
  }

  def validateAndApply(params: Map[String, String]): Unit = {
    validateParameters(params)
    apply(params)
  }

  // "Dirty" operations have side-effects, such as writing files. (See #1564.)
  val dirty = false
  def toFE: FEOperationMeta =
    FEOperationMeta(id, title, parameters.map { param => param.toFE }, category.title, enabled, description)
  protected def scalars[T: TypeTag] =
    UIValue.list(project.scalarNames[T].toList)
  protected def vertexAttributes[T: TypeTag] =
    UIValue.list(project.vertexAttributeNames[T].toList)
  protected def edgeAttributes[T: TypeTag] =
    UIValue.list(project.edgeAttributeNames[T].toList)
  protected def segmentations =
    UIValue.list(project.segmentationNames.toList)
  protected def hasVertexSet = FEStatus.assert(project.vertexSet != null, "No vertices.")
  protected def hasNoVertexSet = FEStatus.assert(project.vertexSet == null, "Vertices already exist.")
  protected def hasEdgeBundle = FEStatus.assert(project.edgeBundle != null, "No edges.")
  protected def hasNoEdgeBundle = FEStatus.assert(project.edgeBundle == null, "Edges already exist.")
  protected def isNotSegmentation = FEStatus.assert(!project.isSegmentation,
    "This operation is not available with segmentations.")
  // All projects that the user has read access to.
  protected def readableProjects(implicit manager: MetaGraphManager): List[UIValue] = {
    UIValue.list(Operation.projects
      .filter(_.readAllowedFrom(user))
      .map(_.projectName)
      .toList)
  }
}
object Operation {
  def titleToID(title: String) = title.replace(" ", "-")
  case class Category(
      title: String,
      color: String, // A color class from web/app/styles/operation-toolbox.css.
      visible: Boolean = true,
      icon: String = "", // Glyphicon name, or empty for first letter of title.
      sortKey: String = null // Categories are ordered by this. The title is used by default.
      ) extends Ordered[Category] {
    private val safeSortKey = Option(sortKey).getOrElse(title)
    def compare(that: Category) = this.safeSortKey compare that.safeSortKey
    def toFE(ops: List[FEOperationMeta]): OperationCategory =
      OperationCategory(title, icon, color, ops)
  }

  case class Context(user: serving.User, project: Project)

  def projects(implicit manager: MetaGraphManager): Seq[Project] = {
    val dirs = {
      if (manager.tagExists(SymbolPath("projects")))
        manager.lsTag(SymbolPath("projects"))
      else
        Nil
    }
    // Do not list internal project names (starting with "!").
    dirs.map(p => Project.fromName(p.path.last.name)).filterNot(_.projectName.startsWith("!"))
  }
}

object WorkflowOperation {
  private val WorkflowParameterRegex = "\\$\\{([-A-Za-z0-9_ ]+)\\}".r
  private def workflowConcreteParameterRegex(parameterName: String): Regex = {
    ("\\$\\{" + Pattern.quote(parameterName) + "\\}").r
  }
  private def findParameterReferences(source: String): Set[String] = {
    WorkflowParameterRegex
      .findAllMatchIn(source)
      .map(_.group(1))
      .toSet
  }
  val category = Operation.Category("User Defined Workflows", "pink")
  val deprecatedCategory = Operation.Category("Deprecated User Defined Workflows", "red")

  implicit val rFEOperationSpec = json.Json.reads[FEOperationSpec]
  implicit val rProjectOperationRequest = json.Json.reads[ProjectOperationRequest]
  private def stepsFromJSON(stepsAsJSON: String): List[ProjectOperationRequest] = {
    json.Json.parse(stepsAsJSON).as[List[ProjectOperationRequest]]
  }
  def substituteUserParameters(jsonTemplate: String, parameters: Map[String, String]): String = {
    var completeJSON = jsonTemplate

    for ((paramName, paramValue) <- parameters) {
      completeJSON = workflowConcreteParameterRegex(paramName)
        .replaceAllIn(completeJSON, Regex.quoteReplacement(paramValue))
    }

    completeJSON
  }

  private def substituteJSONParameters(
    jsonTemplate: String, parameters: Map[String, String], context: Operation.Context): String = {

    var withUserParams = substituteUserParameters(jsonTemplate, parameters)

    workflowConcreteParameterRegex("!project")
      .replaceAllIn(withUserParams, Regex.quoteReplacement(context.project.projectName))
  }
  def workflowSteps(
    jsonTemplate: String,
    parameters: Map[String, String],
    context: Operation.Context): List[ProjectOperationRequest] = {

    stepsFromJSON(substituteJSONParameters(jsonTemplate, parameters, context))
  }
}
case class WorkflowOperation(
  fullName: SymbolPath,
  workflow: SavedWorkflow,
  context: Operation.Context,
  operationRepository: OperationRepository)
    extends Operation(
      fullName.drop(1).head.name,
      context,
      WorkflowOperation.category) {

  override val id = fullName.toString

  override val description = workflow.description

  val parameterReferences = WorkflowOperation.findParameterReferences(workflow.stepsAsJSON)

  val (systemReferences, customReferences) = parameterReferences.partition(_.startsWith("!"))

  private val unknownSystemReferences = systemReferences &~ Set("!project")
  assert(
    unknownSystemReferences.isEmpty,
    "Unknown system parameter(s): " + unknownSystemReferences)

  def parameters =
    customReferences
      .toList
      .sorted
      .map(paramName => OperationParams.Param(paramName, paramName))

  def enabled = FEStatus.enabled
  def apply(params: Map[String, String]): Unit = {
    var stepsAsJSON = workflow.stepsAsJSON
    val steps = WorkflowOperation.workflowSteps(stepsAsJSON, params, context)
    for (step <- steps) {
      val op = operationRepository.operationOnSubproject(context.project, step, context.user)
      op.validateAndApply(step.op.parameters)
    }
  }
}

abstract class OperationRepository(env: BigGraphEnvironment) {
  implicit val manager = env.metaGraphManager

  // The registry maps operation IDs to their constructors.
  private val operations = mutable.Map[String, Operation.Context => Operation]()
  def register(title: String, factory: (String, Operation.Context) => Operation): Unit = {
    val id = Operation.titleToID(title)
    assert(!operations.contains(id), s"$id is already registered.")
    operations(id) = factory(title, _)
  }

  private def opsForContext(context: Operation.Context): Seq[Operation] = {
    operations.values.toSeq.map(_(context))
  }

  private def workflowOpFromTag(fullName: SymbolPath, context: Operation.Context) =
    WorkflowOperation(fullName, SavedWorkflow.fromJson(manager.getTag(fullName)), context, this)

  private def workflowOperations(context: Operation.Context): Seq[Operation] =
    if (manager.tagExists(BigGraphController.workflowsRoot)) {
      manager
        .lsTag(BigGraphController.workflowsRoot)
        .map(perNamePrefix => manager.lsTag(perNamePrefix).sorted.last)
        .map(fullName => workflowOpFromTag(fullName, context))
    } else {
      Seq()
    }

  def categories(user: serving.User, project: Project): List[OperationCategory] = {
    val context = Operation.Context(user, project)
    val allOps = opsForContext(context) ++ workflowOperations(context)
    val cats = allOps.groupBy(_.category).toList
    cats.filter(_._1.visible).sortBy(_._1).map {
      case (cat, ops) =>
        val feOps = ops.map(_.toFE).sortBy(_.title).toList
        cat.toFE(feOps)
    }
  }

  def opById(context: Operation.Context, id: String): Operation = {
    if (id.startsWith(BigGraphController.workflowsRoot.toString + "/")) {
      // Oho, a workflow operation!
      workflowOpFromTag(SymbolPath.parse(id), context)
    } else {
      assert(operations.contains(id), s"Cannot find operation: ${id}")
      operations(id)(context)
    }
  }

  def operationOnSubproject(
    mainProject: Project,
    request: ProjectOperationRequest,
    user: serving.User): Operation = {
    val subProjectPath = SymbolPath.parse(request.project)
    val mainProjectSymbol = Symbol(mainProject.projectName)
    val relativePath = subProjectPath.tail
    val fullPath = mainProjectSymbol :: relativePath.toList
    val recipient = Project(SymbolPath.fromIterable(fullPath))
    val ctx = Operation.Context(user, recipient)
    opById(ctx, request.op.id)
  }

  def apply(
    user: serving.User, req: ProjectOperationRequest): Unit = manager.tagBatch {
    val p = Project.fromPath(req.project)
    val context = Operation.Context(user, p)
    val op = opById(context, req.op.id)
    p.checkpoint(op.summary(req.op.parameters), req) {
      op.validateAndApply(req.op.parameters)
    }
  }
}<|MERGE_RESOLUTION|>--- conflicted
+++ resolved
@@ -201,13 +201,8 @@
   }
 
   def createProject(user: serving.User, request: CreateProjectRequest): Unit = metaManager.synchronized {
-<<<<<<< HEAD
-    Project.validateName(request.name)
+    Project.validateName(request.name, "Project name")
     val p = Project.fromName(request.name)
-=======
-    Project.validateName(request.name, "Project name")
-    val p = Project(request.name)
->>>>>>> e34b220e
     assert(!Operation.projects.contains(p), s"Project ${request.name} already exists.")
     p.notes = request.notes
     request.privacy match {
@@ -231,13 +226,8 @@
   }
 
   def renameProject(user: serving.User, request: RenameProjectRequest): Unit = metaManager.synchronized {
-<<<<<<< HEAD
-    Project.validateName(request.to)
+    Project.validateName(request.to, "Project name")
     val p = Project.fromName(request.from)
-=======
-    Project.validateName(request.to, "Project name")
-    val p = Project(request.from)
->>>>>>> e34b220e
     p.assertWriteAllowedFrom(user)
     p.copy(Project.fromName(request.to))
     p.remove()
@@ -268,15 +258,9 @@
   }
 
   def forkProject(user: serving.User, request: ForkProjectRequest): Unit = metaManager.synchronized {
-<<<<<<< HEAD
-    Project.validateName(request.to)
+    Project.validateName(request.to, "Project name")
     val p1 = Project.fromName(request.from)
     val p2 = Project.fromName(request.to)
-=======
-    Project.validateName(request.to, "Project name")
-    val p1 = Project(request.from)
-    val p2 = Project(request.to)
->>>>>>> e34b220e
     p1.assertReadAllowedFrom(user)
     assert(!Operation.projects.contains(p2), s"Project $p2 already exists.")
     p1.copy(p2)
@@ -400,13 +384,8 @@
   }
 
   def saveHistory(user: serving.User, request: SaveHistoryRequest): Unit = metaManager.synchronized {
-<<<<<<< HEAD
-    Project.validateName(request.newProject)
+    Project.validateName(request.newProject, "Project name")
     val p = Project.fromName(request.newProject)
-=======
-    Project.validateName(request.newProject, "Project name")
-    val p = Project(request.newProject)
->>>>>>> e34b220e
     if (request.newProject != request.history.project) {
       // Saving under a new name.
       assert(!Operation.projects.contains(p), s"Project $p already exists.")
