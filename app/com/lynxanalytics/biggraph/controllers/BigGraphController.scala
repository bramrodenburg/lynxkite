// BigGraphController includes the request handlers that operate on projects at the metagraph level.
package com.lynxanalytics.biggraph.controllers

import com.lynxanalytics.biggraph.BigGraphEnvironment
import com.lynxanalytics.biggraph.graph_api._
import com.lynxanalytics.biggraph.graph_util.Timestamp
import com.lynxanalytics.biggraph.groovy
import com.lynxanalytics.biggraph.model._
import com.lynxanalytics.biggraph.serving
import com.lynxanalytics.biggraph.frontend_operations.{ Operations, OperationParams }

import java.util.regex.Pattern
import play.api.libs.json
import scala.annotation.tailrec
import scala.collection.mutable
import scala.reflect.runtime.universe._
import scala.util.matching.Regex

case class FEStatus(enabled: Boolean, disabledReason: String = "") {
  def ||(other: => FEStatus) = if (enabled) this else other
  def &&(other: => FEStatus) = if (enabled) other else this
}
object FEStatus {
  val enabled = FEStatus(true)
  def disabled(disabledReason: String) = FEStatus(false, disabledReason)
  def assert(condition: Boolean, disabledReason: => String) =
    if (condition) enabled else disabled(disabledReason)
}

// Something with a display name and an internal ID.
case class FEOption(
  id: String,
  title: String)
object FEOption {
  def regular(optionTitleAndId: String): FEOption = FEOption(optionTitleAndId, optionTitleAndId)
  def special(specialID: String): FEOption = specialOpt(specialID).get
  val TitledCheckpointRE = raw"!checkpoint\(([0-9]*),([^|]*)\)(|\|.*)".r
  private def specialOpt(specialID: String): Option[FEOption] = {
    Option(specialID match {
      case "!unset" => ""
      case "!no weight" => "no weight"
      case "!unit distances" => "unit distances"
      case "!internal id (default)" => "internal id (default)"
      case TitledCheckpointRE(cp, title, suffix) =>
        val time = {
          val df = new java.text.SimpleDateFormat("yyyy-MM-dd HH:mm z")
          df.format(new java.util.Date(cp.toLong))
        }
        s"$title$suffix ($time)"
      case _ => null
    }).map(FEOption(specialID, _))
  }
  def titledCheckpoint(cp: String, title: String, suffix: String = ""): FEOption =
    special(s"!checkpoint($cp,$title)$suffix")
  def unpackTitledCheckpoint(id: String): (String, String, String) =
    unpackTitledCheckpoint(id, "$id does not look like a project checkpoint identifier")
  def unpackTitledCheckpoint(id: String, customError: String): (String, String, String) =
    maybeUnpackTitledCheckpoint(id).getOrElse(throw new AssertionError(customError))
  def maybeUnpackTitledCheckpoint(id: String): Option[(String, String, String)] =
    id match {
      case TitledCheckpointRE(cp, title, suffix) => Some((cp, title, suffix))
      case _ => None
    }

  def fromID(id: String) = specialOpt(id).getOrElse(FEOption.regular(id))
  def list(lst: String*): List[FEOption] = list(lst.toList)
  def list(lst: List[String]): List[FEOption] = lst.map(id => FEOption(id, id))
  val bools = list("true", "false")
  val noyes = list("no", "yes")
  val unset = special("!unset")
  val noWeight = special("!no weight")
  val unitDistances = special("!unit distances")
  val internalId = special("!internal id (default)")
}

case class FEOperationMeta(
  id: String,
  title: String,
  parameters: List[FEOperationParameterMeta],
  visibleScalars: List[FEOperationScalarMeta],
  category: String = "",
  status: FEStatus = FEStatus.enabled,
  description: String = "",
  isWorkflow: Boolean = false,
  workflowAuthor: String = "")

case class FEOperationParameterMeta(
    id: String,
    title: String,
    kind: String, // Special rendering on the UI.
    defaultValue: String,
    options: List[FEOption],
    multipleChoice: Boolean,
    hasFixedOptions: Boolean) {

  val validKinds = Seq(
    "default", // A simple textbox.
    "choice", // A drop down box.
    "file", // Simple textbox with file upload button.
    "tag-list", // A variation of "multipleChoice" with a more concise, horizontal design.
<<<<<<< HEAD
    "code", // code
    "model")
=======
    "code", // JavaScript code
    "table") // A table.
>>>>>>> cef7c085
  require(kind.isEmpty || validKinds.contains(kind), s"'$kind' is not a valid parameter type")
  if (kind == "tag-list") require(multipleChoice, "multipleChoice is required for tag-list")
}

case class FEOperationScalarMeta(
  id: String,
  guid: String)

case class FEOperationSpec(
  id: String,
  parameters: Map[String, String])

abstract class FEOperation {
  val id: String = getClass.getName
  val title: String
  val category: String
  val parameters: List[FEOperationParameterMeta]
  def apply(params: Map[String, String]): Unit
}

case class FEAttribute(
  id: String,
  title: String,
  typeName: String,
  note: String,
  canBucket: Boolean,
  canFilter: Boolean,
  isNumeric: Boolean,
  isInternal: Boolean,
  computeProgress: Double)

case class FEProjectListElement(
    name: String,
    objectType: String,
    notes: String = "",
    vertexCount: Option[FEAttribute] = None, // Whether the project has vertices defined.
    edgeCount: Option[FEAttribute] = None, // Whether the project has edges defined.
    error: Option[String] = None) { // If set the project could not be opened.

  assert(objectType == "table" || objectType == "project", s"Unrecognized objectType: $objectType")
}

case class FEProject(
  name: String,
  undoOp: String = "", // Name of last operation. Empty if there is nothing to undo.
  redoOp: String = "", // Name of next operation. Empty if there is nothing to redo.
  readACL: String = "",
  writeACL: String = "",
  vertexSet: String = "",
  edgeBundle: String = "",
  notes: String = "",
  scalars: List[FEAttribute] = List(),
  vertexAttributes: List[FEAttribute] = List(),
  edgeAttributes: List[FEAttribute] = List(),
  segmentations: List[FESegmentation] = List(),
  opCategories: List[OperationCategory] = List())

case class FESegmentation(
  name: String,
  fullName: String,
  // The connecting edge bundle's GUID.
  belongsTo: String,
  // A Vector[ID] vertex attribute, that contains for each vertex
  // the vector of ids of segments the vertex belongs to.
  equivalentAttribute: FEAttribute)
case class ProjectRequest(name: String)
case class ProjectListRequest(path: String)
case class ProjectSearchRequest(
  basePath: String, // We only search for projects/directories contained (recursively) in this.
  query: String)
case class ProjectList(
  path: String,
  readACL: String,
  writeACL: String,
  directories: List[String],
  objects: List[FEProjectListElement])
case class OperationCategory(
    title: String, icon: String, color: String, ops: List[FEOperationMeta]) {
  def containsOperation(op: Operation): Boolean = ops.find(_.id == op.id).nonEmpty
}
case class CreateProjectRequest(name: String, notes: String, privacy: String)
case class CreateDirectoryRequest(name: String, privacy: String)
case class DiscardEntryRequest(name: String)

// A request for the execution of a FE operation on a specific project. The project might be
// a non-root project, that is a segmentation (or segmentation of segmentation, etc) of a root
// project. In this case, the project parameter has the format:
// rootProjectName|childSegmentationName|grandChildSegmentationName|...
case class ProjectOperationRequest(project: String, op: FEOperationSpec)
// Represents an operation executed on a subproject. It is only meaningful in the context of
// a root project. path specifies the offspring project in question, e.g. it could be sg like:
// Seq(childSegmentationName, grandChildSegmentationName, ...)
case class SubProjectOperation(path: Seq[String], op: FEOperationSpec)

case class ProjectAttributeFilter(attributeName: String, valueSpec: String)
case class ProjectFilterRequest(
  project: String,
  vertexFilters: List[ProjectAttributeFilter],
  edgeFilters: List[ProjectAttributeFilter])
case class ForkEntryRequest(from: String, to: String)
case class RenameEntryRequest(from: String, to: String)
case class UndoProjectRequest(project: String)
case class RedoProjectRequest(project: String)
case class ACLSettingsRequest(project: String, readACL: String, writeACL: String)

case class HistoryRequest(project: String)
case class AlternateHistory(
  startingPoint: String, // The checkpoint where to start to apply requests below.
  requests: List[SubProjectOperation])
case class SaveHistoryRequest(
  oldProject: String, // Old project is used to copy ProjectFrame level metadata.
  newProject: String,
  history: AlternateHistory)
case class ProjectHistory(steps: List[ProjectHistoryStep])
case class ProjectHistoryStep(
  request: SubProjectOperation,
  status: FEStatus,
  segmentationsBefore: List[FESegmentation],
  segmentationsAfter: List[FESegmentation],
  opCategoriesBefore: List[OperationCategory],
  checkpoint: Option[String])

case class SaveWorkflowRequest(
  workflowName: String,
  stepsAsGroovy: String,
  description: String)

case class WorkflowRequest(
  id: String)

case class WorkflowResponse(
  name: String,
  description: String,
  code: String)
object WorkflowResponse {
  implicit val fWorkflowResponse = json.Json.format[WorkflowResponse]
  def fromJson(js: String): WorkflowResponse = json.Json.parse(js).as[WorkflowResponse]
}

case class SavedWorkflow(
    stepsAsGroovy: String,
    author: String,
    description: String) {
  @transient lazy val prettyJson: String = SavedWorkflow.asPrettyJson(this)
}
object SavedWorkflow {
  implicit val fSavedWorkflow = json.Json.format[SavedWorkflow]
  def asPrettyJson(wf: SavedWorkflow): String = json.Json.prettyPrint(json.Json.toJson(wf))
  def fromJson(js: String): SavedWorkflow = json.Json.parse(js).as[SavedWorkflow]
}

case class SaveCheckpointAsTableRequest(tableName: String, checkpoint: String, privacy: String)

object BigGraphController {
  val workflowsRoot: SymbolPath = SymbolPath("workflows")

  val dirtyOperationError = "Dirty operations are not allowed in history"
}
class BigGraphController(val env: BigGraphEnvironment) {
  implicit val metaManager = env.metaGraphManager
  implicit val entityProgressManager: EntityProgressManager = env.dataManager

  val ops = new Operations(env)

  def projectList(user: serving.User, request: ProjectListRequest): ProjectList = metaManager.synchronized {
    val entry = DirectoryEntry.fromName(request.path)
    entry.assertReadAllowedFrom(user)
    val dir = entry.asDirectory
    val entries = dir.list
    val (dirs, objects) = entries.partition(_.isDirectory)
    val visibleDirs = dirs.filter(_.readAllowedFrom(user)).map(_.asDirectory)
    val visibleObjectFrames = objects.filter(_.readAllowedFrom(user)).map(_.asObjectFrame)
    ProjectList(
      request.path,
      dir.readACL,
      dir.writeACL,
      visibleDirs.map(_.path.toString).toList,
      visibleObjectFrames.map(_.toListElementFE).toList)
  }

  def projectSearch(user: serving.User, request: ProjectSearchRequest): ProjectList = metaManager.synchronized {
    val entry = DirectoryEntry.fromName(request.basePath)
    entry.assertReadAllowedFrom(user)
    val dir = entry.asDirectory
    val terms = request.query.split(" ")
    val dirs = dir
      .listDirectoriesRecursively
      .filter(_.readAllowedFrom(user))
      .filter { dir =>
        val baseName = dir.path.last.name
        terms.forall(term => baseName.contains(term))
      }
    val objects = dir
      .listObjectsRecursively
      .filter(_.readAllowedFrom(user))
      .filter { project =>
        val baseName = project.path.last.name
        val notes = project.viewer.state.notes
        terms.forall(term => baseName.contains(term) || notes.contains(term))
      }

    ProjectList(
      request.basePath,
      dir.readACL,
      dir.writeACL,
      dirs.map(_.path.toString).toList,
      objects.map(_.toListElementFE).toList)
  }

  def project(user: serving.User, request: ProjectRequest): FEProject = metaManager.synchronized {
    val p = SubProject.parsePath(request.name)
    assert(p.frame.exists, s"Project ${request.name} does not exist.")
    p.frame.assertReadAllowedFrom(user)
    val context = Operation.Context(user, p.viewer)
    val categories = ops.categories(context, includeDeprecated = false)
    // Utility operations are made available through dedicated UI elements.
    // Let's hide them from the project operation toolbox to avoid confusion.
    val nonUtilities = categories.filter(_.icon != "wrench")
    p.toFE.copy(opCategories = nonUtilities)
  }

  private def assertNameNotExists(name: String) = {
    assert(!DirectoryEntry.fromName(name).exists, s"$name already exists.")
  }

  private def setupACL(privacy: String, user: serving.User, p: DirectoryEntry): Unit = {
    privacy match {
      case "private" =>
        p.writeACL = user.email
        p.readACL = user.email
      case "public-read" =>
        p.writeACL = user.email
        p.readACL = "*"
      case "public-write" =>
        p.writeACL = "*"
        p.readACL = "*"
    }
  }

  def createProject(user: serving.User, request: CreateProjectRequest): Unit = metaManager.synchronized {
    assertNameNotExists(request.name)
    val entry = DirectoryEntry.fromName(request.name)
    entry.assertParentWriteAllowedFrom(user)
    val p = entry.asNewProjectFrame()
    setupACL(request.privacy, user, p)
    if (request.notes != "") {
      ops.apply(user, p.subproject, Operations.addNotesOperation(request.notes))
    }
  }

  def createDirectory(user: serving.User, request: CreateDirectoryRequest): Unit = metaManager.synchronized {
    assertNameNotExists(request.name)
    val entry = DirectoryEntry.fromName(request.name)
    entry.assertParentWriteAllowedFrom(user)
    val dir = entry.asNewDirectory()
    setupACL(request.privacy, user, dir)
  }

  def discardEntry(
    user: serving.User, request: DiscardEntryRequest): Unit = metaManager.synchronized {

    val p = DirectoryEntry.fromName(request.name)
    p.assertParentWriteAllowedFrom(user)
    p.remove()
  }

  def renameEntry(
    user: serving.User, request: RenameEntryRequest): Unit = metaManager.synchronized {
    assertNameNotExists(request.to)
    val pFrom = DirectoryEntry.fromName(request.from)
    pFrom.assertParentWriteAllowedFrom(user)
    val pTo = DirectoryEntry.fromName(request.to)
    pTo.assertParentWriteAllowedFrom(user)
    pFrom.copy(pTo)
    pFrom.remove()
  }

  def discardAll(user: serving.User, request: serving.Empty): Unit = metaManager.synchronized {
    assert(user.isAdmin, "Only admins can delete all objects and directories")
    DirectoryEntry.rootDirectory.remove()
    if (metaManager.tagExists(BigGraphController.workflowsRoot)) {
      metaManager.rmTag(BigGraphController.workflowsRoot)
    }
  }

  def projectOp(user: serving.User, request: ProjectOperationRequest): Unit = metaManager.synchronized {
    val p = SubProject.parsePath(request.project)
    p.frame.assertWriteAllowedFrom(user)
    ops.apply(user, p, request.op)
  }

  def filterProject(user: serving.User, request: ProjectFilterRequest): Unit = metaManager.synchronized {
    val vertexParams = request.vertexFilters.map {
      f => s"filterva-${f.attributeName}" -> f.valueSpec
    }
    val edgeParams = request.edgeFilters.map {
      f => s"filterea-${f.attributeName}" -> f.valueSpec
    }
    projectOp(user, ProjectOperationRequest(
      project = request.project,
      op = FEOperationSpec(
        id = "Filter-by-attributes",
        parameters = (vertexParams ++ edgeParams).toMap)))
  }

  def forkEntry(user: serving.User, request: ForkEntryRequest): Unit = metaManager.synchronized {
    val pFrom = DirectoryEntry.fromName(request.from)
    pFrom.assertReadAllowedFrom(user)
    assertNameNotExists(request.to)
    val pTo = DirectoryEntry.fromName(request.to)
    pTo.assertParentWriteAllowedFrom(user)
    pFrom.copy(pTo)
    if (!pTo.writeAllowedFrom(user)) {
      pTo.writeACL += "," + user.email
    }
  }

  def undoProject(user: serving.User, request: UndoProjectRequest): Unit = metaManager.synchronized {
    val entry = DirectoryEntry.fromName(request.project)
    entry.assertWriteAllowedFrom(user)
    entry.asProjectFrame.undo()
  }

  def redoProject(user: serving.User, request: RedoProjectRequest): Unit = metaManager.synchronized {
    val entry = DirectoryEntry.fromName(request.project)
    entry.assertWriteAllowedFrom(user)
    entry.asProjectFrame.redo()
  }

  def changeACLSettings(user: serving.User, request: ACLSettingsRequest): Unit = metaManager.synchronized {
    val p = DirectoryEntry.fromName(request.project)
    p.assertWriteAllowedFrom(user)
    // To avoid accidents, a user cannot remove themselves from the write ACL.
    assert(user.isAdmin || p.aclContains(request.writeACL, user),
      s"You cannot forfeit your write access to project $p.")
    p.readACL = request.readACL
    p.writeACL = request.writeACL
  }

  def getHistory(user: serving.User, request: HistoryRequest): ProjectHistory = {
    val checkpoint = metaManager.synchronized {
      val entry = DirectoryEntry.fromName(request.project)
      entry.assertReadAllowedFrom(user)
      entry.asProjectFrame.checkpoint
    }
    validateHistory(user, AlternateHistory(checkpoint, List()))
  }

  // Returns the history of a state appended with a given history suffix.
  @tailrec
  private def stateHistory(
    user: serving.User,
    lastState: RootProjectState,
    historyAfter: List[ProjectHistoryStep] = List()): List[ProjectHistoryStep] = {
    val prevCheckpointOpt = lastState.previousCheckpoint
    if (prevCheckpointOpt.isEmpty) historyAfter
    else {
      val prevState = metaManager.checkpointRepo.readCheckpoint(prevCheckpointOpt.get)
      val step =
        historyStep(
          user, prevState, lastState.lastOperationRequest.get, Some(lastState))._2
      stateHistory(user, prevState, step :: historyAfter)
    }
  }

  // Simulates an operation sequence starting from a given state. Returns the list of
  // states reached by the operations and the corresponding ProjectHistorySteps.
  private def extendedHistory(
    user: serving.User,
    start: RootProjectState,
    operations: List[SubProjectOperation]): Stream[(RootProjectState, ProjectHistoryStep)] = {
    if (operations.isEmpty) Stream()
    else {
      val (nextState, step) = historyStep(user, start, operations.head, None)
      (nextState, step) #:: extendedHistory(user, nextState, operations.tail)
    }
  }

  private def extendGivenOpWithSelectedOption(
    opId: String,
    params: Map[String, String],
    meta: FEOperationMeta): FEOperationMeta = {
    meta.copy(parameters = meta.parameters.map { parameter =>
      if (parameter.hasFixedOptions &&
        params.contains(parameter.id) &&
        !parameter.options.map(_.id).contains(params(parameter.id))) {
        parameter.copy(options = FEOption.fromID(params(parameter.id)) +: parameter.options)
      } else {
        parameter
      }
    })
  }

  // Tries to execute the requested operation on the project.
  // Returns the ProjectHistoryStep to be displayed in the history and the state reached by
  // the operation.
  // Won't ever execute dirty operation, for those it sets a special error status.
  private def historyStep(
    user: serving.User,
    startState: RootProjectState,
    request: SubProjectOperation,
    nextStateOpt: Option[RootProjectState]): (RootProjectState, ProjectHistoryStep) = {

    val startStateRootViewer = new RootProjectViewer(startState)
    val context = Operation.Context(user, startStateRootViewer.offspringViewer(request.path))
    val opCategoriesBefore = ops.categories(context, includeDeprecated = true)
    val segmentationsBefore = startStateRootViewer.allOffspringFESegmentations("dummy")
    val op = ops.opById(context, request.op.id)
    // If it's a deprecated workflow operation, display it in a special category.
    val opCategoriesBeforeWithOp =
      if (opCategoriesBefore.find(_.containsOperation(op)).isEmpty &&
        op.isInstanceOf[WorkflowOperation]) {
        val deprCat = WorkflowOperation.deprecatedCategory
        val deprCatFE = deprCat.toFE(List(op.toFE.copy(category = deprCat.title)))
        opCategoriesBefore :+ deprCatFE
      } else {
        opCategoriesBefore
      }

    val opCategoriesBeforeOptionsExtended = opCategoriesBeforeWithOp
      .map { category =>
        category.copy(
          ops = category.ops.map { op =>
            extendGivenOpWithSelectedOption(op.id, request.op.parameters, op)
          })
      }

    val validParameterIds = op.parameters.map(_.id).toSet
    val restrictedParameters = request.op.parameters.filterKeys(validParameterIds.contains(_))
    val restrictedRequest = request.copy(op = request.op.copy(parameters = restrictedParameters))
    val status =
      if (op.enabled.enabled && !op.dirty) {
        try {
          op.validateAndApply(restrictedRequest.op.parameters)
          FEStatus.enabled
        } catch {
          case t: Throwable =>
            FEStatus.disabled(t.getMessage)
        }
      } else if (op.dirty) {
        FEStatus.disabled(BigGraphController.dirtyOperationError)
      } else {
        op.enabled
      }

    // For the next state, we take it if it's given, otherwise take the end result of the
    // operation if it succeeded or we fall back to the state before the operation.
    val nextState = nextStateOpt.getOrElse(
      if (status.enabled) op.project.rootState
      else startState)
    val nextStateRootViewer = new RootProjectViewer(nextState)
    val segmentationsAfter = nextStateRootViewer.allOffspringFESegmentations("dummy")
    (nextState,
      ProjectHistoryStep(
        restrictedRequest,
        status,
        segmentationsBefore,
        segmentationsAfter,
        opCategoriesBeforeOptionsExtended,
        nextStateOpt.flatMap(_.checkpoint)))
  }

  def validateHistory(user: serving.User, request: AlternateHistory): ProjectHistory = {
    val startingState = metaManager.checkpointRepo.readCheckpoint(request.startingPoint)
    val checkpointHistory = stateHistory(user, startingState)
    val historyExtension = extendedHistory(user, startingState, request.requests)
    val cleanCheckpointHistory =
      checkpointHistory
        .filter(step => step.status.disabledReason != BigGraphController.dirtyOperationError)
    ProjectHistory(
      cleanCheckpointHistory ++ historyExtension.map(_._2))
  }

  def saveHistory(user: serving.User, request: SaveHistoryRequest): Unit = {
    // See first that we can deal with this history.
    val startingPoint = request.history.startingPoint
    val historyExtension = extendedHistory(
      user,
      metaManager.checkpointRepo.readCheckpoint(startingPoint),
      request.history.requests)
    assert(historyExtension.map(_._2).forall(_.status.enabled), "Trying to save invalid history")

    var finalCheckpoint = startingPoint
    for (state <- historyExtension.map(_._1)) {
      finalCheckpoint =
        metaManager.checkpointRepo.checkpointState(state, finalCheckpoint).checkpoint.get
    }

    metaManager.tagBatch {
      // Create/check target project.
      val entry = DirectoryEntry.fromName(request.newProject)
      val project = if (request.newProject != request.oldProject) {
        // Saving under a new name.
        assertNameNotExists(request.newProject)
        // But adding user as writer if necessary.
        if (!entry.writeAllowedFrom(user)) {
          entry.writeACL += "," + user.email
        }
        // Copying old ProjectFrame level data.
        ProjectFrame.fromName(request.oldProject).copy(entry)
      } else {
        entry.assertWriteAllowedFrom(user)
        entry.asProjectFrame
      }
      // Now we have a project in the tag tree. Set the new history.
      project.setCheckpoint(finalCheckpoint)
    }
  }

  def saveWorkflow(user: serving.User, request: SaveWorkflowRequest): Unit = metaManager.synchronized {
    // Check for syntax errors with an unbound Groovy shell.
    try {
      groovy.GroovyContext(null, null).withUntrustedShell() {
        shell => shell.parse(request.stepsAsGroovy, request.workflowName)
      }
    } catch {
      case cfe: org.codehaus.groovy.control.CompilationFailedException =>
        throw new AssertionError(cfe.getMessage) // Looks better on the frontend.
      case t: Throwable => // It can throw Errors, that silently kill the request.
        throw new AssertionError(t.getMessage)
    }
    val savedWorkflow = SavedWorkflow(
      request.stepsAsGroovy,
      user.email,
      request.description)
    ProjectFrame.validateName(request.workflowName, "Workflow name")
    val tagName = BigGraphController.workflowsRoot / request.workflowName / Timestamp.toString
    metaManager.setTag(tagName, savedWorkflow.prettyJson)
  }

  def workflow(user: serving.User, request: WorkflowRequest): WorkflowResponse = metaManager.synchronized {
    val id = SymbolPath.parse(request.id)
    val workflow = env.metaGraphManager.workflow(id)
    WorkflowResponse(
      request.id.split("/")(1), // extract name from id
      workflow.description,
      workflow.stepsAsGroovy)
  }

  def saveTable(user: serving.User, request: SaveCheckpointAsTableRequest): FEOption =
    metaManager.synchronized {
      assertNameNotExists(request.tableName)
      val entry = DirectoryEntry.fromName(request.tableName)
      entry.assertParentWriteAllowedFrom(user)
      val table = entry.asNewTableFrame(request.checkpoint)
      setupACL(request.privacy, user, table)
      FEOption.titledCheckpoint(table.checkpoint, table.name, s"|${Table.VertexTableName}")
    }

}

abstract class OperationParameterMeta {
  val id: String
  val title: String
  val kind: String
  val defaultValue: String
  val options: List[FEOption]
  val multipleChoice: Boolean
  val mandatory: Boolean
  val hasFixedOptions: Boolean

  // Asserts that the value is valid, otherwise throws an AssertionException.
  def validate(value: String): Unit
  def toFE = FEOperationParameterMeta(
    id, title, kind, defaultValue, options, multipleChoice, hasFixedOptions)
}

abstract class Operation(originalTitle: String, context: Operation.Context, val category: Operation.Category) {
  val project = context.project.editor
  val user = context.user
  def id = Operation.titleToID(originalTitle)
  def title = originalTitle // Override this to change the display title while keeping the original ID.
  val description = "" // Override if description is dynamically generated.
  def parameters: List[OperationParameterMeta]
  def visibleScalars: List[FEOperationScalarMeta] = List()
  def enabled: FEStatus
  def isWorkflow: Boolean = false
  def workflowAuthor: String = ""
  // A summary of the operation, to be displayed on the UI.
  def summary(params: Map[String, String]): String = title

  protected def apply(params: Map[String, String]): Unit
  protected def help = "<help-popup href=\"" + id + "\"></help-popup>" // Add to notes for help link.

  def validateParameters(values: Map[String, String]): Unit = {
    val paramIds = parameters.map { param => param.id }.toSet
    val extraIds = values.keySet &~ paramIds
    assert(extraIds.size == 0,
      s"""Extra parameters found: ${extraIds.mkString(", ")} is not in ${paramIds.mkString(", ")}""")
    val mandatoryParamIds =
      parameters.filter(_.mandatory).map { param => param.id }.toSet
    val missingIds = mandatoryParamIds &~ values.keySet
    assert(missingIds.size == 0, s"""Missing parameters: ${missingIds.mkString(", ")}""")
    for (param <- parameters) {
      if (values.contains(param.id)) {
        param.validate(values(param.id))
      }
    }
  }

  def validateAndApply(params: Map[String, String]): Unit = {
    validateParameters(params)
    apply(params)
    project.setLastOperationDesc(summary(params))
    project.setLastOperationRequest(SubProjectOperation(Seq(), FEOperationSpec(id, params)))
  }

  // "Dirty" operations have side-effects, such as writing files. (See #1564.)
  val dirty = false
  def toFE: FEOperationMeta = FEOperationMeta(
    id,
    title,
    parameters.map { param => param.toFE },
    visibleScalars,
    category.title,
    enabled,
    description,
    isWorkflow,
    workflowAuthor)
  protected def scalars[T: TypeTag] =
    FEOption.list(project.scalarNames[T].toList)
  protected def vertexAttributes[T: TypeTag] =
    FEOption.list(project.vertexAttributeNames[T].toList)
  protected def edgeAttributes[T: TypeTag] =
    FEOption.list(project.edgeAttributeNames[T].toList)
  protected def segmentations =
    FEOption.list(project.segmentationNames.toList)
  protected def hasVertexSet = FEStatus.assert(project.vertexSet != null, "No vertices.")
  protected def hasNoVertexSet = FEStatus.assert(project.vertexSet == null, "Vertices already exist.")
  protected def hasEdgeBundle = FEStatus.assert(project.edgeBundle != null, "No edges.")
  protected def hasNoEdgeBundle = FEStatus.assert(project.edgeBundle == null, "Edges already exist.")
  protected def isNotSegmentation = FEStatus.assert(!project.isSegmentation,
    "This operation is not available with segmentations.")
  protected def isSegmentation = FEStatus.assert(project.isSegmentation,
    "This operation is only available for segmentations.")
  // All projects that the user has read access to.
  protected def readableProjectCheckpoints(implicit manager: MetaGraphManager): List[FEOption] = {
    Operation.allObjects(user)
      .filter(_.isProject)
      .filter(_.checkpoint.nonEmpty)
      .map(_.asProjectFrame)
      .map(project => FEOption.titledCheckpoint(project.checkpoint, project.name))
      .toList
  }

  // All tables that the user has read access to.
  protected def readableGlobalTablePaths(implicit manager: MetaGraphManager): List[FEOption] = {
    Operation.allObjects(user)
      .filter(_.checkpoint.nonEmpty)
      .flatMap {
        case project =>
          project.viewer
            .allAbsoluteTablePaths
            .map(tablePath =>
              FEOption.titledCheckpoint(project.checkpoint, project.name, tablePath))
      }.toList.sortBy(_.title)
  }
}
object Operation {
  def titleToID(title: String) = title.replace(" ", "-")
  case class Category(
      title: String,
      color: String, // A color class from web/app/styles/operation-toolbox.css.
      visible: Boolean = true,
      icon: String = "", // Glyphicon name, or empty for first letter of title.
      sortKey: String = null, // Categories are ordered by this. The title is used by default.
      deprecated: Boolean = false) extends Ordered[Category] {
    private val safeSortKey = Option(sortKey).getOrElse(title)
    def compare(that: Category) = this.safeSortKey compare that.safeSortKey
    def toFE(ops: List[FEOperationMeta]): OperationCategory =
      OperationCategory(title, icon, color, ops)
  }

  case class Context(user: serving.User, project: ProjectViewer)

  def allObjects(user: serving.User)(implicit manager: MetaGraphManager): Seq[ObjectFrame] = {
    val objects = DirectoryEntry.rootDirectory.listObjectsRecursively
    val readable = objects.filter(_.readAllowedFrom(user))
    // Do not list internal project names (starting with "!").
    readable.filterNot(_.name.startsWith("!"))
  }
}

object WorkflowOperation {
  private val WorkflowParameterRegex = "params\\['([-A-Za-z0-9_ ]+)'\\]".r
  private def findParameterReferences(source: String): Set[String] = {
    WorkflowParameterRegex
      .findAllMatchIn(source)
      .map(_.group(1))
      .toSet
  }
  val category = Operation.Category("User Defined Workflows", "pink")
  val deprecatedCategory = Operation.Category("Deprecated User Defined Workflows", "red")

  implicit val rFEOperationSpec = json.Json.reads[FEOperationSpec]
  implicit val rSubProjectOperation = json.Json.reads[SubProjectOperation]
}
case class WorkflowOperation(
  fullName: SymbolPath,
  workflow: SavedWorkflow,
  context: Operation.Context,
  operationRepository: OperationRepository)
    extends Operation(
      fullName.drop(1).head.name,
      context,
      WorkflowOperation.category) {

  override val id = fullName.toString

  override val description = workflow.description

  override val workflowAuthor = workflow.author

  val parameterReferences = WorkflowOperation.findParameterReferences(workflow.stepsAsGroovy)

  def parameters =
    parameterReferences
      .toList
      .sorted
      .map(paramName => OperationParams.Param(paramName, paramName))

  def enabled = FEStatus.enabled

  override def isWorkflow = true

  def apply(params: Map[String, String]): Unit = {
    val ctx = groovy.GroovyContext(context.user, operationRepository)
    ctx.withUntrustedShell(
      "params" -> scala.collection.JavaConversions.mapAsJavaMap(params),
      "project" -> new groovy.GroovyWorkflowProject(ctx, project, Seq())) {
        shell => shell.evaluate(workflow.stepsAsGroovy, title)
      }
  }
}

abstract class OperationRepository(env: BigGraphEnvironment) {
  implicit lazy val manager = env.metaGraphManager

  // The registry maps operation IDs to their constructors.
  private val operations = mutable.Map[String, Operation.Context => Operation]()
  def register(title: String, factory: (String, Operation.Context) => Operation): Unit = {
    val id = Operation.titleToID(title)
    assert(!operations.contains(id), s"$id is already registered.")
    operations(id) = factory(title, _)
  }

  private def opsForContext(context: Operation.Context): Seq[Operation] = {
    operations.values.toSeq.map(_(context))
  }

  private def workflowOpFromTag(fullName: SymbolPath, context: Operation.Context) =
    WorkflowOperation(fullName, manager.workflow(fullName), context, this)

  def newestWorkflow(name: String) =
    manager.lsTag(BigGraphController.workflowsRoot / name).sorted.last

  private def workflowOperations(context: Operation.Context): Seq[Operation] =
    if (manager.tagExists(BigGraphController.workflowsRoot)) {
      manager
        .lsTag(BigGraphController.workflowsRoot)
        .map(perNamePrefix => manager.lsTag(perNamePrefix).sorted.last)
        .map(fullName => workflowOpFromTag(fullName, context))
    } else {
      Seq()
    }

  def categories(context: Operation.Context, includeDeprecated: Boolean): List[OperationCategory] = {
    val allOps = opsForContext(context) ++ workflowOperations(context)
    val cats = allOps.groupBy(_.category).toList
    cats.filter { x => x._1.visible && (includeDeprecated || x._1.deprecated == false) }
      .sortBy(_._1).map {
        case (cat, ops) =>
          val feOps = ops.map(_.toFE).sortBy(_.title).toList
          cat.toFE(feOps)
      }
  }

  def operationIds = operations.keys.toSeq

  def opById(context: Operation.Context, id: String): Operation = {
    if (id.startsWith(BigGraphController.workflowsRoot.toString + "/")) {
      // Oho, a workflow operation!
      workflowOpFromTag(SymbolPath.parse(id), context)
    } else {
      assert(operations.contains(id), s"Cannot find operation: ${id}")
      operations(id)(context)
    }
  }

  // Applies the operation specified by op in the given context and returns the
  // applied operation.
  def appliedOp(context: Operation.Context, opSpec: FEOperationSpec): Operation = {
    val op = opById(context, opSpec.id)
    op.validateAndApply(opSpec.parameters)
    op
  }

  def applyAndCheckpoint(context: Operation.Context, opSpec: FEOperationSpec): RootProjectState = {
    val opResult = appliedOp(context, opSpec).project.rootState
    manager.checkpointRepo.checkpointState(opResult, context.project.rootCheckpoint)
  }

  def apply(
    user: serving.User,
    subProject: SubProject,
    op: FEOperationSpec): Unit = manager.tagBatch {

    val context = Operation.Context(user, subProject.viewer)
    subProject.frame.setCheckpoint(applyAndCheckpoint(context, op).checkpoint.get)
  }
}<|MERGE_RESOLUTION|>--- conflicted
+++ resolved
@@ -98,13 +98,9 @@
     "choice", // A drop down box.
     "file", // Simple textbox with file upload button.
     "tag-list", // A variation of "multipleChoice" with a more concise, horizontal design.
-<<<<<<< HEAD
-    "code", // code
-    "model")
-=======
     "code", // JavaScript code
+    "model",
     "table") // A table.
->>>>>>> cef7c085
   require(kind.isEmpty || validKinds.contains(kind), s"'$kind' is not a valid parameter type")
   if (kind == "tag-list") require(multipleChoice, "multipleChoice is required for tag-list")
 }
