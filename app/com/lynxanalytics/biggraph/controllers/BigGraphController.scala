package com.lynxanalytics.biggraph.controllers

import com.lynxanalytics.biggraph.BigGraphEnvironment
import com.lynxanalytics.biggraph.graph_api._
import com.lynxanalytics.biggraph.graph_api.MetaGraphManager.StringAsUUID
import com.lynxanalytics.biggraph.serving
import scala.collection.mutable
import scala.reflect.runtime.universe._
import scala.util.{ Failure, Success, Try }

case class FEStatus(success: Boolean, failureReason: String = "") {
  def ||(other: FEStatus) = if (success) this else other
  def &&(other: FEStatus) = if (success) other else this
}
object FEStatus {
  val success = FEStatus(true)
  def failure(failureReason: String) = FEStatus(false, failureReason)
  def assert(condition: Boolean, failureReason: => String) =
    if (condition) success else failure(failureReason)
}

case class VertexSetRequest(id: String)

// Something with a display name and an internal ID.
case class UIValue(
  id: String,
  title: String)
object UIValue {
  def fromEntity(e: MetaGraphEntity): UIValue = UIValue(e.gUID.toString, e.toString)
  def seq(list: Seq[String]) = list.map(id => UIValue(id, id))
}

case class FEOperationMeta(
  id: String,
  title: String,
  parameters: Seq[FEOperationParameterMeta],
  enabled: FEStatus = FEStatus.success)

case class FEOperationParameterMeta(
    id: String,
    title: String,
    kind: String = "scalar", // vertex-set, edge-bundle, ...
    defaultValue: String = "",
    options: Seq[UIValue] = Seq(),
    multipleChoice: Boolean = false) {

  val validKinds = Seq(
    "scalar", "vertex-set", "edge-bundle", "vertex-attribute", "edge-attribute",
    "multi-vertex-attribute", "multi-edge-attribute", "file")
  require(validKinds.contains(kind), s"'$kind' is not a valid parameter type")
}

case class FEEdgeBundle(
  id: String,
  title: String,
  source: UIValue,
  destination: UIValue,
  attributes: Seq[UIValue])

case class FEVertexSet(
  id: String,
  title: String,
  inEdges: Seq[FEEdgeBundle],
  outEdges: Seq[FEEdgeBundle],
  localEdges: Seq[FEEdgeBundle],
  attributes: Seq[UIValue],
  ops: Seq[FEOperationMeta])

case class FEOperationSpec(
  id: String,
  parameters: Map[String, String])

abstract class FEOperation {
  val id: String = getClass.getName
  val title: String
  val category: String
  val parameters: Seq[FEOperationParameterMeta]
  lazy val starting = parameters.forall(_.kind == "scalar")
  def apply(params: Map[String, String]): FEStatus
}

case class FEAttribute(id: String, title: String, typeName: String)

case class FEProject(
  name: String,
  undoOp: String, // Name of last operation. Empty if there is nothing to undo.
  redoOp: String, // Name of next operation. Empty if there is nothing to redo.
  vertexSet: String,
  edgeBundle: String,
  notes: String,
  scalars: Seq[FEAttribute],
  vertexAttributes: Seq[FEAttribute],
  edgeAttributes: Seq[FEAttribute],
  segmentations: Seq[FESegmentation],
  opCategories: Seq[OperationCategory])

case class FESegmentation(
  name: String,
  fullName: String,
  belongsTo: UIValue) // The connecting edge bundle.

case class ProjectRequest(name: String)
case class Splash(version: String, projects: Seq[FEProject])
case class OperationCategory(title: String, ops: Seq[FEOperationMeta])
case class CreateProjectRequest(name: String, notes: String)
case class ProjectOperationRequest(project: String, op: FEOperationSpec)
case class ProjectFilterRequest(project: String, filters: Seq[FEVertexAttributeFilter])
case class ForkProjectRequest(from: String, to: String)
case class UndoProjectRequest(project: String)
case class RedoProjectRequest(project: String)

// An ordered bundle of metadata types.
case class MetaDataSeq(vertexSets: Seq[VertexSet] = Seq(),
                       edgeBundles: Seq[EdgeBundle] = Seq(),
                       vertexAttributes: Seq[VertexAttribute[_]] = Seq(),
                       edgeAttributes: Seq[EdgeAttribute[_]] = Seq())

class FEOperationRepository(env: BigGraphEnvironment) {
  implicit val manager = env.metaGraphManager
  implicit val dataManager = env.dataManager

  def registerOperation(op: FEOperation): Unit = {
    assert(!operations.contains(op.id), s"Already registered: ${op.id}")
    operations(op.id) = op
  }

  def getStartingOperationMetas: Seq[FEOperationMeta] = {
    toSimpleMetas(operations.values.toSeq.filter(_.starting))
  }

  private def toSimpleMetas(ops: Seq[FEOperation]): Seq[FEOperationMeta] = {
    ops.map {
      op => FEOperationMeta(op.id, op.title, op.parameters)
    }
  }

  // Get non-starting operations, based on a current view.
  def getApplicableOperationMetas(vs: VertexSet): Seq[FEOperationMeta] =
    getApplicableOperationMetas(optionsFor(vs))

  def optionsFor(vs: VertexSet): MetaDataSeq = {
    val in = manager.incomingBundles(vs).toSet
    val out = manager.outgoingBundles(vs).toSet
    val neighbors = in.map(_.srcVertexSet) ++ out.map(_.dstVertexSet) - vs
    val strangers = manager.allVertexSets - vs
    // List every vertex set if there are no neighbors.
    val vertexSets = if (neighbors.nonEmpty) vs +: neighbors.toSeq else vs +: strangers.toSeq
    val edgeBundles = (in ++ out).toSeq
    val vertexAttributes = vertexSets.flatMap(manager.attributes(_))
    val edgeAttributes = edgeBundles.flatMap(manager.attributes(_))
    return MetaDataSeq(
      vertexSets.filter(manager.isVisible(_)),
      edgeBundles.filter(manager.isVisible(_)),
      vertexAttributes.filter(manager.isVisible(_)),
      edgeAttributes.filter(manager.isVisible(_)))
  }

  def getApplicableOperationMetas(options: MetaDataSeq): Seq[FEOperationMeta] = {
    val vertexSets = options.vertexSets.map(UIValue.fromEntity(_))
    val edgeBundles = options.edgeBundles.map(UIValue.fromEntity(_))
    val vertexAttributes = options.vertexAttributes.map(UIValue.fromEntity(_))
    val edgeAttributes = options.edgeAttributes.map(UIValue.fromEntity(_))
    operations.values.toSeq.filterNot(_.starting).flatMap { op =>
      val params: Seq[FEOperationParameterMeta] = op.parameters.flatMap {
        case p if p.kind == "vertex-set" => vertexSets.headOption.map(
          first => p.copy(options = vertexSets, defaultValue = first.id))
        case p if p.kind == "edge-bundle" => edgeBundles.headOption.map(
          first => p.copy(options = edgeBundles, defaultValue = first.id))
        case p if p.kind == "vertex-attribute" => vertexAttributes.headOption.map(
          first => p.copy(options = vertexAttributes, defaultValue = first.id))
        case p if p.kind == "edge-attribute" => edgeAttributes.headOption.map(
          first => p.copy(options = edgeAttributes, defaultValue = first.id))
        case p if p.kind == "multi-vertex-attribute" => Some(p.copy(options = vertexAttributes))
        case p if p.kind == "multi-edge-attribute" => Some(p.copy(options = edgeAttributes))
        case p => Some(p)
      }
      if (params.length == op.parameters.length) {
        // There is a valid option for every parameter, so this is a legitimate operation.
        Some(FEOperationMeta(op.id, op.title, params))
      } else {
        None
      }
    }
  }

  def applyOp(spec: FEOperationSpec): FEStatus =
    operations(spec.id).apply(spec.parameters)

  private val operations = mutable.Map[String, FEOperation]()
}

/**
 * Logic for processing requests
 */

class BigGraphController(val env: BigGraphEnvironment) {
  implicit val metaManager = env.metaGraphManager
  implicit val dataManager = env.dataManager
  val operations = new FEOperations(env)

  private def toFE(vs: VertexSet): FEVertexSet = {
    val in = metaManager.incomingBundles(vs).toSet.filter(metaManager.isVisible(_))
    val out = metaManager.outgoingBundles(vs).toSet.filter(metaManager.isVisible(_))
    val local = in & out

    FEVertexSet(
      id = vs.gUID.toString,
      title = vs.toString,
      inEdges = (in -- local).toSeq.map(toFE(_)),
      outEdges = (out -- local).toSeq.map(toFE(_)),
      localEdges = local.toSeq.map(toFE(_)),
      attributes = metaManager.attributes(vs).filter(metaManager.isVisible(_)).map(UIValue.fromEntity(_)),
      ops = operations.getApplicableOperationMetas(vs).sortBy(_.title))
  }

  private def toFE(eb: EdgeBundle): FEEdgeBundle = {
    FEEdgeBundle(
      id = eb.gUID.toString,
      title = eb.toString,
      source = UIValue.fromEntity(eb.srcVertexSet),
      destination = UIValue.fromEntity(eb.dstVertexSet),
      attributes = metaManager.attributes(eb).filter(metaManager.isVisible(_)).map(UIValue.fromEntity(_)))
  }

  def vertexSet(request: VertexSetRequest): FEVertexSet = {
    toFE(metaManager.vertexSet(request.id.asUUID))
  }

  def applyOp(request: FEOperationSpec): FEStatus =
    operations.applyOp(request)

  def startingOperations(request: serving.Empty): Seq[FEOperationMeta] =
    operations.getStartingOperationMetas.sortBy(_.title)

  def startingVertexSets(request: serving.Empty): Seq[UIValue] =
    metaManager.allVertexSets
      .filter(_.source.inputs.all.isEmpty)
      .filter(metaManager.isVisible(_))
      .map(UIValue.fromEntity(_)).toSeq

  // Project view stuff below.

<<<<<<< HEAD
  val ops = new Operations(this)
=======
  lazy val version = try {
    scala.io.Source.fromFile(util.Properties.userDir + "/version").mkString
  } catch {
    case e: java.io.IOException => ""
  }

  val ops = new Operations(env)
>>>>>>> 2e967bbe

  def projects: Seq[Project] = {
    val dirs = if (metaManager.tagExists("projects")) metaManager.lsTag("projects") else Nil
<<<<<<< HEAD
    dirs.map(p => Project(p.path.last.name))
  }

  def splash(request: serving.Empty): Splash = {
    return Splash(projects = projects.map(_.toFE))
=======
    val projects = dirs.map(p => Project(p.path.last.name).toFE)
    return Splash(version, projects)
>>>>>>> 2e967bbe
  }

  def project(request: ProjectRequest): FEProject = {
    val p = Project(request.name)
    return p.toFE.copy(opCategories = ops.categories(p))
  }

  def createProject(request: CreateProjectRequest): serving.Empty = {
    val p = Project(request.name)
    p.notes = request.notes
    p.checkpointAfter("") // Initial checkpoint.
    return serving.Empty()
  }

  def projectOp(request: ProjectOperationRequest): FEStatus = ops.apply(request)

  def filterProject(request: ProjectFilterRequest): FEStatus = {
    val project = Project(request.project)
    val vertexSet = project.vertexSet
    assert(vertexSet != null)
    assert(request.filters.nonEmpty)
    val embedding = FEFilters.embedFilteredVertices(vertexSet, request.filters)
    project.pullBackWithInjection(embedding)
    FEStatus.success
  }

  def forkProject(request: ForkProjectRequest): FEStatus = {
    Project(request.from).copy(Project(request.to))
    FEStatus.success
  }

  def undoProject(request: UndoProjectRequest): FEStatus = {
    Project(request.project).undo()
    FEStatus.success
  }

  def redoProject(request: RedoProjectRequest): FEStatus = {
    Project(request.project).redo()
    FEStatus.success
  }
}

abstract class Operation(val project: Project, val category: String) {
  def id = title.replace(" ", "-")
  def title: String
  def parameters: Seq[FEOperationParameterMeta]
  def enabled: FEStatus
  def apply(params: Map[String, String]): FEStatus
  def toFE: FEOperationMeta = FEOperationMeta(id, title, parameters, enabled)
  protected def scalars[T: TypeTag] =
    UIValue.seq(project.scalarNames[T])
  protected def vertexAttributes[T: TypeTag] =
    UIValue.seq(project.vertexAttributeNames[T])
  protected def edgeAttributes[T: TypeTag] =
    UIValue.seq(project.edgeAttributeNames[T])
  protected def segmentations =
    UIValue.seq(project.segmentationNames)
  protected def hasVertexSet = if (project.vertexSet == null) FEStatus.failure("No vertices.") else FEStatus.success
  protected def hasNoVertexSet = if (project.vertexSet != null) FEStatus.failure("Vertices already exist.") else FEStatus.success
  protected def hasEdgeBundle = if (project.edgeBundle == null) FEStatus.failure("No edges.") else FEStatus.success
  protected def hasNoEdgeBundle = if (project.edgeBundle != null) FEStatus.failure("Edges already exist.") else FEStatus.success
}

abstract class OperationRepository(controller: BigGraphController) {
  implicit val manager = controller.env.metaGraphManager
  implicit val dataManager = controller.env.dataManager

  private val operations = mutable.Buffer[Project => Operation]()
  def register(factory: Project => Operation): Unit = operations += factory
  private def forProject(project: Project) = operations.map(_(project))

  def categories(project: Project): Seq[OperationCategory] = {
    forProject(project).groupBy(_.category).map {
      case (cat, ops) => OperationCategory(cat, ops.map(_.toFE))
    }.toSeq.filter(_.title != "<hidden>").sortBy(_.title)
  }

<<<<<<< HEAD
  def projects: Seq[UIValue] = UIValue.seq(controller.projects.map(_.projectName))

  def apply(req: ProjectOperationRequest): FEStatus = {
=======
  def apply(req: ProjectOperationRequest): FEStatus = manager.synchronized {
>>>>>>> 2e967bbe
    val p = Project(req.project)
    val ops = forProject(p).filter(_.id == req.op.id)
    assert(ops.size == 1, s"Operation not unique: ${req.op.id}")
    Try(ops.head.apply(req.op.parameters)) match {
      case Success(s) if s.success =>
        // Save changes.
        p.checkpointAfter(ops.head.title)
        s
      case Success(s) =>
        // Discard potentially corrupt changes.
        p.reloadCurrentCheckpoint()
        throw new Exception(s.failureReason)
      case Failure(e) =>
        // Discard potentially corrupt changes.
        p.reloadCurrentCheckpoint()
        throw e;
    }
  }
}<|MERGE_RESOLUTION|>--- conflicted
+++ resolved
@@ -240,30 +240,21 @@
 
   // Project view stuff below.
 
-<<<<<<< HEAD
-  val ops = new Operations(this)
-=======
   lazy val version = try {
     scala.io.Source.fromFile(util.Properties.userDir + "/version").mkString
   } catch {
     case e: java.io.IOException => ""
   }
 
-  val ops = new Operations(env)
->>>>>>> 2e967bbe
+  val ops = new Operations(this)
 
   def projects: Seq[Project] = {
     val dirs = if (metaManager.tagExists("projects")) metaManager.lsTag("projects") else Nil
-<<<<<<< HEAD
     dirs.map(p => Project(p.path.last.name))
   }
 
   def splash(request: serving.Empty): Splash = {
-    return Splash(projects = projects.map(_.toFE))
-=======
-    val projects = dirs.map(p => Project(p.path.last.name).toFE)
-    return Splash(version, projects)
->>>>>>> 2e967bbe
+    return Splash(version, projects.map(_.toFE))
   }
 
   def project(request: ProjectRequest): FEProject = {
@@ -341,13 +332,9 @@
     }.toSeq.filter(_.title != "<hidden>").sortBy(_.title)
   }
 
-<<<<<<< HEAD
   def projects: Seq[UIValue] = UIValue.seq(controller.projects.map(_.projectName))
 
-  def apply(req: ProjectOperationRequest): FEStatus = {
-=======
   def apply(req: ProjectOperationRequest): FEStatus = manager.synchronized {
->>>>>>> 2e967bbe
     val p = Project(req.project)
     val ops = forProject(p).filter(_.id == req.op.id)
     assert(ops.size == 1, s"Operation not unique: ${req.op.id}")
