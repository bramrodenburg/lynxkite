--- conflicted
+++ resolved
@@ -139,29 +139,8 @@
   private val operations = mutable.Map[String, FEOperation]()
 }
 
-<<<<<<< HEAD
-  registerOperation(
-    new StartingFEOperation {
-      val name = "Uniform Random Graph"
-      override val parameters = Seq(
-        FEOperationParameterMeta("Number of vertices", "10"),
-        FEOperationParameterMeta("Random seed", "0"),
-        FEOperationParameterMeta("Edge probability", "0.5"))
-      override def toGraphOperation(parameters: Seq[String]) =
-        graph_operations.SimpleRandomGraph(
-          parameters(0).toInt,
-          parameters(1).toInt,
-          parameters(2).toFloat)
-    })
-  registerOperation(
-    new StartingFEOperation {
-      val name = "Simple Example Graph With Attributes"
-      override val operation = InstantiateSimpleGraph2()
-    })
-=======
 object PlaceHolderMetaGraphManagerFactory {
   val get = new MetaGraphManager("/tmp/")
->>>>>>> d675cbf9
 }
 
 /**
