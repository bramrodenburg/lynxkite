--- conflicted
+++ resolved
@@ -345,13 +345,8 @@
       project.pullBack(vertexEmbedding)
       if (edgeFilters.nonEmpty) {
         val edgeEmbedding =
-<<<<<<< HEAD
-          FEFilters.embedFilteredVertices(project.edgeBundle.idSet, edgeFilters)
+          FEFilters.embedFilteredVertices(project.edgeBundle.idSet, edgeFilters, heavy = true)
         project.pullBackEdges(edgeEmbedding)
-=======
-          FEFilters.embedFilteredVertices(project.edgeBundle.idSet, edgeFilters, heavy = true)
-        project.pullBackEdgesWithInjection(edgeEmbedding)
->>>>>>> ad369095
       }
     }
   }
