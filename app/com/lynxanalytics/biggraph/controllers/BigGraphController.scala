package com.lynxanalytics.biggraph.controllers

import com.lynxanalytics.biggraph.BigGraphEnvironment
import com.lynxanalytics.biggraph.graph_api._
import com.lynxanalytics.biggraph.graph_api.MetaGraphManager.StringAsUUID
import com.lynxanalytics.biggraph.serving
import scala.collection.mutable
import scala.reflect.runtime.universe._
import scala.util.{ Failure, Success, Try }

case class FEStatus(success: Boolean, failureReason: String = "") {
  def ||(other: FEStatus) = if (success) this else other
  def &&(other: FEStatus) = if (success) other else this
}
object FEStatus {
  val success = FEStatus(true)
  def failure(failureReason: String) = FEStatus(false, failureReason)
  def assert(condition: Boolean, failureReason: => String) =
    if (condition) success else failure(failureReason)
}

case class VertexSetRequest(id: String)

// Something with a display name and an internal ID.
case class UIValue(
  id: String,
  title: String)
object UIValue {
  def fromEntity(e: MetaGraphEntity): UIValue = UIValue(e.gUID.toString, e.toString)
  def seq(list: Seq[String]) = list.map(id => UIValue(id, id))
}

case class FEOperationMeta(
  id: String,
  title: String,
  parameters: Seq[FEOperationParameterMeta],
  enabled: FEStatus = FEStatus.success)

case class FEOperationParameterMeta(
    id: String,
    title: String,
    kind: String = "scalar", // vertex-set, edge-bundle, ...
    defaultValue: String = "",
    options: Seq[UIValue] = Seq(),
    multipleChoice: Boolean = false) {

  val validKinds = Seq(
    "scalar", "vertex-set", "edge-bundle", "vertex-attribute", "edge-attribute",
    "multi-vertex-attribute", "multi-edge-attribute")
  require(validKinds.contains(kind), s"'$kind' is not a valid parameter type")
}

case class FEEdgeBundle(
  id: String,
  title: String,
  source: UIValue,
  destination: UIValue,
  attributes: Seq[UIValue])

case class FEVertexSet(
  id: String,
  title: String,
  inEdges: Seq[FEEdgeBundle],
  outEdges: Seq[FEEdgeBundle],
  localEdges: Seq[FEEdgeBundle],
  attributes: Seq[UIValue],
  ops: Seq[FEOperationMeta])

case class FEOperationSpec(
  id: String,
  parameters: Map[String, String])

abstract class FEOperation {
  val id: String = getClass.getName
  val title: String
  val category: String
  val parameters: Seq[FEOperationParameterMeta]
  lazy val starting = parameters.forall(_.kind == "scalar")
  def apply(params: Map[String, String]): FEStatus
}

case class FEProject(
  name: String,
  undoOp: String, // Name of last operation. Empty if there is nothing to undo.
  redoOp: String, // Name of next operation. Empty if there is nothing to redo.
  vertexSet: String,
  edgeBundle: String,
  vertexCount: Long,
  edgeCount: Long,
  notes: String,
  scalars: Seq[UIValue],
  vertexAttributes: Seq[UIValue],
  edgeAttributes: Seq[UIValue],
  segmentations: Seq[FESegmentation],
  opCategories: Seq[OperationCategory])

case class FESegmentation(
  name: String,
  fullName: String,
  belongsTo: UIValue) // The connecting edge bundle.

<<<<<<< HEAD
class Project(val projectName: String)(implicit manager: MetaGraphManager) {
  val path: SymbolPath = s"projects/$projectName"
  def toFE(implicit dm: DataManager): FEProject = {
    val vs = Option(vertexSet).map(_.gUID.toString).getOrElse("")
    val eb = Option(edgeBundle).map(_.gUID.toString).getOrElse("")
    // For now, counts are calculated here. TODO: Make them respond to soft filters.
    val vsCount = if (vertexSet == null) 0 else {
      val op = graph_operations.CountVertices()
      op(op.vertices, vertexSet).result.count.value
    }
    val esCount = if (edgeBundle == null) 0 else {
      val op = graph_operations.CountEdges()
      op(op.edges, edgeBundle).result.count.value
    }
    FEProject(
      projectName, vs, eb,
      vsCount, esCount, notes,
      scalars.map { case (name, scalar) => UIValue(scalar.gUID.toString, name) }.toSeq,
      vertexAttributes.map { case (name, attr) => UIValue(attr.gUID.toString, name) }.toSeq,
      edgeAttributes.map { case (name, attr) => UIValue(attr.gUID.toString, name) }.toSeq,
      segmentations.map(_.toFE),
      opCategories = Seq())
  }

  def isSegmentation = {
    val grandFather = path.parent.parent
    grandFather.nonEmpty && (grandFather.name == 'segmentations)
  }
  def asSegmentation = {
    assert(isSegmentation, s"$projectName is not a segmentation")
    // If our parent is a top-level project, path is like:
    //   project/parentName/segmentations/segmentationName/project
    val parentName = new SymbolPath(path.drop(1).dropRight(3))
    val segmentationName = path.dropRight(1).last.name
    Segmentation(parentName.toString, segmentationName)
  }

  def notes(implicit dm: DataManager) = manager.scalarOf[String](path / "notes").value
  def notes_=(n: String) = {
    set("notes", graph_operations.CreateStringScalar(n)().result.created)
  }

  def vertexSet = existing(path / "vertexSet").map(manager.vertexSet(_)).getOrElse(null)
  def vertexSet_=(e: VertexSet) = {
    if (e != vertexSet) {
      // TODO: "Induce" the edges and attributes to the new vertex set.
      edgeBundle = null
      vertexAttributes = Map()
    }
    set("vertexSet", e)
    if (e != null) {
      val op = graph_operations.CountVertices()
      scalars("vertex count") = op(op.vertices, vertexSet).result.count
    }
  }

  def pullBackWithInjection(injection: EdgeBundle): Unit = {
    assert(injection.properties.compliesWith(EdgeBundleProperties.injection))
    assert(injection.dstVertexSet.gUID == vertexSet.gUID)
    val origVS = vertexSet
    val origVAttrs = vertexAttributes.toIndexedSeq
    val origEB = edgeBundle
    val origEAttrs = edgeAttributes.toIndexedSeq
    vertexSet = injection.srcVertexSet
    origVAttrs.foreach {
      case (name, attr) =>
        vertexAttributes(name) =
          graph_operations.PulledOverVertexAttribute.pullAttributeVia(attr, injection)
    }

    if (origEB != null) {
      val iop = graph_operations.InducedEdgeBundle()
      edgeBundle = iop(
        iop.srcMapping, graph_operations.ReverseEdges.run(injection))(
          iop.dstMapping, graph_operations.ReverseEdges.run(injection))(
            iop.edges, origEB).result.induced
    }

    origEAttrs.foreach {
      case (name, attr) =>
        edgeAttributes(name) =
          graph_operations.PulledOverEdgeAttribute.pullAttributeTo(attr, edgeBundle)
    }

    segmentations.foreach { seg =>
      val op = graph_operations.InducedEdgeBundle(induceDst = false)
      seg.belongsTo = op(
        op.srcMapping, graph_operations.ReverseEdges.run(injection))(
          op.edges, seg.belongsTo).result.induced
    }

    if (isSegmentation) {
      val seg = asSegmentation
      val op = graph_operations.InducedEdgeBundle(induceSrc = false)
      seg.belongsTo = op(
        op.dstMapping, graph_operations.ReverseEdges.run(injection))(
          op.edges, seg.belongsTo).result.induced
    }
  }

  def edgeBundle = existing(path / "edgeBundle").map(manager.edgeBundle(_)).getOrElse(null)
  def edgeBundle_=(e: EdgeBundle) = {
    if (e != edgeBundle) {
      assert(e == null || vertexSet != null, s"No vertex set for project $projectName")
      assert(e == null || e.srcVertexSet == vertexSet, s"Edge bundle does not match vertex set for project $projectName")
      assert(e == null || e.dstVertexSet == vertexSet, s"Edge bundle does not match vertex set for project $projectName")
      // TODO: "Induce" the attributes to the new edge bundle.
      edgeAttributes = Map()
    }
    set("edgeBundle", e)
  }

  def scalars = new ScalarHolder
  def scalars_=(scalars: Map[String, Scalar[_]]) = {
    existing(path / "scalars").foreach(manager.rmTag(_))
    for ((name, scalar) <- scalars) {
      manager.setTag(path / "scalars" / name, scalar)
    }
  }
  def scalarNames[T: TypeTag] = scalars.collect {
    case (name, scalar) if typeOf[T] =:= typeOf[Nothing] || scalar.is[T] => name
  }.toSeq

  def vertexAttributes = new VertexAttributeHolder
  def vertexAttributes_=(attrs: Map[String, VertexAttribute[_]]) = {
    existing(path / "vertexAttributes").foreach(manager.rmTag(_))
    assert(attrs.isEmpty || vertexSet != null, s"No vertex set for project $projectName")
    for ((name, attr) <- attrs) {
      assert(attr.vertexSet == vertexSet, s"Vertex attribute $name does not match vertex set for project $projectName")
      manager.setTag(path / "vertexAttributes" / name, attr)
    }
  }
  def vertexAttributeNames[T: TypeTag] = vertexAttributes.collect {
    case (name, attr) if typeOf[T] =:= typeOf[Nothing] || attr.is[T] => name
  }.toSeq

  def edgeAttributes = new EdgeAttributeHolder
  def edgeAttributes_=(attrs: Map[String, EdgeAttribute[_]]) = {
    existing(path / "edgeAttributes").foreach(manager.rmTag(_))
    assert(attrs.isEmpty || edgeBundle != null, s"No edge bundle for project $projectName")
    for ((name, attr) <- attrs) {
      assert(attr.edgeBundle == edgeBundle, s"Edge attribute $name does not match edge bundle for project $projectName")
      manager.setTag(path / "edgeAttributes" / name, attr)
    }
  }
  def edgeAttributeNames[T: TypeTag] = edgeAttributes.collect {
    case (name, attr) if typeOf[T] =:= typeOf[Nothing] || attr.is[T] => name
  }.toSeq

  def segmentations = segmentationNames.map(segmentation(_))
  def segmentation(name: String) = Segmentation(projectName, name)
  def segmentationNames = ls("segmentations").map(_.last.name)

  def copy(to: Project) = {
    existing(to.path).foreach(manager.rmTag(_))
    manager.cpTag(path, to.path)
  }

  private def existing(tag: SymbolPath): Option[SymbolPath] =
    if (manager.tagExists(tag)) Some(tag) else None
  private def set(tag: String, entity: MetaGraphEntity): Unit = {
    if (entity == null) {
      existing(path / tag).foreach(manager.rmTag(_))
    } else {
      manager.setTag(path / tag, entity)
    }
  }
  private def get(tag: String): MetaGraphEntity = existing(path / tag).map(manager.entity(_)).getOrElse(null)
  private def ls(dir: String) = if (manager.tagExists(path / dir)) manager.lsTag(path / dir) else Nil

  abstract class Holder[T <: MetaGraphEntity](dir: String) extends Iterable[(String, T)] {
    def validate(name: String, entity: T): Unit
    def update(name: String, entity: T) = {
      validate(name, entity)
      manager.setTag(path / dir / name, entity)
    }
    def apply(name: String) =
      manager.entity(path / dir / name).asInstanceOf[T]
    def iterator =
      ls(dir).map(_.last.name).map(p => p -> apply(p)).iterator
  }
  class ScalarHolder extends Holder[Scalar[_]]("scalars") {
    def validate(name: String, scalar: Scalar[_]) = {}
  }
  class VertexAttributeHolder extends Holder[VertexAttribute[_]]("vertexAttributes") {
    def validate(name: String, attr: VertexAttribute[_]) =
      assert(attr.vertexSet == vertexSet, s"Vertex attribute $name does not match vertex set for project $projectName")
  }
  class EdgeAttributeHolder extends Holder[EdgeAttribute[_]]("edgeAttributes") {
    def validate(name: String, attr: EdgeAttribute[_]) =
      assert(attr.edgeBundle == edgeBundle, s"Edge attribute $name does not match edge bundle for project $projectName")
  }
}

object Project {
  def apply(projectName: String)(implicit metaManager: MetaGraphManager): Project = new Project(projectName)
}

case class Segmentation(parentName: String, name: String)(implicit manager: MetaGraphManager) {
  def parent = Project(parentName)
  val path: SymbolPath = s"projects/$parentName/segmentations/$name"
  def toFE(implicit dm: DataManager) =
    FESegmentation(name, project.projectName, UIValue.fromEntity(belongsTo))
  def belongsTo = manager.edgeBundle(path / "belongsTo")
  def belongsTo_=(eb: EdgeBundle) = {
    assert(eb.dstVertexSet == project.vertexSet, s"Incorrect 'belongsTo' relationship for $name")
    manager.setTag(path / "belongsTo", eb)
  }
  def project = Project(s"$parentName/segmentations/$name/project")
}

=======
>>>>>>> 27de00fe
case class ProjectRequest(name: String)
case class Splash(projects: Seq[FEProject])
case class OperationCategory(title: String, ops: Seq[FEOperationMeta])
case class CreateProjectRequest(name: String, notes: String)
case class ProjectOperationRequest(project: String, op: FEOperationSpec)
case class ProjectFilterRequest(project: String, filters: Seq[FEVertexAttributeFilter])
case class ForkProjectRequest(from: String, to: String)
case class UndoProjectRequest(project: String)
case class RedoProjectRequest(project: String)

// An ordered bundle of metadata types.
case class MetaDataSeq(vertexSets: Seq[VertexSet] = Seq(),
                       edgeBundles: Seq[EdgeBundle] = Seq(),
                       vertexAttributes: Seq[VertexAttribute[_]] = Seq(),
                       edgeAttributes: Seq[EdgeAttribute[_]] = Seq())

class FEOperationRepository(env: BigGraphEnvironment) {
  implicit val manager = env.metaGraphManager
  implicit val dataManager = env.dataManager

  def registerOperation(op: FEOperation): Unit = {
    assert(!operations.contains(op.id), s"Already registered: ${op.id}")
    operations(op.id) = op
  }

  def getStartingOperationMetas: Seq[FEOperationMeta] = {
    toSimpleMetas(operations.values.toSeq.filter(_.starting))
  }

  private def toSimpleMetas(ops: Seq[FEOperation]): Seq[FEOperationMeta] = {
    ops.map {
      op => FEOperationMeta(op.id, op.title, op.parameters)
    }
  }

  // Get non-starting operations, based on a current view.
  def getApplicableOperationMetas(vs: VertexSet): Seq[FEOperationMeta] =
    getApplicableOperationMetas(optionsFor(vs))

  def optionsFor(vs: VertexSet): MetaDataSeq = {
    val in = manager.incomingBundles(vs).toSet
    val out = manager.outgoingBundles(vs).toSet
    val neighbors = in.map(_.srcVertexSet) ++ out.map(_.dstVertexSet) - vs
    val strangers = manager.allVertexSets - vs
    // List every vertex set if there are no neighbors.
    val vertexSets = if (neighbors.nonEmpty) vs +: neighbors.toSeq else vs +: strangers.toSeq
    val edgeBundles = (in ++ out).toSeq
    val vertexAttributes = vertexSets.flatMap(manager.attributes(_))
    val edgeAttributes = edgeBundles.flatMap(manager.attributes(_))
    return MetaDataSeq(
      vertexSets.filter(manager.isVisible(_)),
      edgeBundles.filter(manager.isVisible(_)),
      vertexAttributes.filter(manager.isVisible(_)),
      edgeAttributes.filter(manager.isVisible(_)))
  }

  def getApplicableOperationMetas(options: MetaDataSeq): Seq[FEOperationMeta] = {
    val vertexSets = options.vertexSets.map(UIValue.fromEntity(_))
    val edgeBundles = options.edgeBundles.map(UIValue.fromEntity(_))
    val vertexAttributes = options.vertexAttributes.map(UIValue.fromEntity(_))
    val edgeAttributes = options.edgeAttributes.map(UIValue.fromEntity(_))
    operations.values.toSeq.filterNot(_.starting).flatMap { op =>
      val params: Seq[FEOperationParameterMeta] = op.parameters.flatMap {
        case p if p.kind == "vertex-set" => vertexSets.headOption.map(
          first => p.copy(options = vertexSets, defaultValue = first.id))
        case p if p.kind == "edge-bundle" => edgeBundles.headOption.map(
          first => p.copy(options = edgeBundles, defaultValue = first.id))
        case p if p.kind == "vertex-attribute" => vertexAttributes.headOption.map(
          first => p.copy(options = vertexAttributes, defaultValue = first.id))
        case p if p.kind == "edge-attribute" => edgeAttributes.headOption.map(
          first => p.copy(options = edgeAttributes, defaultValue = first.id))
        case p if p.kind == "multi-vertex-attribute" => Some(p.copy(options = vertexAttributes))
        case p if p.kind == "multi-edge-attribute" => Some(p.copy(options = edgeAttributes))
        case p => Some(p)
      }
      if (params.length == op.parameters.length) {
        // There is a valid option for every parameter, so this is a legitimate operation.
        Some(FEOperationMeta(op.id, op.title, params))
      } else {
        None
      }
    }
  }

  def applyOp(spec: FEOperationSpec): FEStatus =
    operations(spec.id).apply(spec.parameters)

  private val operations = mutable.Map[String, FEOperation]()
}

/**
 * Logic for processing requests
 */

class BigGraphController(env: BigGraphEnvironment) {
  implicit val metaManager = env.metaGraphManager
  implicit val dataManager = env.dataManager
  val operations = new FEOperations(env)

  private def toFE(vs: VertexSet): FEVertexSet = {
    val in = metaManager.incomingBundles(vs).toSet.filter(metaManager.isVisible(_))
    val out = metaManager.outgoingBundles(vs).toSet.filter(metaManager.isVisible(_))
    val local = in & out

    FEVertexSet(
      id = vs.gUID.toString,
      title = vs.toString,
      inEdges = (in -- local).toSeq.map(toFE(_)),
      outEdges = (out -- local).toSeq.map(toFE(_)),
      localEdges = local.toSeq.map(toFE(_)),
      attributes = metaManager.attributes(vs).filter(metaManager.isVisible(_)).map(UIValue.fromEntity(_)),
      ops = operations.getApplicableOperationMetas(vs).sortBy(_.title))
  }

  private def toFE(eb: EdgeBundle): FEEdgeBundle = {
    FEEdgeBundle(
      id = eb.gUID.toString,
      title = eb.toString,
      source = UIValue.fromEntity(eb.srcVertexSet),
      destination = UIValue.fromEntity(eb.dstVertexSet),
      attributes = metaManager.attributes(eb).filter(metaManager.isVisible(_)).map(UIValue.fromEntity(_)))
  }

  def vertexSet(request: VertexSetRequest): FEVertexSet = {
    toFE(metaManager.vertexSet(request.id.asUUID))
  }

  def applyOp(request: FEOperationSpec): FEStatus =
    operations.applyOp(request)

  def startingOperations(request: serving.Empty): Seq[FEOperationMeta] =
    operations.getStartingOperationMetas.sortBy(_.title)

  def startingVertexSets(request: serving.Empty): Seq[UIValue] =
    metaManager.allVertexSets
      .filter(_.source.inputs.all.isEmpty)
      .filter(metaManager.isVisible(_))
      .map(UIValue.fromEntity(_)).toSeq

  // Project view stuff below.

  val ops = new Operations(env)

  def splash(request: serving.Empty): Splash = {
    val dirs = if (metaManager.tagExists("projects")) metaManager.lsTag("projects") else Nil
    val projects = dirs.map(p => Project(p.path.last.name).toFE)
    return Splash(projects = projects)
  }

  def project(request: ProjectRequest): FEProject = {
    val p = Project(request.name)
    return p.toFE.copy(opCategories = ops.categories(p))
  }

  def createProject(request: CreateProjectRequest): serving.Empty = {
    val p = Project(request.name)
    p.notes = request.notes
    p.checkpointAfter("") // Initial checkpoint.
    return serving.Empty()
  }

  def projectOp(request: ProjectOperationRequest): FEStatus = ops.apply(request)

  def filterProject(request: ProjectFilterRequest): FEStatus = {
    val project = Project(request.project)
    val vertexSet = project.vertexSet
    assert(vertexSet != null)
    assert(request.filters.nonEmpty)
    val embedding = FEFilters.embedFilteredVertices(vertexSet, request.filters)
    project.pullBackWithInjection(embedding)
    FEStatus.success
  }

  def forkProject(request: ForkProjectRequest): FEStatus = {
    Project(request.from).copy(Project(request.to))
    FEStatus.success
  }

  def undoProject(request: UndoProjectRequest): FEStatus = {
    Project(request.project).undo()
    FEStatus.success
  }

  def redoProject(request: RedoProjectRequest): FEStatus = {
    Project(request.project).redo()
    FEStatus.success
  }
}

abstract class Operation(val project: Project, val category: String) {
  def id = title.replace(" ", "-")
  def title: String
  def parameters: Seq[FEOperationParameterMeta]
  def enabled: FEStatus
  def apply(params: Map[String, String]): FEStatus
  def toFE: FEOperationMeta = FEOperationMeta(id, title, parameters, enabled)
  protected def scalars[T: TypeTag] =
    UIValue.seq(project.scalarNames[T])
  protected def vertexAttributes[T: TypeTag] =
    UIValue.seq(project.vertexAttributeNames[T])
  protected def edgeAttributes[T: TypeTag] =
    UIValue.seq(project.edgeAttributeNames[T])
  protected def segmentations =
    UIValue.seq(project.segmentationNames)
  protected def hasVertexSet = if (project.vertexSet == null) FEStatus.failure("No vertices.") else FEStatus.success
  protected def hasNoVertexSet = if (project.vertexSet != null) FEStatus.failure("Vertices already exist.") else FEStatus.success
  protected def hasEdgeBundle = if (project.edgeBundle == null) FEStatus.failure("No edges.") else FEStatus.success
  protected def hasNoEdgeBundle = if (project.edgeBundle != null) FEStatus.failure("Edges already exist.") else FEStatus.success
}

abstract class OperationRepository(env: BigGraphEnvironment) {
  implicit val manager = env.metaGraphManager
  implicit val dataManager = env.dataManager

  private val operations = mutable.Buffer[Project => Operation]()
  def register(factory: Project => Operation): Unit = operations += factory
  private def forProject(project: Project) = operations.map(_(project))

  def categories(project: Project): Seq[OperationCategory] = {
    forProject(project).groupBy(_.category).map {
      case (cat, ops) => OperationCategory(cat, ops.map(_.toFE))
    }.toSeq.sortBy(_.title)
  }

  def apply(req: ProjectOperationRequest): FEStatus = {
    val p = Project(req.project)
    val ops = forProject(p).filter(_.id == req.op.id)
    assert(ops.size == 1, s"Operation not unique: ${req.op.id}")
    Try(ops.head.apply(req.op.parameters)) match {
      case Success(s) if s.success =>
        // Save changes.
        p.checkpointAfter(ops.head.title)
        s
      case Success(s) =>
        // Discard potentially corrupt changes.
        p.reloadCurrentCheckpoint()
        throw new Exception(s.failureReason)
      case Failure(e) =>
        // Discard potentially corrupt changes.
        p.reloadCurrentCheckpoint()
        throw e;
    }
  }
}<|MERGE_RESOLUTION|>--- conflicted
+++ resolved
@@ -99,220 +99,6 @@
   fullName: String,
   belongsTo: UIValue) // The connecting edge bundle.
 
-<<<<<<< HEAD
-class Project(val projectName: String)(implicit manager: MetaGraphManager) {
-  val path: SymbolPath = s"projects/$projectName"
-  def toFE(implicit dm: DataManager): FEProject = {
-    val vs = Option(vertexSet).map(_.gUID.toString).getOrElse("")
-    val eb = Option(edgeBundle).map(_.gUID.toString).getOrElse("")
-    // For now, counts are calculated here. TODO: Make them respond to soft filters.
-    val vsCount = if (vertexSet == null) 0 else {
-      val op = graph_operations.CountVertices()
-      op(op.vertices, vertexSet).result.count.value
-    }
-    val esCount = if (edgeBundle == null) 0 else {
-      val op = graph_operations.CountEdges()
-      op(op.edges, edgeBundle).result.count.value
-    }
-    FEProject(
-      projectName, vs, eb,
-      vsCount, esCount, notes,
-      scalars.map { case (name, scalar) => UIValue(scalar.gUID.toString, name) }.toSeq,
-      vertexAttributes.map { case (name, attr) => UIValue(attr.gUID.toString, name) }.toSeq,
-      edgeAttributes.map { case (name, attr) => UIValue(attr.gUID.toString, name) }.toSeq,
-      segmentations.map(_.toFE),
-      opCategories = Seq())
-  }
-
-  def isSegmentation = {
-    val grandFather = path.parent.parent
-    grandFather.nonEmpty && (grandFather.name == 'segmentations)
-  }
-  def asSegmentation = {
-    assert(isSegmentation, s"$projectName is not a segmentation")
-    // If our parent is a top-level project, path is like:
-    //   project/parentName/segmentations/segmentationName/project
-    val parentName = new SymbolPath(path.drop(1).dropRight(3))
-    val segmentationName = path.dropRight(1).last.name
-    Segmentation(parentName.toString, segmentationName)
-  }
-
-  def notes(implicit dm: DataManager) = manager.scalarOf[String](path / "notes").value
-  def notes_=(n: String) = {
-    set("notes", graph_operations.CreateStringScalar(n)().result.created)
-  }
-
-  def vertexSet = existing(path / "vertexSet").map(manager.vertexSet(_)).getOrElse(null)
-  def vertexSet_=(e: VertexSet) = {
-    if (e != vertexSet) {
-      // TODO: "Induce" the edges and attributes to the new vertex set.
-      edgeBundle = null
-      vertexAttributes = Map()
-    }
-    set("vertexSet", e)
-    if (e != null) {
-      val op = graph_operations.CountVertices()
-      scalars("vertex count") = op(op.vertices, vertexSet).result.count
-    }
-  }
-
-  def pullBackWithInjection(injection: EdgeBundle): Unit = {
-    assert(injection.properties.compliesWith(EdgeBundleProperties.injection))
-    assert(injection.dstVertexSet.gUID == vertexSet.gUID)
-    val origVS = vertexSet
-    val origVAttrs = vertexAttributes.toIndexedSeq
-    val origEB = edgeBundle
-    val origEAttrs = edgeAttributes.toIndexedSeq
-    vertexSet = injection.srcVertexSet
-    origVAttrs.foreach {
-      case (name, attr) =>
-        vertexAttributes(name) =
-          graph_operations.PulledOverVertexAttribute.pullAttributeVia(attr, injection)
-    }
-
-    if (origEB != null) {
-      val iop = graph_operations.InducedEdgeBundle()
-      edgeBundle = iop(
-        iop.srcMapping, graph_operations.ReverseEdges.run(injection))(
-          iop.dstMapping, graph_operations.ReverseEdges.run(injection))(
-            iop.edges, origEB).result.induced
-    }
-
-    origEAttrs.foreach {
-      case (name, attr) =>
-        edgeAttributes(name) =
-          graph_operations.PulledOverEdgeAttribute.pullAttributeTo(attr, edgeBundle)
-    }
-
-    segmentations.foreach { seg =>
-      val op = graph_operations.InducedEdgeBundle(induceDst = false)
-      seg.belongsTo = op(
-        op.srcMapping, graph_operations.ReverseEdges.run(injection))(
-          op.edges, seg.belongsTo).result.induced
-    }
-
-    if (isSegmentation) {
-      val seg = asSegmentation
-      val op = graph_operations.InducedEdgeBundle(induceSrc = false)
-      seg.belongsTo = op(
-        op.dstMapping, graph_operations.ReverseEdges.run(injection))(
-          op.edges, seg.belongsTo).result.induced
-    }
-  }
-
-  def edgeBundle = existing(path / "edgeBundle").map(manager.edgeBundle(_)).getOrElse(null)
-  def edgeBundle_=(e: EdgeBundle) = {
-    if (e != edgeBundle) {
-      assert(e == null || vertexSet != null, s"No vertex set for project $projectName")
-      assert(e == null || e.srcVertexSet == vertexSet, s"Edge bundle does not match vertex set for project $projectName")
-      assert(e == null || e.dstVertexSet == vertexSet, s"Edge bundle does not match vertex set for project $projectName")
-      // TODO: "Induce" the attributes to the new edge bundle.
-      edgeAttributes = Map()
-    }
-    set("edgeBundle", e)
-  }
-
-  def scalars = new ScalarHolder
-  def scalars_=(scalars: Map[String, Scalar[_]]) = {
-    existing(path / "scalars").foreach(manager.rmTag(_))
-    for ((name, scalar) <- scalars) {
-      manager.setTag(path / "scalars" / name, scalar)
-    }
-  }
-  def scalarNames[T: TypeTag] = scalars.collect {
-    case (name, scalar) if typeOf[T] =:= typeOf[Nothing] || scalar.is[T] => name
-  }.toSeq
-
-  def vertexAttributes = new VertexAttributeHolder
-  def vertexAttributes_=(attrs: Map[String, VertexAttribute[_]]) = {
-    existing(path / "vertexAttributes").foreach(manager.rmTag(_))
-    assert(attrs.isEmpty || vertexSet != null, s"No vertex set for project $projectName")
-    for ((name, attr) <- attrs) {
-      assert(attr.vertexSet == vertexSet, s"Vertex attribute $name does not match vertex set for project $projectName")
-      manager.setTag(path / "vertexAttributes" / name, attr)
-    }
-  }
-  def vertexAttributeNames[T: TypeTag] = vertexAttributes.collect {
-    case (name, attr) if typeOf[T] =:= typeOf[Nothing] || attr.is[T] => name
-  }.toSeq
-
-  def edgeAttributes = new EdgeAttributeHolder
-  def edgeAttributes_=(attrs: Map[String, EdgeAttribute[_]]) = {
-    existing(path / "edgeAttributes").foreach(manager.rmTag(_))
-    assert(attrs.isEmpty || edgeBundle != null, s"No edge bundle for project $projectName")
-    for ((name, attr) <- attrs) {
-      assert(attr.edgeBundle == edgeBundle, s"Edge attribute $name does not match edge bundle for project $projectName")
-      manager.setTag(path / "edgeAttributes" / name, attr)
-    }
-  }
-  def edgeAttributeNames[T: TypeTag] = edgeAttributes.collect {
-    case (name, attr) if typeOf[T] =:= typeOf[Nothing] || attr.is[T] => name
-  }.toSeq
-
-  def segmentations = segmentationNames.map(segmentation(_))
-  def segmentation(name: String) = Segmentation(projectName, name)
-  def segmentationNames = ls("segmentations").map(_.last.name)
-
-  def copy(to: Project) = {
-    existing(to.path).foreach(manager.rmTag(_))
-    manager.cpTag(path, to.path)
-  }
-
-  private def existing(tag: SymbolPath): Option[SymbolPath] =
-    if (manager.tagExists(tag)) Some(tag) else None
-  private def set(tag: String, entity: MetaGraphEntity): Unit = {
-    if (entity == null) {
-      existing(path / tag).foreach(manager.rmTag(_))
-    } else {
-      manager.setTag(path / tag, entity)
-    }
-  }
-  private def get(tag: String): MetaGraphEntity = existing(path / tag).map(manager.entity(_)).getOrElse(null)
-  private def ls(dir: String) = if (manager.tagExists(path / dir)) manager.lsTag(path / dir) else Nil
-
-  abstract class Holder[T <: MetaGraphEntity](dir: String) extends Iterable[(String, T)] {
-    def validate(name: String, entity: T): Unit
-    def update(name: String, entity: T) = {
-      validate(name, entity)
-      manager.setTag(path / dir / name, entity)
-    }
-    def apply(name: String) =
-      manager.entity(path / dir / name).asInstanceOf[T]
-    def iterator =
-      ls(dir).map(_.last.name).map(p => p -> apply(p)).iterator
-  }
-  class ScalarHolder extends Holder[Scalar[_]]("scalars") {
-    def validate(name: String, scalar: Scalar[_]) = {}
-  }
-  class VertexAttributeHolder extends Holder[VertexAttribute[_]]("vertexAttributes") {
-    def validate(name: String, attr: VertexAttribute[_]) =
-      assert(attr.vertexSet == vertexSet, s"Vertex attribute $name does not match vertex set for project $projectName")
-  }
-  class EdgeAttributeHolder extends Holder[EdgeAttribute[_]]("edgeAttributes") {
-    def validate(name: String, attr: EdgeAttribute[_]) =
-      assert(attr.edgeBundle == edgeBundle, s"Edge attribute $name does not match edge bundle for project $projectName")
-  }
-}
-
-object Project {
-  def apply(projectName: String)(implicit metaManager: MetaGraphManager): Project = new Project(projectName)
-}
-
-case class Segmentation(parentName: String, name: String)(implicit manager: MetaGraphManager) {
-  def parent = Project(parentName)
-  val path: SymbolPath = s"projects/$parentName/segmentations/$name"
-  def toFE(implicit dm: DataManager) =
-    FESegmentation(name, project.projectName, UIValue.fromEntity(belongsTo))
-  def belongsTo = manager.edgeBundle(path / "belongsTo")
-  def belongsTo_=(eb: EdgeBundle) = {
-    assert(eb.dstVertexSet == project.vertexSet, s"Incorrect 'belongsTo' relationship for $name")
-    manager.setTag(path / "belongsTo", eb)
-  }
-  def project = Project(s"$parentName/segmentations/$name/project")
-}
-
-=======
->>>>>>> 27de00fe
 case class ProjectRequest(name: String)
 case class Splash(projects: Seq[FEProject])
 case class OperationCategory(title: String, ops: Seq[FEOperationMeta])
