// BigGraphController includes the request handlers that operate on projects at the metagraph level.
package com.lynxanalytics.biggraph.controllers

import com.lynxanalytics.biggraph.BigGraphEnvironment
import com.lynxanalytics.biggraph.graph_api._
import com.lynxanalytics.biggraph.graph_util.Timestamp
import com.lynxanalytics.biggraph.groovy
import com.lynxanalytics.biggraph.serving
import com.lynxanalytics.biggraph.frontend_operations.{ Operations, OperationParams }

import java.util.regex.Pattern
import play.api.libs.json
import scala.annotation.tailrec
import scala.collection.mutable
import scala.reflect.runtime.universe._
import scala.util.matching.Regex

case class FEStatus(enabled: Boolean, disabledReason: String = "") {
  def ||(other: => FEStatus) = if (enabled) this else other
  def &&(other: => FEStatus) = if (enabled) other else this
}
object FEStatus {
  val enabled = FEStatus(true)
  def disabled(disabledReason: String) = FEStatus(false, disabledReason)
  def assert(condition: Boolean, disabledReason: => String) =
    if (condition) enabled else disabled(disabledReason)
}

// Something with a display name and an internal ID.
case class FEOption(
  id: String,
  title: String)
object FEOption {
  def regular(optionTitleAndId: String): FEOption = FEOption(optionTitleAndId, optionTitleAndId)
  def special(specialID: String): FEOption = specialOpt(specialID).get
  val TitledCheckpointRE = raw"!checkpoint\(([0-9]*),([^|]*)\)(|\|.*)".r
  private def specialOpt(specialID: String): Option[FEOption] = {
    Option(specialID match {
      case "!unset" => ""
      case "!no weight" => "no weight"
      case "!unit distances" => "unit distances"
      case "!internal id (default)" => "internal id (default)"
      case TitledCheckpointRE(cp, title, suffix) =>
        val time = {
          val df = new java.text.SimpleDateFormat("yyyy-MM-dd HH:mm z")
          df.format(new java.util.Date(cp.toLong))
        }
        s"$title$suffix ($time)"
      case _ => null
    }).map(FEOption(specialID, _))
  }
  def titledCheckpoint(cp: String, title: String, suffix: String = ""): FEOption =
    special(s"!checkpoint($cp,$title)$suffix")
  def unpackTitledCheckpoint(id: String): (String, String, String) =
    unpackTitledCheckpoint(id, "$id does not look like a project checkpoint identifier")
  def unpackTitledCheckpoint(id: String, customError: String): (String, String, String) =
    maybeUnpackTitledCheckpoint(id).getOrElse(throw new AssertionError(customError))
  def maybeUnpackTitledCheckpoint(id: String): Option[(String, String, String)] =
    id match {
      case TitledCheckpointRE(cp, title, suffix) => Some((cp, title, suffix))
      case _ => None
    }

  def fromID(id: String) = specialOpt(id).getOrElse(FEOption.regular(id))
  def list(lst: String*): List[FEOption] = list(lst.toList)
  def list(lst: List[String]): List[FEOption] = lst.map(id => FEOption(id, id))
  val bools = list("true", "false")
  val noyes = list("no", "yes")
  val unset = special("!unset")
  val noWeight = special("!no weight")
  val unitDistances = special("!unit distances")
  val internalId = special("!internal id (default)")
}

case class FEOperationMeta(
  id: String,
  title: String,
  parameters: List[FEOperationParameterMeta],
  visibleScalars: List[FEOperationScalarMeta],
  category: String = "",
  status: FEStatus = FEStatus.enabled,
  description: String = "",
  isWorkflow: Boolean = false,
  workflowAuthor: String = "")

case class FEOperationParameterMeta(
    id: String,
    title: String,
    kind: String, // Special rendering on the UI.
    defaultValue: String,
    options: List[FEOption],
    multipleChoice: Boolean,
    hasFixedOptions: Boolean) {

  val validKinds = Seq(
    "default", // A simple textbox.
    "choice", // A drop down box.
    "file", // Simple textbox with file upload button.
    "tag-list", // A variation of "multipleChoice" with a more concise, horizontal design.
    "code") // code
  require(kind.isEmpty || validKinds.contains(kind), s"'$kind' is not a valid parameter type")
  if (kind == "tag-list") require(multipleChoice, "multipleChoice is required for tag-list")
}

case class FEOperationScalarMeta(
  id: String,
  guid: String)

case class FEOperationSpec(
  id: String,
  parameters: Map[String, String])

abstract class FEOperation {
  val id: String = getClass.getName
  val title: String
  val category: String
  val parameters: List[FEOperationParameterMeta]
  def apply(params: Map[String, String]): Unit
}

case class FEAttribute(
  id: String,
  title: String,
  typeName: String,
  note: String,
  canBucket: Boolean,
  canFilter: Boolean,
  isNumeric: Boolean,
  isInternal: Boolean,
  computeProgress: Double)

case class FEProjectListElement(
  name: String,
  // One of "table" or "project".
  objectType: String,
  notes: String = "",
  vertexCount: Option[FEAttribute] = None, // Whether the project has vertices defined.
  edgeCount: Option[FEAttribute] = None, // Whether the project has edges defined.
  error: Option[String] = None) // If set the project could not be opened.

case class FEProject(
  name: String,
  undoOp: String = "", // Name of last operation. Empty if there is nothing to undo.
  redoOp: String = "", // Name of next operation. Empty if there is nothing to redo.
  readACL: String = "",
  writeACL: String = "",
  vertexSet: String = "",
  edgeBundle: String = "",
  notes: String = "",
  scalars: List[FEAttribute] = List(),
  vertexAttributes: List[FEAttribute] = List(),
  edgeAttributes: List[FEAttribute] = List(),
  segmentations: List[FESegmentation] = List(),
  opCategories: List[OperationCategory] = List())

case class FESegmentation(
  name: String,
  fullName: String,
  // The connecting edge bundle's GUID.
  belongsTo: String,
  // A Vector[ID] vertex attribute, that contains for each vertex
  // the vector of ids of segments the vertex belongs to.
  equivalentAttribute: FEAttribute)
case class ProjectRequest(name: String)
case class ProjectListRequest(path: String)
case class ProjectSearchRequest(
  basePath: String, // We only search for projects/directories contained (recursively) in this.
  query: String)
case class ProjectList(
  path: String,
  readACL: String,
  writeACL: String,
  directories: List[String],
  projects: List[FEProjectListElement])
case class OperationCategory(
    title: String, icon: String, color: String, ops: List[FEOperationMeta]) {
  def containsOperation(op: Operation): Boolean = ops.find(_.id == op.id).nonEmpty
}
case class CreateProjectRequest(name: String, notes: String, privacy: String)
case class CreateDirectoryRequest(name: String, privacy: String)
case class DiscardEntryRequest(name: String)

// A request for the execution of a FE operation on a specific project. The project might be
// a non-root project, that is a segmentation (or segmentation of segmentation, etc) of a root
// project. In this case, the project parameter has the format:
// rootProjectName|childSegmentationName|grandChildSegmentationName|...
case class ProjectOperationRequest(project: String, op: FEOperationSpec)
// Represents an operation executed on a subproject. It is only meaningful in the context of
// a root project. path specifies the offspring project in question, e.g. it could be sg like:
// Seq(childSegmentationName, grandChildSegmentationName, ...)
case class SubProjectOperation(path: Seq[String], op: FEOperationSpec)

case class ProjectAttributeFilter(attributeName: String, valueSpec: String)
case class ProjectFilterRequest(
  project: String,
  vertexFilters: List[ProjectAttributeFilter],
  edgeFilters: List[ProjectAttributeFilter])
case class ForkEntryRequest(from: String, to: String)
case class RenameEntryRequest(from: String, to: String)
case class UndoProjectRequest(project: String)
case class RedoProjectRequest(project: String)
case class ACLSettingsRequest(project: String, readACL: String, writeACL: String)

case class HistoryRequest(project: String)
case class AlternateHistory(
  startingPoint: String, // The checkpoint where to start to apply requests below.
  requests: List[SubProjectOperation])
case class SaveHistoryRequest(
  oldProject: String, // Old project is used to copy ProjectFrame level metadata.
  newProject: String,
  history: AlternateHistory)
case class ProjectHistory(steps: List[ProjectHistoryStep])
case class ProjectHistoryStep(
  request: SubProjectOperation,
  status: FEStatus,
  segmentationsBefore: List[FESegmentation],
  segmentationsAfter: List[FESegmentation],
  opCategoriesBefore: List[OperationCategory],
  checkpoint: Option[String])

case class SaveWorkflowRequest(
  workflowName: String,
  stepsAsGroovy: String,
  description: String)

case class WorkflowRequest(
  id: String)

case class WorkflowResponse(
  name: String,
  description: String,
  code: String)
object WorkflowResponse {
  implicit val fWorkflowResponse = json.Json.format[WorkflowResponse]
  def fromJson(js: String): WorkflowResponse = json.Json.parse(js).as[WorkflowResponse]
}

case class SavedWorkflow(
    stepsAsGroovy: String,
    author: String,
    description: String) {
  @transient lazy val prettyJson: String = SavedWorkflow.asPrettyJson(this)
}
object SavedWorkflow {
  implicit val fSavedWorkflow = json.Json.format[SavedWorkflow]
  def asPrettyJson(wf: SavedWorkflow): String = json.Json.prettyPrint(json.Json.toJson(wf))
  def fromJson(js: String): SavedWorkflow = json.Json.parse(js).as[SavedWorkflow]
}

object BigGraphController {
  val workflowsRoot: SymbolPath = SymbolPath("workflows")

  val dirtyOperationError = "Dirty operations are not allowed in history"
}
class BigGraphController(val env: BigGraphEnvironment) {
  implicit val metaManager = env.metaGraphManager
  implicit val entityProgressManager: EntityProgressManager = env.dataManager

  val ops = new Operations(env)

  def projectList(user: serving.User, request: ProjectListRequest): ProjectList = metaManager.synchronized {
    val entry = DirectoryEntry.fromName(request.path)
    entry.assertReadAllowedFrom(user)
    val dir = entry.asDirectory
    val entries = dir.list
    val (dirs, objects) = entries.partition(_.isDirectory)
    val visibleDirs = dirs.filter(_.readAllowedFrom(user)).map(_.asDirectory)
    val visibleObjectFrames = objects.filter(_.readAllowedFrom(user)).map(_.asObjectFrame)
    ProjectList(
      request.path,
      dir.readACL,
      dir.writeACL,
      visibleDirs.map(_.path.toString).toList,
      visibleObjectFrames.map(_.toListElementFE).toList)
  }

  def projectSearch(user: serving.User, request: ProjectSearchRequest): ProjectList = metaManager.synchronized {
    val entry = DirectoryEntry.fromName(request.basePath)
    entry.assertReadAllowedFrom(user)
    val dir = entry.asDirectory
    val terms = request.query.split(" ")
    val dirs = dir
      .listDirectoriesRecursively
      .filter(_.readAllowedFrom(user))
      .filter { dir =>
        val baseName = dir.path.last.name
        terms.forall(term => baseName.contains(term))
      }
    val projects = dir
      .listObjectsRecursively
      .filter(_.readAllowedFrom(user))
      .filter { project =>
        val baseName = project.path.last.name
        val notes = project.viewer.state.notes
        terms.forall(term => baseName.contains(term) || notes.contains(term))
      }

    ProjectList(
      request.basePath,
      dir.readACL,
      dir.writeACL,
      dirs.map(_.path.toString).toList,
      projects.map(_.toListElementFE).toList)
  }

  def project(user: serving.User, request: ProjectRequest): FEProject = metaManager.synchronized {
    val p = SubProject.parsePath(request.name)
    assert(p.frame.exists, s"Project ${request.name} does not exist.")
    p.frame.assertReadAllowedFrom(user)
    val context = Operation.Context(user, p.viewer)
    val categories = ops.categories(context, includeDeprecated = false)
    // Utility operations are made available through dedicated UI elements.
    // Let's hide them from the project operation toolbox to avoid confusion.
    val nonUtilities = categories.filter(_.icon != "wrench")
    p.toFE.copy(opCategories = nonUtilities)
  }

  private def assertNameNotExists(name: String) = {
    assert(!DirectoryEntry.fromName(name).exists, s"$name already exists.")
  }

  private def setupACL(privacy: String, user: serving.User, p: DirectoryEntry): Unit = {
    privacy match {
      case "private" =>
        p.writeACL = user.email
        p.readACL = user.email
      case "public-read" =>
        p.writeACL = user.email
        p.readACL = "*"
      case "public-write" =>
        p.writeACL = "*"
        p.readACL = "*"
    }
  }

  def createProject(user: serving.User, request: CreateProjectRequest): Unit = metaManager.synchronized {
    assertNameNotExists(request.name)
    val entry = DirectoryEntry.fromName(request.name)
    entry.assertParentWriteAllowedFrom(user)
    val p = entry.asNewProjectFrame()
    setupACL(request.privacy, user, p)
    if (request.notes != "") {
      ops.apply(user, p.subproject, Operations.addNotesOperation(request.notes))
    }
  }

  def createDirectory(user: serving.User, request: CreateDirectoryRequest): Unit = metaManager.synchronized {
    assertNameNotExists(request.name)
    val entry = DirectoryEntry.fromName(request.name)
    entry.assertParentWriteAllowedFrom(user)
    val dir = entry.asNewDirectory()
    setupACL(request.privacy, user, dir)
  }

  def discardEntry(
    user: serving.User, request: DiscardEntryRequest): Unit = metaManager.synchronized {

    val p = DirectoryEntry.fromName(request.name)
    p.assertParentWriteAllowedFrom(user)
    p.remove()
  }

  def renameEntry(
    user: serving.User, request: RenameEntryRequest): Unit = metaManager.synchronized {
    assertNameNotExists(request.to)
    val pFrom = DirectoryEntry.fromName(request.from)
    pFrom.assertParentWriteAllowedFrom(user)
    val pTo = DirectoryEntry.fromName(request.to)
    pTo.assertParentWriteAllowedFrom(user)
    pFrom.copy(pTo)
    pFrom.remove()
  }

  def discardAll(user: serving.User, request: serving.Empty): Unit = metaManager.synchronized {
    assert(user.isAdmin, "Only admins can delete all projects and directories")
    DirectoryEntry.rootDirectory.remove()
    if (metaManager.tagExists(BigGraphController.workflowsRoot)) {
      metaManager.rmTag(BigGraphController.workflowsRoot)
    }
  }

  def projectOp(user: serving.User, request: ProjectOperationRequest): Unit = metaManager.synchronized {
    val p = SubProject.parsePath(request.project)
    p.frame.assertWriteAllowedFrom(user)
    ops.apply(user, p, request.op)
  }

  def filterProject(user: serving.User, request: ProjectFilterRequest): Unit = metaManager.synchronized {
    val vertexParams = request.vertexFilters.map {
      f => s"filterva-${f.attributeName}" -> f.valueSpec
    }
    val edgeParams = request.edgeFilters.map {
      f => s"filterea-${f.attributeName}" -> f.valueSpec
    }
    projectOp(user, ProjectOperationRequest(
      project = request.project,
      op = FEOperationSpec(
        id = "Filter-by-attributes",
        parameters = (vertexParams ++ edgeParams).toMap)))
  }

  def forkEntry(user: serving.User, request: ForkEntryRequest): Unit = metaManager.synchronized {
    val pFrom = DirectoryEntry.fromName(request.from)
    pFrom.assertReadAllowedFrom(user)
    assertNameNotExists(request.to)
    val pTo = DirectoryEntry.fromName(request.to)
    pTo.assertParentWriteAllowedFrom(user)
    pFrom.copy(pTo)
    if (!pTo.writeAllowedFrom(user)) {
      pTo.writeACL += "," + user.email
    }
  }

  def undoProject(user: serving.User, request: UndoProjectRequest): Unit = metaManager.synchronized {
    val entry = DirectoryEntry.fromName(request.project)
    entry.assertWriteAllowedFrom(user)
    entry.asProjectFrame.undo()
  }

  def redoProject(user: serving.User, request: RedoProjectRequest): Unit = metaManager.synchronized {
    val entry = DirectoryEntry.fromName(request.project)
    entry.assertWriteAllowedFrom(user)
    entry.asProjectFrame.redo()
  }

  def changeACLSettings(user: serving.User, request: ACLSettingsRequest): Unit = metaManager.synchronized {
    val p = DirectoryEntry.fromName(request.project)
    p.assertWriteAllowedFrom(user)
    // To avoid accidents, a user cannot remove themselves from the write ACL.
    assert(user.isAdmin || p.aclContains(request.writeACL, user),
      s"You cannot forfeit your write access to project $p.")
    p.readACL = request.readACL
    p.writeACL = request.writeACL
  }

  def getHistory(user: serving.User, request: HistoryRequest): ProjectHistory = {
    val checkpoint = metaManager.synchronized {
      val entry = DirectoryEntry.fromName(request.project)
      entry.assertReadAllowedFrom(user)
      entry.asProjectFrame.checkpoint
    }
    validateHistory(user, AlternateHistory(checkpoint, List()))
  }

  // Returns the history of a state appended with a given history suffix.
  @tailrec
  private def stateHistory(
    user: serving.User,
    lastState: RootProjectState,
    historyAfter: List[ProjectHistoryStep] = List()): List[ProjectHistoryStep] = {
    val prevCheckpointOpt = lastState.previousCheckpoint
    if (prevCheckpointOpt.isEmpty) historyAfter
    else {
      val prevState = metaManager.checkpointRepo.readCheckpoint(prevCheckpointOpt.get)
      val step =
        historyStep(
          user, prevState, lastState.lastOperationRequest.get, Some(lastState))._2
      stateHistory(user, prevState, step :: historyAfter)
    }
  }

  // Simulates an operation sequence starting from a given state. Returns the list of
  // states reached by the operations and the corresponding ProjectHistorySteps.
  private def extendedHistory(
    user: serving.User,
    start: RootProjectState,
    operations: List[SubProjectOperation]): Stream[(RootProjectState, ProjectHistoryStep)] = {
    if (operations.isEmpty) Stream()
    else {
      val (nextState, step) = historyStep(user, start, operations.head, None)
      (nextState, step) #:: extendedHistory(user, nextState, operations.tail)
    }
  }

  private def extendGivenOpWithSelectedOption(
    opId: String,
    params: Map[String, String],
    meta: FEOperationMeta): FEOperationMeta = {
    meta.copy(parameters = meta.parameters.map { parameter =>
      if (parameter.hasFixedOptions &&
        params.contains(parameter.id) &&
        !parameter.options.map(_.id).contains(params(parameter.id))) {
        parameter.copy(options = FEOption.fromID(params(parameter.id)) +: parameter.options)
      } else {
        parameter
      }
    })
  }

  // Tries to execute the requested operation on the project.
  // Returns the ProjectHistoryStep to be displayed in the history and the state reached by
  // the operation.
  // Won't ever execute dirty operation, for those it sets a special error status.
  private def historyStep(
    user: serving.User,
    startState: RootProjectState,
    request: SubProjectOperation,
    nextStateOpt: Option[RootProjectState]): (RootProjectState, ProjectHistoryStep) = {

    val startStateRootViewer = new RootProjectViewer(startState)
    val context = Operation.Context(user, startStateRootViewer.offspringViewer(request.path))
    val opCategoriesBefore = ops.categories(context, includeDeprecated = true)
    val segmentationsBefore = startStateRootViewer.allOffspringFESegmentations("dummy")
    val op = ops.opById(context, request.op.id)
    // If it's a deprecated workflow operation, display it in a special category.
    val opCategoriesBeforeWithOp =
      if (opCategoriesBefore.find(_.containsOperation(op)).isEmpty &&
        op.isInstanceOf[WorkflowOperation]) {
        val deprCat = WorkflowOperation.deprecatedCategory
        val deprCatFE = deprCat.toFE(List(op.toFE.copy(category = deprCat.title)))
        opCategoriesBefore :+ deprCatFE
      } else {
        opCategoriesBefore
      }

    val opCategoriesBeforeOptionsExtended = opCategoriesBeforeWithOp
      .map { category =>
        category.copy(
          ops = category.ops.map { op =>
            extendGivenOpWithSelectedOption(op.id, request.op.parameters, op)
          })
      }

    val validParameterIds = op.parameters.map(_.id).toSet
    val restrictedParameters = request.op.parameters.filterKeys(validParameterIds.contains(_))
    val restrictedRequest = request.copy(op = request.op.copy(parameters = restrictedParameters))
    val status =
      if (op.enabled.enabled && !op.dirty) {
        try {
          op.validateAndApply(restrictedRequest.op.parameters)
          FEStatus.enabled
        } catch {
          case t: Throwable =>
            FEStatus.disabled(t.getMessage)
        }
      } else if (op.dirty) {
        FEStatus.disabled(BigGraphController.dirtyOperationError)
      } else {
        op.enabled
      }

    // For the next state, we take it if it's given, otherwise take the end result of the
    // operation if it succeeded or we fall back to the state before the operation.
    val nextState = nextStateOpt.getOrElse(
      if (status.enabled) op.project.rootState
      else startState)
    val nextStateRootViewer = new RootProjectViewer(nextState)
    val segmentationsAfter = nextStateRootViewer.allOffspringFESegmentations("dummy")
    (nextState,
      ProjectHistoryStep(
        restrictedRequest,
        status,
        segmentationsBefore,
        segmentationsAfter,
        opCategoriesBeforeOptionsExtended,
        nextStateOpt.flatMap(_.checkpoint)))
  }

  def validateHistory(user: serving.User, request: AlternateHistory): ProjectHistory = {
    val startingState = metaManager.checkpointRepo.readCheckpoint(request.startingPoint)
    val checkpointHistory = stateHistory(user, startingState)
    val historyExtension = extendedHistory(user, startingState, request.requests)
    val cleanCheckpointHistory =
      checkpointHistory
        .filter(step => step.status.disabledReason != BigGraphController.dirtyOperationError)
    ProjectHistory(
      cleanCheckpointHistory ++ historyExtension.map(_._2))
  }

  def saveHistory(user: serving.User, request: SaveHistoryRequest): Unit = {
    // See first that we can deal with this history.
    val startingPoint = request.history.startingPoint
    val historyExtension = extendedHistory(
      user,
      metaManager.checkpointRepo.readCheckpoint(startingPoint),
      request.history.requests)
    assert(historyExtension.map(_._2).forall(_.status.enabled), "Trying to save invalid history")

    var finalCheckpoint = startingPoint
    for (state <- historyExtension.map(_._1)) {
      finalCheckpoint =
        metaManager.checkpointRepo.checkpointState(state, finalCheckpoint).checkpoint.get
    }

    metaManager.tagBatch {
      // Create/check target project.
      val entry = DirectoryEntry.fromName(request.newProject)
      if (request.newProject != request.oldProject) {
        // Saving under a new name.
        assertNameNotExists(request.newProject)
        // Copying old ProjectFrame level data.
        ProjectFrame.fromName(request.oldProject).copy(entry)
        // But adding user as writer if necessary.
        if (!entry.writeAllowedFrom(user)) {
          entry.writeACL += "," + user.email
        }
      } else {
        entry.assertWriteAllowedFrom(user)
      }
      // Now we have a project in the tag tree. Set the new history.
      ProjectFrame.fromName(request.newProject).setCheckpoint(finalCheckpoint)
    }
  }

  def saveWorkflow(user: serving.User, request: SaveWorkflowRequest): Unit = metaManager.synchronized {
    // Check for syntax errors with an unbound Groovy shell.
    try {
      groovy.GroovyContext(null, null).withUntrustedShell() {
        shell => shell.parse(request.stepsAsGroovy, request.workflowName)
      }
    } catch {
      case cfe: org.codehaus.groovy.control.CompilationFailedException =>
        throw new AssertionError(cfe.getMessage) // Looks better on the frontend.
      case t: Throwable => // It can throw Errors, that silently kill the request.
        throw new AssertionError(t.getMessage)
    }
    val savedWorkflow = SavedWorkflow(
      request.stepsAsGroovy,
      user.email,
      request.description)
    ProjectFrame.validateName(request.workflowName, "Workflow name")
    val tagName = BigGraphController.workflowsRoot / request.workflowName / Timestamp.toString
    metaManager.setTag(tagName, savedWorkflow.prettyJson)
  }

  def workflow(user: serving.User, request: WorkflowRequest): WorkflowResponse = metaManager.synchronized {
    val id = SymbolPath.parse(request.id)
    val workflow = env.metaGraphManager.workflow(id)
    WorkflowResponse(
      request.id.split("/")(1), // extract name from id
      workflow.description,
      workflow.stepsAsGroovy)
  }
}

abstract class OperationParameterMeta {
  val id: String
  val title: String
  val kind: String
  val defaultValue: String
  val options: List[FEOption]
  val multipleChoice: Boolean
  val mandatory: Boolean
  val hasFixedOptions: Boolean

  // Asserts that the value is valid, otherwise throws an AssertionException.
  def validate(value: String): Unit
  def toFE = FEOperationParameterMeta(
    id, title, kind, defaultValue, options, multipleChoice, hasFixedOptions)
}

abstract class Operation(originalTitle: String, context: Operation.Context, val category: Operation.Category) {
  val project = context.project.editor
  val user = context.user
  def id = Operation.titleToID(originalTitle)
  def title = originalTitle // Override this to change the display title while keeping the original ID.
  val description = "" // Override if description is dynamically generated.
  def parameters: List[OperationParameterMeta]
  def visibleScalars: List[FEOperationScalarMeta] = List()
  def enabled: FEStatus
  def isWorkflow: Boolean = false
  def workflowAuthor: String = ""
  // A summary of the operation, to be displayed on the UI.
  def summary(params: Map[String, String]): String = title

  protected def apply(params: Map[String, String]): Unit
  protected def help = "<help-popup href=\"" + id + "\"></help-popup>" // Add to notes for help link.

  def validateParameters(values: Map[String, String]): Unit = {
    val paramIds = parameters.map { param => param.id }.toSet
    val extraIds = values.keySet &~ paramIds
    assert(extraIds.size == 0,
      s"""Extra parameters found: ${extraIds.mkString(", ")} is not in ${paramIds.mkString(", ")}""")
    val mandatoryParamIds =
      parameters.filter(_.mandatory).map { param => param.id }.toSet
    val missingIds = mandatoryParamIds &~ values.keySet
    assert(missingIds.size == 0, s"""Missing parameters: ${missingIds.mkString(", ")}""")
    for (param <- parameters) {
      if (values.contains(param.id)) {
        param.validate(values(param.id))
      }
    }
  }

  def validateAndApply(params: Map[String, String]): Unit = {
    validateParameters(params)
    apply(params)
    project.setLastOperationDesc(summary(params))
    project.setLastOperationRequest(SubProjectOperation(Seq(), FEOperationSpec(id, params)))
  }

  // "Dirty" operations have side-effects, such as writing files. (See #1564.)
  val dirty = false
  def toFE: FEOperationMeta = FEOperationMeta(
    id,
    title,
    parameters.map { param => param.toFE },
    visibleScalars,
    category.title,
    enabled,
    description,
    isWorkflow,
    workflowAuthor)
  protected def scalars[T: TypeTag] =
    FEOption.list(project.scalarNames[T].toList)
  protected def vertexAttributes[T: TypeTag] =
    FEOption.list(project.vertexAttributeNames[T].toList)
  protected def edgeAttributes[T: TypeTag] =
    FEOption.list(project.edgeAttributeNames[T].toList)
  protected def segmentations =
    FEOption.list(project.segmentationNames.toList)
  protected def hasVertexSet = FEStatus.assert(project.vertexSet != null, "No vertices.")
  protected def hasNoVertexSet = FEStatus.assert(project.vertexSet == null, "Vertices already exist.")
  protected def hasEdgeBundle = FEStatus.assert(project.edgeBundle != null, "No edges.")
  protected def hasNoEdgeBundle = FEStatus.assert(project.edgeBundle == null, "Edges already exist.")
  protected def isNotSegmentation = FEStatus.assert(!project.isSegmentation,
    "This operation is not available with segmentations.")
  protected def isSegmentation = FEStatus.assert(project.isSegmentation,
    "This operation is only available for segmentations.")
  // All projects that the user has read access to.
  protected def readableProjectCheckpoints(implicit manager: MetaGraphManager): List[FEOption] = {
<<<<<<< HEAD
    Operation.allObjects(user)
      .filter(_.isProject)
      .map(_.asProjectFrame)
      .map(project => FEOption.titledCheckpoint(project.checkpoint, project.name))
=======
    Operation.allProjects(user)
      .filter(_.checkpoint.nonEmpty)
      .map(project => FEOption.titledCheckpoint(project.checkpoint, project.projectName))
>>>>>>> 5fc0acce
      .toList
  }

  // All tables that the user has read access to.
  protected def readableGlobalTablePaths(implicit manager: MetaGraphManager): List[FEOption] = {
<<<<<<< HEAD
    Operation.allObjects(user)
=======
    Operation.allProjects(user)
      .filter(_.checkpoint.nonEmpty)
>>>>>>> 5fc0acce
      .flatMap {
        case project =>
          project.viewer
            .allAbsoluteTablePaths
            .map(tablePath =>
<<<<<<< HEAD
              FEOption.titledCheckpoint(project.checkpoint, project.name, tablePath))
      }.toList
=======
              FEOption.titledCheckpoint(project.checkpoint, project.projectName, tablePath))
      }.toList.sortBy(_.title)
>>>>>>> 5fc0acce
  }
}
object Operation {
  def titleToID(title: String) = title.replace(" ", "-")
  case class Category(
      title: String,
      color: String, // A color class from web/app/styles/operation-toolbox.css.
      visible: Boolean = true,
      icon: String = "", // Glyphicon name, or empty for first letter of title.
      sortKey: String = null, // Categories are ordered by this. The title is used by default.
      deprecated: Boolean = false) extends Ordered[Category] {
    private val safeSortKey = Option(sortKey).getOrElse(title)
    def compare(that: Category) = this.safeSortKey compare that.safeSortKey
    def toFE(ops: List[FEOperationMeta]): OperationCategory =
      OperationCategory(title, icon, color, ops)
  }

  case class Context(user: serving.User, project: ProjectViewer)

  def allObjects(user: serving.User)(implicit manager: MetaGraphManager): Seq[ObjectFrame] = {
    val objects = DirectoryEntry.rootDirectory.listObjectsRecursively
    val readable = objects.filter(_.readAllowedFrom(user))
    // Do not list internal project names (starting with "!").
    readable.filterNot(_.name.startsWith("!"))
  }
}

object WorkflowOperation {
  private val WorkflowParameterRegex = "params\\['([-A-Za-z0-9_ ]+)'\\]".r
  private def findParameterReferences(source: String): Set[String] = {
    WorkflowParameterRegex
      .findAllMatchIn(source)
      .map(_.group(1))
      .toSet
  }
  val category = Operation.Category("User Defined Workflows", "pink")
  val deprecatedCategory = Operation.Category("Deprecated User Defined Workflows", "red")

  implicit val rFEOperationSpec = json.Json.reads[FEOperationSpec]
  implicit val rSubProjectOperation = json.Json.reads[SubProjectOperation]
}
case class WorkflowOperation(
  fullName: SymbolPath,
  workflow: SavedWorkflow,
  context: Operation.Context,
  operationRepository: OperationRepository)
    extends Operation(
      fullName.drop(1).head.name,
      context,
      WorkflowOperation.category) {

  override val id = fullName.toString

  override val description = workflow.description

  override val workflowAuthor = workflow.author

  val parameterReferences = WorkflowOperation.findParameterReferences(workflow.stepsAsGroovy)

  def parameters =
    parameterReferences
      .toList
      .sorted
      .map(paramName => OperationParams.Param(paramName, paramName))

  def enabled = FEStatus.enabled

  override def isWorkflow = true

  def apply(params: Map[String, String]): Unit = {
    val ctx = groovy.GroovyContext(context.user, operationRepository)
    ctx.withUntrustedShell(
      "params" -> scala.collection.JavaConversions.mapAsJavaMap(params),
      "project" -> new groovy.GroovyWorkflowProject(ctx, project, Seq())) {
        shell => shell.evaluate(workflow.stepsAsGroovy, title)
      }
  }
}

abstract class OperationRepository(env: BigGraphEnvironment) {
  implicit lazy val manager = env.metaGraphManager

  // The registry maps operation IDs to their constructors.
  private val operations = mutable.Map[String, Operation.Context => Operation]()
  def register(title: String, factory: (String, Operation.Context) => Operation): Unit = {
    val id = Operation.titleToID(title)
    assert(!operations.contains(id), s"$id is already registered.")
    operations(id) = factory(title, _)
  }

  private def opsForContext(context: Operation.Context): Seq[Operation] = {
    operations.values.toSeq.map(_(context))
  }

  private def workflowOpFromTag(fullName: SymbolPath, context: Operation.Context) =
    WorkflowOperation(fullName, manager.workflow(fullName), context, this)

  def newestWorkflow(name: String) =
    manager.lsTag(BigGraphController.workflowsRoot / name).sorted.last

  private def workflowOperations(context: Operation.Context): Seq[Operation] =
    if (manager.tagExists(BigGraphController.workflowsRoot)) {
      manager
        .lsTag(BigGraphController.workflowsRoot)
        .map(perNamePrefix => manager.lsTag(perNamePrefix).sorted.last)
        .map(fullName => workflowOpFromTag(fullName, context))
    } else {
      Seq()
    }

  def categories(context: Operation.Context, includeDeprecated: Boolean): List[OperationCategory] = {
    val allOps = opsForContext(context) ++ workflowOperations(context)
    val cats = allOps.groupBy(_.category).toList
    cats.filter { x => x._1.visible && (includeDeprecated || x._1.deprecated == false) }
      .sortBy(_._1).map {
        case (cat, ops) =>
          val feOps = ops.map(_.toFE).sortBy(_.title).toList
          cat.toFE(feOps)
      }
  }

  def operationIds = operations.keys.toSeq

  def opById(context: Operation.Context, id: String): Operation = {
    if (id.startsWith(BigGraphController.workflowsRoot.toString + "/")) {
      // Oho, a workflow operation!
      workflowOpFromTag(SymbolPath.parse(id), context)
    } else {
      assert(operations.contains(id), s"Cannot find operation: ${id}")
      operations(id)(context)
    }
  }

  // Applies the operation specified by op in the given context and returns the
  // applied operation.
  def appliedOp(context: Operation.Context, opSpec: FEOperationSpec): Operation = {
    val op = opById(context, opSpec.id)
    op.validateAndApply(opSpec.parameters)
    op
  }

  def applyAndCheckpoint(context: Operation.Context, opSpec: FEOperationSpec): RootProjectState = {
    val opResult = appliedOp(context, opSpec).project.rootState
    manager.checkpointRepo.checkpointState(opResult, context.project.rootCheckpoint)
  }

  def apply(
    user: serving.User,
    subProject: SubProject,
    op: FEOperationSpec): Unit = manager.tagBatch {

    val context = Operation.Context(user, subProject.viewer)
    subProject.frame.setCheckpoint(applyAndCheckpoint(context, op).checkpoint.get)
  }
}<|MERGE_RESOLUTION|>--- conflicted
+++ resolved
@@ -719,39 +719,25 @@
     "This operation is only available for segmentations.")
   // All projects that the user has read access to.
   protected def readableProjectCheckpoints(implicit manager: MetaGraphManager): List[FEOption] = {
-<<<<<<< HEAD
     Operation.allObjects(user)
       .filter(_.isProject)
+      .filter(_.checkpoint.nonEmpty)
       .map(_.asProjectFrame)
       .map(project => FEOption.titledCheckpoint(project.checkpoint, project.name))
-=======
-    Operation.allProjects(user)
-      .filter(_.checkpoint.nonEmpty)
-      .map(project => FEOption.titledCheckpoint(project.checkpoint, project.projectName))
->>>>>>> 5fc0acce
       .toList
   }
 
   // All tables that the user has read access to.
   protected def readableGlobalTablePaths(implicit manager: MetaGraphManager): List[FEOption] = {
-<<<<<<< HEAD
     Operation.allObjects(user)
-=======
-    Operation.allProjects(user)
       .filter(_.checkpoint.nonEmpty)
->>>>>>> 5fc0acce
       .flatMap {
         case project =>
           project.viewer
             .allAbsoluteTablePaths
             .map(tablePath =>
-<<<<<<< HEAD
               FEOption.titledCheckpoint(project.checkpoint, project.name, tablePath))
-      }.toList
-=======
-              FEOption.titledCheckpoint(project.checkpoint, project.projectName, tablePath))
       }.toList.sortBy(_.title)
->>>>>>> 5fc0acce
   }
 }
 object Operation {
