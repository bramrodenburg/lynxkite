package com.lynxanalytics.biggraph.controllers

import com.lynxanalytics.biggraph.BigGraphEnvironment
import com.lynxanalytics.biggraph.graph_api._
import com.lynxanalytics.biggraph.graph_operations
import com.lynxanalytics.biggraph.graph_util
import com.lynxanalytics.biggraph.serving
import java.util.UUID
import scala.collection.mutable

case class BigGraphRequest(id: String)

case class GraphBasicData(
  title: String,
  id: String)

case class FEOperationParameterMeta(
  title: String,
  defaultValue: String)

case class FEOperationMeta(
  operationId: Int,
  name: String,
  parameters: Seq[FEOperationParameterMeta])

case class BigGraphResponse(
  title: String,
<<<<<<< HEAD
  inEdges: Seq[FEEdgeBundle],
  outEdges: Seq[FEEdgeBundle],
  localEdges: Seq[FEEdgeBundle],
=======
  sources: Seq[GraphBasicData],
  derivatives: Seq[GraphBasicData],
>>>>>>> 17754768
  ops: Seq[FEOperationMeta])

case class FEOperationSpec(
  operationId: Int,
  parameters: Seq[String])

case class DeriveBigGraphRequest(
  sourceIds: Seq[String],
  operation: FEOperationSpec)

trait FEOperation {
  def applicableTo(bigGraphs: Seq[BigGraph]): Boolean
  val name: String
  def parameters(bigGraphs: Seq[BigGraph]): Seq[FEOperationParameterMeta] = parameters
  def parameters: Seq[FEOperationParameterMeta] = Seq()
  def toGraphOperation(parameters: Seq[String]): GraphOperation = operation
  def operation: GraphOperation = ???
}

trait SingleGraphFEOperation extends FEOperation {
  def applicableTo(bigGraphs: Seq[BigGraph]) = (bigGraphs.size == 1)
}
trait StartingFEOperation extends FEOperation {
  def applicableTo(bigGraphs: Seq[BigGraph]) = bigGraphs.isEmpty
}

class FEOperationRepository {
  def registerOperation(op: FEOperation): Unit = operations += op

  def getApplicableOperationMetas(bigGraphs: Seq[BigGraph]): Seq[FEOperationMeta] =
    operations
      .zipWithIndex
      .filter(_._1.applicableTo(bigGraphs))
      .map { case (op, id) => FEOperationMeta(id, op.name, op.parameters(bigGraphs)) }

  def getGraphOperation(spec: FEOperationSpec): GraphOperation = {
    operations(spec.operationId).toGraphOperation(spec.parameters)
  }

  private val operations = mutable.Buffer[FEOperation]()
}

object FEOperations extends FEOperationRepository {
  registerOperation(
    new SingleGraphFEOperation {
      val name = "Edge Graph"
      override val operation = graph_operations.EdgeGraph()
    })
  registerOperation(
    new FEOperation {
      val name = "Remove non-symmetric edges"
      override val operation = new graph_operations.RemoveNonSymmetricEdges()
      def applicableTo(bigGraphs: Seq[BigGraph]): Boolean =
        bigGraphs.size == 1 && !bigGraphs.head.properties.symmetricEdges
    })
  registerOperation(
    new FEOperation {
      val name = "Connected Components"
      override val operation = new graph_operations.ConnectedComponents("component_id")
      def applicableTo(bigGraphs: Seq[BigGraph]): Boolean = operation.isSourceListValid(bigGraphs)
    })
  registerOperation(
    new FEOperation {
      val name = "Edges from set overlap"
      def applicableTo(bigGraphs: Seq[BigGraph]): Boolean =
        bigGraphs.size == 1 &&
          bigGraphs.head.vertexAttributes.getAttributesReadableAs[Array[Long]].size > 0
      override def parameters(bigGraphs: Seq[BigGraph]) = Seq(
        FEOperationParameterMeta(
          "Set attribute name",
          bigGraphs.head.vertexAttributes.getAttributesReadableAs[Array[Long]].head),
        FEOperationParameterMeta("Minimum Overlap", "3"))
      override def toGraphOperation(parameters: Seq[String]) =
        new graph_operations.SetOverlap(parameters(0), parameters(1).toInt)
    })
  registerOperation(
    new FEOperation {
      val name = "Edges from set overlap for connected components"
      def applicableTo(bigGraphs: Seq[BigGraph]): Boolean =
        bigGraphs.size == 1 &&
          bigGraphs.head.vertexAttributes.getAttributesReadableAs[Array[Long]].size > 0
      override def parameters(bigGraphs: Seq[BigGraph]) = Seq(
        FEOperationParameterMeta(
          "Set attribute name",
          bigGraphs.head.vertexAttributes.getAttributesReadableAs[Array[Long]].head),
        FEOperationParameterMeta("Minimum Overlap", "3"))
      override def toGraphOperation(parameters: Seq[String]) =
        new graph_operations.UniformOverlapForCC(parameters(0), parameters(1).toInt)
    })
  registerOperation(
    new SingleGraphFEOperation {
      val name = "Add reversed edges"
      override val operation = graph_operations.AddReversedEdges()
      override val parameters = Seq()
    })
  registerOperation(
    new SingleGraphFEOperation {
      val name = "Compute clustering coefficient"
      override val operation = graph_operations.ClusteringCoefficient("clustering_coefficient")
    })
  registerOperation(
    new FEOperation {
      val name = "Weighted out-degree"
      def applicableTo(bigGraphs: Seq[BigGraph]): Boolean =
        bigGraphs.size == 1 &&
          bigGraphs.head.edgeAttributes.getAttributesReadableAs[Double].size > 0
      override def parameters(bigGraphs: Seq[BigGraph]) = Seq(
        FEOperationParameterMeta(
          "Weight attribute",
          bigGraphs.head.edgeAttributes.getAttributesReadableAs[Double].head),
        FEOperationParameterMeta("Target attribute name", "weighted_out_degree"))
      override def toGraphOperation(parameters: Seq[String]) =
        graph_operations.WeightedOutDegree(parameters(0), parameters(1))
    })
  registerOperation(
    new SingleGraphFEOperation {
      val name = "Reverse edges"
      override val operation = graph_operations.ReverseEdges()
    })
  registerOperation(
    new SingleGraphFEOperation {
      val name = "Drop attributes"
      override val operation = graph_operations.DropAttributes()
    })
  registerOperation(
    new FEOperation {
      val name = "Page Rank"
      def applicableTo(bigGraphs: Seq[BigGraph]): Boolean =
        bigGraphs.size == 1 &&
          bigGraphs.head.edgeAttributes.getAttributesReadableAs[Double].size > 0
      override def parameters(bigGraphs: Seq[BigGraph]) = Seq(
        FEOperationParameterMeta(
          "Weight attribute",
          bigGraphs.head.edgeAttributes.getAttributesReadableAs[Double].head),
        FEOperationParameterMeta("Target attribute name", "page_rank"),
        FEOperationParameterMeta("Damping factor", "0.85"),
        FEOperationParameterMeta("Number of iterations", "10"))
      override def toGraphOperation(parameters: Seq[String]) =
        graph_operations.PageRank(
          parameters(0), parameters(1), parameters(2).toDouble, parameters(3).toInt)
    })
  registerOperation(
    new FEOperation {
      val name = "Expand vertex sets"
      def applicableTo(bigGraphs: Seq[BigGraph]): Boolean =
        bigGraphs.size == 1 &&
          bigGraphs.head.vertexAttributes.getAttributesReadableAs[Array[Long]].size > 0
      override def parameters(bigGraphs: Seq[BigGraph]) = Seq(
        FEOperationParameterMeta(
          "ID set attribute",
          bigGraphs.head.vertexAttributes.getAttributesReadableAs[Array[Long]].head),
        FEOperationParameterMeta("New attribute with old IDs", "containers"))
      override def toGraphOperation(parameters: Seq[String]) =
        graph_operations.ExpandVertexSet(
          parameters(0), parameters(1))
    })
  registerOperation(
    new FEOperation {
      val name = "Vertex attribute upper bound"
      def applicableTo(bigGraphs: Seq[BigGraph]): Boolean =
        bigGraphs.size == 1 &&
          bigGraphs.head.vertexAttributes.getAttributesReadableAs[Double].size > 0
      override def parameters(bigGraphs: Seq[BigGraph]) = Seq(
        FEOperationParameterMeta(
          "Attribute",
          bigGraphs.head.vertexAttributes.getAttributesReadableAs[Double].head),
        FEOperationParameterMeta("Bound", "0"))
      override def toGraphOperation(parameters: Seq[String]) =
        graph_operations.UpperBoundFilter(parameters(0), parameters(1).toDouble)
    })

  registerOperation(
    new StartingFEOperation {
      val name = "Uniform Random Graph"
      override val parameters = Seq(
        FEOperationParameterMeta("Number of vertices", "10"),
        FEOperationParameterMeta("Random seed", "0"),
        FEOperationParameterMeta("Edge probability", "0.5"))
      override def toGraphOperation(parameters: Seq[String]) =
        graph_operations.SimpleRandomGraph(
          parameters(0).toInt,
          parameters(1).toInt,
          parameters(2).toFloat)
    })
  registerOperation(
    new StartingFEOperation {
      val name = "Simple Example Graph With Attributes"
      override val operation = InstantiateSimpleGraph2()
    })
  registerOperation(
    new StartingFEOperation {
      val name = "Import Graph from CSV"
      override val parameters = Seq(
        FEOperationParameterMeta("Vertex header file", ""),
        FEOperationParameterMeta("Vertex CSV file(s) separated by ',' and/or matched by '*'", ""),
        FEOperationParameterMeta("Edge header file", ""),
        FEOperationParameterMeta("Edge CSV file(s) separated by ',' and/or matched by '*'", ""),
        FEOperationParameterMeta("Vertex id field name", ""),
        FEOperationParameterMeta("Edge source field name", ""),
        FEOperationParameterMeta("Edge destination field name", ""),
        FEOperationParameterMeta("Delimiter", ","),
        FEOperationParameterMeta("Skip header row while processing data (true/false)", "false"),
        FEOperationParameterMeta("AWS Access Key ID (optional)", ""),
        FEOperationParameterMeta("AWS Secret Access Key (optional)", ""))
      override def toGraphOperation(parameters: Seq[String]) =
        graph_operations.CSVImport(
          graph_util.Filename(parameters(0)),
          parameters(1).split(",").map(graph_util.Filename(_, parameters(9), parameters(10))),
          graph_util.Filename(parameters(2)),
          parameters(3).split(",").map(graph_util.Filename(_, parameters(9), parameters(10))),
          parameters(4),
          parameters(5),
          parameters(6),
          parameters(7),
          parameters(8).toBoolean)
    })
  registerOperation(
    new StartingFEOperation {
      val name = "Import Graph from Edge List CSV"
      override val parameters = Seq(
        FEOperationParameterMeta("Edge header file", ""),
        FEOperationParameterMeta("Edge CSV file(s) separated by ',' and/or matched by '*'", ""),
        FEOperationParameterMeta("Edge source field name", ""),
        FEOperationParameterMeta("Edge destination field name", ""),
        FEOperationParameterMeta("Delimiter", ","),
        FEOperationParameterMeta("Skip header row while processing data (true/false)", "false"),
        FEOperationParameterMeta("AWS Access Key ID (optional)", ""),
        FEOperationParameterMeta("AWS Secret Access Key (optional)", ""),
        FEOperationParameterMeta("Disallowed vertex IDs (optional, comma separated list)", ""))
      override def toGraphOperation(parameters: Seq[String]) =
        graph_operations.EdgeCSVImportNum(
          graph_util.Filename(parameters(0)),
          parameters(1).split(",").map(graph_util.Filename(_, parameters(6), parameters(7))),
          parameters(2),
          parameters(3),
          parameters(4),
          parameters(5).toBoolean,
          parameters(8).split(",").toSet)
    })
}

/**
 * Logic for processing requests
 */

class BigGraphController(environment: BigGraphEnvironment) {
  def basicDataFromGraph(bigGraph: BigGraph): GraphBasicData = {
    GraphBasicData(bigGraph.toLongString, bigGraph.gUID.toString)
  }

  private def responseFromGraph(bigGraph: BigGraph): BigGraphResponse = {
    BigGraphResponse(
      title = bigGraph.toLongString,
      sources = bigGraph.sources.map(basicDataFromGraph(_)),
      derivatives = environment.bigGraphManager
        .knownDirectDerivatives(bigGraph).map(basicDataFromGraph(_)),
      ops = FEOperations.getApplicableOperationMetas(Seq(bigGraph)))
  }

  def getGraph(request: BigGraphRequest): BigGraphResponse = {
    responseFromGraph(BigGraphController.getBigGraphForId(request.id, environment))
  }

  def deriveGraph(request: DeriveBigGraphRequest): GraphBasicData = {
    val sourceGraphs = request.sourceIds.map(
      id => BigGraphController.getBigGraphForId(id, environment))
    val op = FEOperations.getGraphOperation(request.operation)
    basicDataFromGraph(environment.bigGraphManager.deriveGraph(sourceGraphs, op))
  }

  def startingOperations(request: serving.Empty): Seq[FEOperationMeta] =
    FEOperations.getApplicableOperationMetas(Seq())
}

object BigGraphController {
  def getBigGraphForId(id: String, environment: BigGraphEnvironment): BigGraph = {
    environment.bigGraphManager.graphForGUID(UUID.fromString(id)).get
  }
}

// TODO: remove this once we have some more sane starting operations.
// For now this is a copy of the same class created in GraphTestUtils. The reason for the copy
// is that prod code cannot (or at least should not) depend on test code, but I don't want
// to move this out to some permanent non-test location as it will go away from prod code
// but will stick around in test code.
import org.apache.spark.graphx.Edge
import attributes.AttributeSignature
import attributes.DenseAttributes

case class InstantiateSimpleGraph2() extends GraphOperation {
  @transient var executionCounter = 0

  def isSourceListValid(sources: Seq[BigGraph]) = (sources.size == 0)

  def execute(target: BigGraph, manager: GraphDataManager): GraphData = {
    val sc = manager.runtimeContext.sparkContext
    val vertexSig = vertexAttributes(target.sources)
    val edgeSig = edgeAttributes(target.sources)

    val vertexMaker = vertexSig.maker
    val nameIdx = vertexSig.writeIndex[String]("name")
    val vertices = Seq(
      (0l, vertexMaker.make.set(nameIdx, "Adam")),
      (1l, vertexMaker.make.set(nameIdx, "Eve")),
      (2l, vertexMaker.make.set(nameIdx, "Bob")))

    val edgeMaker = edgeSig.maker
    val commentIdx = edgeSig.writeIndex[String]("comment")
    val edges = Seq(
      Edge(0l, 1l, edgeMaker.make.set(commentIdx, "Adam loves Eve")),
      Edge(1l, 0l, edgeMaker.make.set(commentIdx, "Eve loves Adam")),
      Edge(2l, 0l, edgeMaker.make.set(commentIdx, "Bob envies Adam")),
      Edge(2l, 1l, edgeMaker.make.set(commentIdx, "Bob loves Eve")))

    executionCounter += 1

    return new SimpleGraphData(target, sc.parallelize(vertices), sc.parallelize(edges))
  }

  def vertexAttributes(sources: Seq[BigGraph]): AttributeSignature =
    AttributeSignature.empty.addAttribute[String]("name").signature

  def edgeAttributes(sources: Seq[BigGraph]): AttributeSignature =
    AttributeSignature.empty.addAttribute[String]("comment").signature
}<|MERGE_RESOLUTION|>--- conflicted
+++ resolved
@@ -25,14 +25,8 @@
 
 case class BigGraphResponse(
   title: String,
-<<<<<<< HEAD
-  inEdges: Seq[FEEdgeBundle],
-  outEdges: Seq[FEEdgeBundle],
-  localEdges: Seq[FEEdgeBundle],
-=======
   sources: Seq[GraphBasicData],
   derivatives: Seq[GraphBasicData],
->>>>>>> 17754768
   ops: Seq[FEOperationMeta])
 
 case class FEOperationSpec(
