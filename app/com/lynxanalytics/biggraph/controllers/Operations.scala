--- conflicted
+++ resolved
@@ -221,15 +221,6 @@
     }
   }
 
-<<<<<<< HEAD
-=======
-  val jdbcHelpText = """
-    The database name is the JDBC connection string without the <tt>jdbc:</tt> prefix.
-    (For example <tt>mysql://127.0.0.1/my_database?user=batman&password=alfred</tt>.)"""
-  val sqlImportHelpText = jdbcHelpText + """
-    An integer column must be specified as the key, and you have to select a key range."""
-
->>>>>>> 72de133b
   trait SQLRowReader extends RowReader {
     def sourceParameters = List(
       Param("db", "Database"),
