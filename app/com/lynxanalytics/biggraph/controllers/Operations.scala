--- conflicted
+++ resolved
@@ -1186,21 +1186,7 @@
   })
 
   register("Merge parallel edges", new EdgeOperation(_, _) {
-<<<<<<< HEAD
-    def parameters =
-      aggregateParams(
-        project.edgeAttributes.map { case (name, ea) => (name, ea) })
-
-=======
-    val description =
-      """<p>Multiple edges going from A to B will be merged into a single edge.
-      The edges going from A to B are not merged with edges going from B to A.
-
-      <p>Edge attributes can be aggregated across the merged edges.
-      """
-
     def parameters = aggregateParams(project.edgeAttributes)
->>>>>>> 6243bf4f
     def enabled = hasEdgeBundle
 
     def apply(params: Map[String, String]) = {
