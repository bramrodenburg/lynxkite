--- conflicted
+++ resolved
@@ -1599,14 +1599,9 @@
     op(op.a, a)(op.b, b).result.attr
   }
 
-<<<<<<< HEAD
   def computeSegmentSizes(segmentation: Segmentation,
                           attributeName: String = "size"): VertexAttribute[Double] = {
     val res = {
-=======
-  def computeSegmentSizes(segmentation: Segmentation, attributeName: String = "size"): Unit = {
-    segmentation.project.vertexAttributes(attributeName) = {
->>>>>>> be3ca77d
       val op = graph_operations.OutDegree()
       op(op.es, reverse(segmentation.belongsTo)).result.outDegree
     }
