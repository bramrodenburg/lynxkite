--- conflicted
+++ resolved
@@ -484,7 +484,7 @@
       for ((attr, choice) <- parseAggregateParams(params)) {
         val result = aggregateViaConnection(
           seg.belongsTo,
-          attributeWithAggregator(project.vertexAttributes(attr), choice))
+          attributeWithLocalAggregator(project.vertexAttributes(attr), choice))
         seg.project.vertexAttributes(s"${attr}_${choice}") = result
       }
       return FEStatus.success
@@ -506,7 +506,7 @@
       for ((attr, choice) <- parseAggregateParams(params)) {
         val result = aggregateViaConnection(
           reverse(seg.belongsTo),
-          attributeWithAggregator(project.vertexAttributes(attr), choice))
+          attributeWithLocalAggregator(project.vertexAttributes(attr), choice))
         seg.parent.vertexAttributes(s"${prefix}_${attr}_${choice}") = result
       }
       return FEStatus.success
@@ -531,7 +531,7 @@
       for ((attr, choice) <- parseAggregateParams(params)) {
         val result = aggregateViaConnection(
           edges,
-          attributeWithAggregator(project.vertexAttributes(attr), choice))
+          attributeWithLocalAggregator(project.vertexAttributes(attr), choice))
         project.vertexAttributes(s"${prefix}_${attr}_${choice}") = result
       }
       return FEStatus.success
@@ -556,7 +556,7 @@
       for ((attr, choice) <- parseAggregateParams(params)) {
         val result = aggregateViaConnection(
           m.belongsTo,
-          attributeWithAggregator(oldAttrs(attr), choice))
+          attributeWithLocalAggregator(oldAttrs(attr), choice))
         project.vertexAttributes(attr) = result
       }
       return FEStatus.success
@@ -627,42 +627,72 @@
       case (aggregate(attr), choice) if choice != "ignore" => attr -> choice
     }
   }
-  def aggregateParams(attrs: Iterable[(String, VertexAttribute[_])]): Seq[FEOperationParameterMeta] = {
+  def aggregateParams(
+    attrs: Iterable[(String, VertexAttribute[_])],
+    needsGlobal: Boolean = false): Seq[FEOperationParameterMeta] = {
     attrs.toSeq.map {
       case (name, attr) =>
         val options = if (attr.is[Double]) {
-          UIValue.seq(Seq("ignore", "sum", "average", "most-common", "count"))
+          if (needsGlobal) {
+            UIValue.seq(Seq("ignore", "sum", "average", "count"))
+          } else {
+            UIValue.seq(Seq("ignore", "sum", "average", "most-common", "count"))
+          }
         } else if (attr.is[String]) {
-          UIValue.seq(Seq("ignore", "most-common", "majority-50", "majority-100", "count"))
+          if (needsGlobal) {
+            UIValue.seq(Seq("ignore", "count"))
+          } else {
+            UIValue.seq(Seq("ignore", "most-common", "majority-50", "majority-100", "count"))
+          }
         } else {
-          UIValue.seq(Seq("ignore", "most-common", "count"))
+          if (needsGlobal) {
+            UIValue.seq(Seq("ignore", "count"))
+          } else {
+            UIValue.seq(Seq("ignore", "most-common", "count"))
+          }
         }
         Param(s"aggregate-$name", name, options = options)
     }
   }
 
-  private case class AttributeWithAggregator[From, Intermediate, To](
-    attr: VertexAttribute[From],
-    aggregator: graph_operations.Aggregator[From, Intermediate, To])
+  trait AttributeWithLocalAggregator[From, To] {
+    val attr: VertexAttribute[From]
+    val aggregator: graph_operations.LocalAggregator[From, To]
+  }
+  object AttributeWithLocalAggregator {
+    def apply[From, To](
+      attrInp: VertexAttribute[From],
+      aggregatorInp: graph_operations.LocalAggregator[From, To]): AttributeWithLocalAggregator[From, To] = {
+      new AttributeWithLocalAggregator[From, To] {
+        val attr = attrInp
+        val aggregator = aggregatorInp
+      }
+    }
+  }
+
+  case class AttributeWithAggregator[From, Intermediate, To](
+    val attr: VertexAttribute[From],
+    val aggregator: graph_operations.Aggregator[From, Intermediate, To])
+      extends AttributeWithLocalAggregator[From, To]
 
   private def attributeWithAggregator[T](
     attr: VertexAttribute[T], choice: String): AttributeWithAggregator[_, _, _] = {
 
     choice match {
-<<<<<<< HEAD
-      case "first" => AttributeWithAggregator(attr, graph_operations.Aggregator.First[T]())
       case "sum" => AttributeWithAggregator(attr.runtimeSafeCast[Double], graph_operations.Aggregator.Sum())
       case "count" => AttributeWithAggregator(attr, graph_operations.Aggregator.Count[T]())
       case "average" => AttributeWithAggregator(
         attr.runtimeSafeCast[Double], graph_operations.Aggregator.Average())
-=======
-      case "sum" => aggregate(connection, attr.runtimeSafeCast[Double], graph_operations.Aggregator.Sum())
-      case "count" => aggregate(connection, attr, graph_operations.Aggregator.Count[T]())
-      case "average" => aggregate(connection, attr.runtimeSafeCast[Double], graph_operations.Aggregator.Average())
-      case "most-common" => aggregate(connection, attr, graph_operations.Aggregator.MostCommon[T]())
-      case "majority-50" => aggregate(connection, attr.runtimeSafeCast[String], graph_operations.Aggregator.Majority(0.5))
-      case "majority-100" => aggregate(connection, attr.runtimeSafeCast[String], graph_operations.Aggregator.Majority(1.0))
->>>>>>> e591f3fd
+    }
+  }
+
+  private def attributeWithLocalAggregator[T](
+    attr: VertexAttribute[T], choice: String): AttributeWithLocalAggregator[_, _] = {
+    choice match {
+      case "most-common" => AttributeWithLocalAggregator(attr, graph_operations.Aggregator.MostCommon[T]())
+      case "majority-50" => AttributeWithLocalAggregator(attr.runtimeSafeCast[String], graph_operations.Aggregator.Majority(0.5))
+      case "majority-100" => AttributeWithLocalAggregator(attr.runtimeSafeCast[String], graph_operations.Aggregator.Majority(1.0))
+      case _ => attributeWithAggregator(attr, choice)
     }
   }
 
@@ -674,9 +704,9 @@
   }
 
   // Performs AggregateByEdgeBundle.
-  def aggregateViaConnection[From, Intermediate, To](
+  def aggregateViaConnection[From, To](
     connection: EdgeBundle,
-    attributeWithAggregator: AttributeWithAggregator[From, Intermediate, To]): VertexAttribute[To] = {
+    attributeWithAggregator: AttributeWithLocalAggregator[From, To]): VertexAttribute[To] = {
     val op = graph_operations.AggregateByEdgeBundle(attributeWithAggregator.aggregator)
     op(op.connection, connection)(op.attr, attributeWithAggregator.attr).result.attr
   }
