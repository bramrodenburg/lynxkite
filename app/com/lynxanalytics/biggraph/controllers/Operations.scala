--- conflicted
+++ resolved
@@ -509,7 +509,6 @@
     }
   })
 
-<<<<<<< HEAD
   register(new AttributeOperation(_) {
     val title = "Aggregate on neighbors"
     val parameters = Seq(
@@ -528,7 +527,11 @@
       for ((attr, choice) <- parseAggregateParams(params)) {
         val result = aggregate(edges, project.vertexAttributes(attr), choice)
         project.vertexAttributes(s"${prefix}_${attr}_${choice}") = result
-=======
+      }
+      return FEStatus.success
+    }
+  })
+
   register(new VertexOperation(_) {
     val title = "Join vertices on attribute"
     val parameters = Seq(
@@ -547,7 +550,6 @@
       for ((attr, choice) <- parseAggregateParams(params)) {
         val result = aggregate(m.belongsTo, oldAttrs(attr), choice)
         project.vertexAttributes(attr) = result
->>>>>>> e39652f4
       }
       return FEStatus.success
     }
