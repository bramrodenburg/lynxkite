package com.lynxanalytics.biggraph.controllers

import com.lynxanalytics.biggraph.{ bigGraphLogger => log }
import com.lynxanalytics.biggraph.BigGraphEnvironment
import com.lynxanalytics.biggraph.JavaScript
import com.lynxanalytics.biggraph.graph_util.Filename
import com.lynxanalytics.biggraph.graph_api._
import com.lynxanalytics.biggraph.graph_api.Scripting._
import com.lynxanalytics.biggraph.graph_operations
import com.lynxanalytics.biggraph.graph_util
import com.lynxanalytics.biggraph.graph_api.MetaGraphManager.StringAsUUID
import scala.reflect.runtime.universe.typeOf

class Operations(env: BigGraphEnvironment) extends OperationRepository(env) {
  val Param = FEOperationParameterMeta // Short alias.

  // Categories.
  import Operation.Category
  abstract class VertexOperation(p: Project)
    extends Operation(p, Category("Vertex operations", "blue"))
  abstract class EdgeOperation(p: Project)
    extends Operation(p, Category("Edge operations", "orange"))
  abstract class AttributeOperation(p: Project)
    extends Operation(p, Category("Attribute operations", "yellow"))
  abstract class CreateSegmentationOperation(p: Project)
    extends Operation(p, Category("Create segmentation", "green"))
  abstract class HiddenOperation(p: Project)
      extends Operation(p, Category("Hidden", "", visible = false)) {
    val description = ""
  }
  trait SegOp extends Operation {
    protected def seg = project.asSegmentation
    protected def parent = seg.parent
  }
  abstract class HiddenSegmentationOperation(p: Project)
    extends HiddenOperation(p) with SegOp
  abstract class SegmentationOperation(p: Project)
    extends Operation(
      p, Category("Segmentation operations", "yellow", visible = p.isSegmentation)) with SegOp
  abstract class SegmentationWorkflowOperation(p: Project)
    extends Operation(
      p, Category("Workflows on segmentation", "magenta", visible = p.isSegmentation)) with SegOp

  register(new VertexOperation(_) {
    val title = "Discard vertices"
    val description = ""
    def parameters = List()
    def enabled = hasVertexSet
    def apply(params: Map[String, String]) = {
      project.vertexSet = null
    }
  })

  register(new EdgeOperation(_) {
    val title = "Discard edges"
    val description = ""
    def parameters = List()
    def enabled = hasEdgeBundle
    def apply(params: Map[String, String]) = {
      project.edgeBundle = null
    }
  })

  register(new VertexOperation(_) {
    val title = "New vertex set"
    val description = "Creates a new vertex set with no edges and no attributes."
    def parameters = List(
      Param("size", "Vertex set size"))
    def enabled = hasNoVertexSet
    def apply(params: Map[String, String]) = {
      val vs = graph_operations.CreateVertexSet(params("size").toInt)().result.vs
      project.setVertexSet(vs, idAttr = "id")
    }
  })

  register(new EdgeOperation(_) {
    val title = "Create random edge bundle"
    val description =
      """Creates edges randomly, so that each vertex will have a degree uniformly
      chosen between 0 and 2 × the provided parameter."""
    def parameters = List(
      Param("degree", "Average degree", defaultValue = "10"),
      Param("seed", "Seed", defaultValue = "0"))
    def enabled = hasVertexSet && hasNoEdgeBundle
    def apply(params: Map[String, String]) = {
      val op = graph_operations.FastRandomEdgeBundle(params("seed").toInt, params("degree").toInt)
      project.edgeBundle = op(op.vs, project.vertexSet).result.es
    }
  })

  register(new EdgeOperation(_) {
    val title = "Connect vertices on attribute"
    val description =
      "Creates edges between vertices that are equal in a chosen attribute."
    def parameters = List(
      Param("attr", "Attribute", options = vertexAttributes[String]))
    def enabled =
      (hasVertexSet && hasNoEdgeBundle
        && FEStatus.assert(vertexAttributes[String].nonEmpty, "No string vertex attributes."))
    private def applyOn[T](attr: VertexAttribute[T]) = {
      val op = graph_operations.EdgesFromAttributeMatches[T]()
      project.edgeBundle = op(op.attr, attr).result.edges
    }
    def apply(params: Map[String, String]) =
      applyOn(project.vertexAttributes(params("attr")))
  })

  val importHelpText =
    """ Wildcard (foo/*.csv) and glob (foo/{bar,baz}.csv) patterns are accepted. S3 paths must
      include the key name and secret key in the following format:
        <tt>s3n://key_name:secret_key@bucket/dir/file</tt>
      """

  register(new VertexOperation(_) {
    val title = "Import vertices"
    val description =
      """Imports vertices (no edges) from a CSV file, or files.
      Each field in the CSV will be accessible as a vertex attribute.
      An extra vertex attribute is generated to hold the internal vertex ID.
      """ + importHelpText
    def parameters = List(
      Param("files", "Files", kind = "file"),
      Param("header", "Header", defaultValue = "<read first line>"),
      Param("delimiter", "Delimiter", defaultValue = ","),
      Param("id-attr", "ID attribute name", defaultValue = "id"),
      Param("filter", "(optional) Filtering expression"))
    def enabled = hasNoVertexSet
    def apply(params: Map[String, String]) = {
      val files = Filename(params("files"))
      val header = if (params("header") == "<read first line>")
        graph_operations.ImportUtil.header(files) else params("header")
      val csv = graph_operations.CSV(
        files,
        params("delimiter"),
        header,
        JavaScript(params("filter")))
      val imp = graph_operations.ImportVertexList(csv)().result
      project.vertexSet = imp.vertices
      project.vertexAttributes = imp.attrs.mapValues(_.entity)
      val idAttr = params("id-attr")
      assert(
        !project.vertexAttributes.contains(idAttr),
        s"The CSV also contains a field called '$idAttr'. Please pick a different name.")
      project.vertexAttributes(idAttr) = idAsAttribute(project.vertexSet)
    }
  })

  register(new EdgeOperation(_) {
    val title = "Import edges for existing vertices"
    val description =
      """Imports edges from a CSV file, or files. Your vertices must have a key attribute, by which
      the edges can be attached to them.""" + importHelpText
    def parameters = List(
      Param("files", "Files", kind = "file"),
      Param("header", "Header", defaultValue = "<read first line>"),
      Param("delimiter", "Delimiter", defaultValue = ","),
      Param("attr", "Vertex id attribute", options = vertexAttributes[String]),
      Param("src", "Source ID field"),
      Param("dst", "Destination ID field"),
      Param("filter", "(optional) Filtering expression"))
    def enabled =
      hasNoEdgeBundle &&
        hasVertexSet &&
        FEStatus.assert(vertexAttributes[String].nonEmpty, "No vertex attributes to use as id.")
    def apply(params: Map[String, String]) = {
      val files = Filename(params("files"))
      val header = if (params("header") == "<read first line>")
        graph_operations.ImportUtil.header(files) else params("header")
      val csv = graph_operations.CSV(
        files,
        params("delimiter"),
        header,
        JavaScript(params("filter")))
      val src = params("src")
      val dst = params("dst")
      val attr = project.vertexAttributes(params("attr")).runtimeSafeCast[String]
      val op = graph_operations.ImportEdgeListForExistingVertexSet(csv, src, dst)
      val imp = op(op.srcVidAttr, attr)(op.dstVidAttr, attr).result
      project.edgeBundle = imp.edges
      project.edgeAttributes = imp.attrs.mapValues(_.entity)
    }
  })

  register(new EdgeOperation(_) {
    val title = "Import vertices and edges from single CSV fileset"
    val description =
      """Imports edges from a CSV file, or files.
      Each field in the CSV will be accessible as an edge attribute.
      Vertices will be generated for the endpoints of the edges.
      Two vertex attributes will be generated.
      "stringID" will contain the ID string that was used in the CSV.
      "id" will contain the internal vertex ID.
      """ + importHelpText
    def parameters = List(
      Param("files", "Files", kind = "file"),
      Param("header", "Header", defaultValue = "<read first line>"),
      Param("delimiter", "Delimiter", defaultValue = ","),
      Param("src", "Source ID field"),
      Param("dst", "Destination ID field"),
      Param("filter", "(optional) Filtering expression"))
    def enabled = hasNoVertexSet
    def apply(params: Map[String, String]) = {
      val files = Filename(params("files"))
      val header = if (params("header") == "<read first line>")
        graph_operations.ImportUtil.header(files) else params("header")
      val csv = graph_operations.CSV(
        files,
        params("delimiter"),
        header,
        JavaScript(params("filter")))
      val src = params("src")
      val dst = params("dst")
      val imp = graph_operations.ImportEdgeList(csv, src, dst)().result
      project.setVertexSet(imp.vertices, idAttr = "id")
      project.vertexAttributes("stringID") = imp.stringID
      project.edgeBundle = imp.edges
      project.edgeAttributes = imp.attrs.mapValues(_.entity)
    }
  })

  register(new AttributeOperation(_) {
    val title = "Import vertex attributes"
    val description =
      """Imports vertex attributes for existing vertices from a CSV file.
      """ + importHelpText
    def parameters = List(
      Param("files", "Files", kind = "file"),
      Param("header", "Header", defaultValue = "<read first line>"),
      Param("delimiter", "Delimiter", defaultValue = ","),
      Param("id-attr", "Vertex id attribute", options = vertexAttributes[String]),
      Param("id-field", "ID field in the CSV file"),
      Param("prefix", "Name prefix for the imported vertex attributes", defaultValue = ""))
    def enabled = hasVertexSet
    def apply(params: Map[String, String]) = {
      val files = Filename(params("files"))
      val header = if (params("header") == "<read first line>")
        graph_operations.ImportUtil.header(files) else params("header")
      val csv = graph_operations.CSV(
        files,
        params("delimiter"),
        header)
      val idAttr = project.vertexAttributes(params("id-attr")).runtimeSafeCast[String]
      val op = graph_operations.ImportAttributesForExistingVertexSet(csv, params("id-field"))
      val res = op(op.idAttr, idAttr).result
      val prefix = if (params("prefix").nonEmpty) params("prefix") + "_" else ""
      for ((name, attr) <- res.attrs) {
        project.vertexAttributes(prefix + name) = attr
      }
    }
  })

  register(new CreateSegmentationOperation(_) {
    val title = "Maximal cliques"
    val description = ""
    def parameters = List(
      Param("name", "Segmentation name", defaultValue = "maximal_cliques"),
      Param("bothdir", "Edges required in both directions", options = UIValue.list(List("true", "false"))),
      Param("min", "Minimum clique size", defaultValue = "3"))
    def enabled = hasEdgeBundle
    def apply(params: Map[String, String]) = {
      val op = graph_operations.FindMaxCliques(params("min").toInt, params("bothdir").toBoolean)
      val result = op(op.es, project.edgeBundle).result
      val segmentation = project.segmentation(params("name"))
      segmentation.project.setVertexSet(result.segments, idAttr = "id")
      segmentation.project.notes = title
      segmentation.belongsTo = result.belongsTo
    }
  })

  register(new HiddenSegmentationOperation(_) {
    val title = "Check cliques"
    def parameters = List(
      Param("selected", "Clique ids to check", defaultValue = "<All>"),
      Param("bothdir", "Edges required in both directions", options = UIValue.list(List("true", "false"))))
    def enabled = hasVertexSet
    def apply(params: Map[String, String]) = {
      val selected =
        if (params("selected") == "<All>") None
        else Some(params("selected").split(",").map(_.toLong).toSet)
      val op = graph_operations.CheckClique(selected, params("bothdir").toBoolean)
      val result = op(op.es, parent.edgeBundle)(op.belongsTo, seg.belongsTo).result
      parent.scalars("invalid_cliques") = result.invalid
    }
  })

  register(new CreateSegmentationOperation(_) {
    val title = "Connected components"
    val description = ""
    def parameters = List(
      Param("name", "Segmentation name", defaultValue = "connected_components"),
      Param(
        "type",
        "Connectedness type",
        options = UIValue.list(List("weak", "strong"))))
    def enabled = hasEdgeBundle
    def apply(params: Map[String, String]) = {
      val symmetric = if (params("type") == "weak") {
        val areop = graph_operations.AddReversedEdges()
        areop(areop.es, project.edgeBundle).result.esPlus.entity
      } else {
        val rnseop = graph_operations.RemoveNonSymmetricEdges()
        rnseop(rnseop.es, project.edgeBundle).result.symmetric.entity
      }
      val op = graph_operations.ConnectedComponents()
      val result = op(op.es, symmetric).result
      val segmentation = project.segmentation(params("name"))
      segmentation.project.setVertexSet(result.segments, idAttr = "id")
      segmentation.project.notes = title
      segmentation.belongsTo = result.belongsTo
    }
  })

  register(new CreateSegmentationOperation(_) {
    val title = "Find infocom communities"
    val description = ""
    def parameters = List(
      Param(
        "cliques_name", "Name for maximal cliques segmentation", defaultValue = "maximal_cliques"),
      Param(
        "communities_name", "Name for communities segmentation", defaultValue = "communities"),
      Param("bothdir", "Edges required in cliques in both directions", defaultValue = "true"),
      Param("min_cliques", "Minimum clique size", defaultValue = "3"),
      Param("adjacency_threshold", "Adjacency threshold for clique overlaps", defaultValue = "0.6"))
    def enabled = hasEdgeBundle
    def apply(params: Map[String, String]) = {
      val cliquesResult = {
        val op = graph_operations.FindMaxCliques(
          params("min_cliques").toInt, params("bothdir").toBoolean)
        op(op.es, project.edgeBundle).result
      }

      val cliquesSegmentation = project.segmentation(params("cliques_name"))
      cliquesSegmentation.project.setVertexSet(cliquesResult.segments, idAttr = "id")
      cliquesSegmentation.project.notes = "Maximal cliques of %s".format(project.projectName)
      cliquesSegmentation.belongsTo = cliquesResult.belongsTo
      cliquesSegmentation.project.vertexAttributes("size") =
        computeSegmentSizes(cliquesSegmentation)

      val cedges = {
        val op = graph_operations.InfocomOverlapForCC(params("adjacency_threshold").toDouble)
        op(op.belongsTo, cliquesResult.belongsTo).result.overlaps
      }

      val ccResult = {
        val op = graph_operations.ConnectedComponents()
        op(op.es, cedges).result
      }

      val weightedVertexToClique = const(cliquesResult.belongsTo)
      val weightedCliqueToCommunity = const(ccResult.belongsTo)

      val vertexToCommunity = {
        val op = graph_operations.ConcatenateBundles()
        op(
          op.edgesAB, cliquesResult.belongsTo)(
            op.edgesBC, ccResult.belongsTo)(
              op.weightsAB, weightedVertexToClique)(
                op.weightsBC, weightedCliqueToCommunity).result.edgesAC
      }

      val communitiesSegmentation = project.segmentation(params("communities_name"))
      communitiesSegmentation.project.setVertexSet(ccResult.segments, idAttr = "id")
      communitiesSegmentation.project.notes =
        "Infocom Communities of %s".format(project.projectName)
      communitiesSegmentation.belongsTo = vertexToCommunity
      communitiesSegmentation.project.vertexAttributes("size") =
        computeSegmentSizes(communitiesSegmentation)
    }
  })

  register(new AttributeOperation(_) {
    val title = "Internal vertex ID as attribute"
    val description =
      """Exposes the internal vertex ID as an attribute. This attribute is automatically generated
      by operations that generate new vertex sets. But you can regenerate it with this operation
      if necessary."""
    def parameters = List(
      Param("name", "Attribute name", defaultValue = "id"))
    def enabled = hasVertexSet
    def apply(params: Map[String, String]) = {
      project.vertexAttributes(params("name")) = idAsAttribute(project.vertexSet)
    }
  })

  def idAsAttribute(vs: VertexSet) = {
    graph_operations.IdAsAttribute.run(vs)
  }

  register(new AttributeOperation(_) {
    val title = "Add gaussian vertex attribute"
    val description =
      "Generates a new random double attribute with a Gaussian distribution."
    def parameters = List(
      Param("name", "Attribute name", defaultValue = "random"),
      Param("seed", "Seed", defaultValue = "0"))
    def enabled = hasVertexSet
    def apply(params: Map[String, String]) = {
      val op = graph_operations.AddGaussianVertexAttribute(params("seed").toInt)
      project.vertexAttributes(params("name")) = op(op.vertices, project.vertexSet).result.attr
    }
  })

  register(new AttributeOperation(_) {
    val title = "Add constant edge attribute"
    val description = ""
    def parameters = List(
      Param("name", "Attribute name", defaultValue = "weight"),
      Param("value", "Value", defaultValue = "1"),
      Param("type", "Type", options = UIValue.list(List("Double", "String"))))
    def enabled = hasEdgeBundle
    def apply(params: Map[String, String]) = {
      val res = {
        if (params("type") == "Double") {
          const(project.edgeBundle, params("value").toDouble)
        } else {
          graph_operations.AddConstantAttribute.run(project.edgeBundle.asVertexSet, params("value"))
        }
      }
      project.edgeAttributes(params("name")) = res
    }
  })

  register(new AttributeOperation(_) {
    val title = "Add constant vertex attribute"
    val description = ""
    def parameters = List(
      Param("name", "Attribute name", defaultValue = "weight"),
      Param("value", "Value", defaultValue = "1"),
      Param("type", "Type", options = UIValue.list(List("Double", "String"))))
    def enabled = hasVertexSet
    def apply(params: Map[String, String]) = {
      val op: graph_operations.AddConstantAttribute[_] =
        graph_operations.AddConstantAttribute.doubleOrString(
          isDouble = (params("type") == "Double"), params("value"))
      project.vertexAttributes(params("name")) = op(op.vs, project.vertexSet).result.attr
    }
  })

  register(new AttributeOperation(_) {
    val title = "Fill with constant default value"
    val description =
      """An attribute may not be defined on every vertex. This operation sets a default value
      for the vertices where it was not defined."""
    def parameters = List(
      Param("attr", "Vertex attribute", options = vertexAttributes[String] ++ vertexAttributes[Double]),
      Param("def", "Default value"))
    def enabled = FEStatus.assert(
      (vertexAttributes[String] ++ vertexAttributes[Double]).nonEmpty, "No vertex attributes.")
    def apply(params: Map[String, String]) = {
      val attr = project.vertexAttributes(params("attr"))
      val op: graph_operations.AddConstantAttribute[_] =
        graph_operations.AddConstantAttribute.doubleOrString(
          isDouble = attr.is[Double], params("def"))
      val default = op(op.vs, project.vertexSet).result
      project.vertexAttributes(params("attr")) = unifyAttribute(attr, default.attr.entity)
    }
  })

  register(new EdgeOperation(_) {
    val title = "Reverse edge direction"
    val description = ""
    def parameters = List()
    def enabled = hasEdgeBundle
    def apply(params: Map[String, String]) = {
      project.edgeBundle = reverse(project.edgeBundle)
    }
  })

  register(new AttributeOperation(_) {
    val title = "Clustering coefficient"
    val description = ""
    def parameters = List(
      Param("name", "Attribute name", defaultValue = "clustering_coefficient"))
    def enabled = hasEdgeBundle
    def apply(params: Map[String, String]) = {
      val op = graph_operations.ClusteringCoefficient()
      project.vertexAttributes(params("name")) = op(op.es, project.edgeBundle).result.clustering
    }
  })

  register(new AttributeOperation(_) {
    val title = "Embeddedness"
    val description = "Calculates the overlap size of vertex neighborhoods along the edges."
    def parameters = List(
      Param("name", "Attribute name", defaultValue = "embeddedness"))
    def enabled = hasEdgeBundle
    def apply(params: Map[String, String]) = {
      val op = graph_operations.Embeddedness()
      project.edgeAttributes(params("name")) = op(op.es, project.edgeBundle).result.embeddedness
    }
  })

  register(new AttributeOperation(_) {
    val title = "Degree"
    val description = ""
    def parameters = List(
      Param("name", "Attribute name", defaultValue = "degree"),
      Param("inout", "Type", options = UIValue.list(List("in", "out", "all", "symmetric"))))
    def enabled = hasEdgeBundle
    def apply(params: Map[String, String]) = {
      val es = project.edgeBundle
      val esSym = {
        val op = graph_operations.RemoveNonSymmetricEdges()
        op(op.es, es).result.symmetric
      }
      val deg = params("inout") match {
        case "in" => applyOn(reverse(es))
        case "out" => applyOn(es)
        case "symmetric" => applyOn(esSym)
        case "all" => graph_operations.DeriveJS.add(applyOn(reverse(es)), applyOn(es))
      }
      project.vertexAttributes(params("name")) = deg
    }

    private def applyOn(es: EdgeBundle): VertexAttribute[Double] = {
      val op = graph_operations.OutDegree()
      op(op.es, es).result.outDegree
    }
  })

  register(new AttributeOperation(_) {
    val title = "PageRank"
    val description = ""
    def parameters = List(
      Param("name", "Attribute name", defaultValue = "page_rank"),
      Param("weights", "Weight attribute", options = edgeAttributes[Double]),
      Param("iterations", "Number of iterations", defaultValue = "5"),
      Param("damping", "Damping factor", defaultValue = "0.85"))
    def enabled = FEStatus.assert(edgeAttributes[Double].nonEmpty, "No numeric edge attributes.")
    def apply(params: Map[String, String]) = {
      val op = graph_operations.PageRank(params("damping").toDouble, params("iterations").toInt)
      val weights = project.edgeAttributes(params("weights")).runtimeSafeCast[Double]
      project.vertexAttributes(params("name")) =
        op(op.es, project.edgeBundle)(op.weights, weights).result.pagerank
    }
  })

  register(new VertexOperation(_) {
    val title = "Example Graph"
    val description =
      "Creates small test graph with 4 people and 4 edges between them."
    def parameters = List()
    def enabled = hasNoVertexSet
    def apply(params: Map[String, String]) = {
      val g = graph_operations.ExampleGraph()().result
      project.vertexSet = g.vertices
      project.edgeBundle = g.edges
      project.vertexAttributes = g.vertexAttributes.mapValues(_.entity)
      project.vertexAttributes("id") = idAsAttribute(project.vertexSet)
      project.edgeAttributes = g.edgeAttributes.mapValues(_.entity)
    }
  })

  register(new AttributeOperation(_) {
    val title = "Vertex attribute to string"
    val description = ""
    def parameters = List(
      Param("attr", "Vertex attribute", options = vertexAttributes, multipleChoice = true))
    def enabled = FEStatus.assert(vertexAttributes.nonEmpty, "No vertex attributes.")
    private def applyOn[T](attr: VertexAttribute[T]) = {
      val op = graph_operations.VertexAttributeToString[T]()
      op(op.attr, attr).result.attr
    }
    def apply(params: Map[String, String]) = {
      for (attr <- params("attr").split(",")) {
        project.vertexAttributes(attr) = applyOn(project.vertexAttributes(attr))
      }
    }
  })

  register(new AttributeOperation(_) {
    val title = "Vertex attribute to double"
    val description = ""
    def parameters = List(
      Param("attr", "Vertex attribute", options = vertexAttributes[String], multipleChoice = true))
    def enabled = FEStatus.assert(vertexAttributes[String].nonEmpty, "No string vertex attributes.")
    def apply(params: Map[String, String]) = {
      for (name <- params("attr").split(",")) {
        val attr = project.vertexAttributes(name).runtimeSafeCast[String]
        project.vertexAttributes(name) = toDouble(attr)
      }
    }
  })

  register(new VertexOperation(_) {
    val title = "Edge Graph"
    val description =
      """Creates the dual graph, where each vertex corresponds to an edge in the current graph.
      The vertices will be connected, if one corresponding edge is the continuation of the other.
      """
    def parameters = List()
    def enabled = hasEdgeBundle
    def apply(params: Map[String, String]) = {
      val op = graph_operations.EdgeGraph()
      val g = op(op.es, project.edgeBundle).result
      project.setVertexSet(g.newVS, idAttr = "id")
      project.edgeBundle = g.newES
    }
  })

  register(new AttributeOperation(_) {
    val title = "Derived vertex attribute"
    val description =
      """Generates a new attribute based on existing attributes. The value expression can be
      an arbitrary JavaScript expression, and it can refer to existing attributes as if they
      were local variables. For example you can write <tt>age * 2</tt> to generate a new attribute
      that is the double of the age attribute. Or you can write
      <tt>gender == 'Male' ? 'Mr ' + name : 'Ms ' + name</tt> for a more complex example.
      """
    def parameters = List(
      Param("output", "Save as"),
      Param("type", "Result type", options = UIValue.list(List("double", "string"))),
      Param("expr", "Value", defaultValue = "1"))
    def enabled = hasVertexSet
    def apply(params: Map[String, String]) = {
      val expr = params("expr")
      var numAttrNames = List[String]()
      var numAttrs = List[VertexAttribute[Double]]()
      var strAttrNames = List[String]()
      var strAttrs = List[VertexAttribute[String]]()
      var vecAttrNames = List[String]()
      var vecAttrs = List[VertexAttribute[Vector[_]]]()
      project.vertexAttributes.foreach {
        case (name, attr) if expr.contains(name) && attr.is[Double] =>
          numAttrNames +:= name
          numAttrs +:= attr.runtimeSafeCast[Double]
        case (name, attr) if expr.contains(name) && attr.is[String] =>
          strAttrNames +:= name
          strAttrs +:= attr.runtimeSafeCast[String]
        case (name, attr) if expr.contains(name) && isVector(attr) =>
          implicit var tt = attr.typeTag
          vecAttrNames +:= name
          vecAttrs +:= vectorToAny(attr.asInstanceOf[VectorAttr[_]])
        case (name, attr) if expr.contains(name) =>
          log.warn(s"'$name' is of an unsupported type: ${attr.typeTag.tpe}")
        case _ => ()
      }
      val js = JavaScript(expr)
      // Figure out the return type.
      val op: graph_operations.DeriveJS[_] = params("type") match {
        case "string" =>
          graph_operations.DeriveJSString(js, numAttrNames, strAttrNames, vecAttrNames)
        case "double" =>
          graph_operations.DeriveJSDouble(js, numAttrNames, strAttrNames, vecAttrNames)
      }
      val result = op(
        op.vs, project.vertexSet)(
          op.numAttrs, numAttrs)(
            op.strAttrs, strAttrs)(
              op.vecAttrs, vecAttrs).result
      project.vertexAttributes(params("output")) = result.attr
    }

    def isVector[T](attr: VertexAttribute[T]): Boolean = {
      import scala.reflect.runtime.universe._
      // Vector is covariant, so Vector[X] <:< Vector[Any].
      return attr.typeTag.tpe <:< typeOf[Vector[Any]]
    }
    type VectorAttr[T] = VertexAttribute[Vector[T]]
    def vectorToAny[T](attr: VectorAttr[T]): VertexAttribute[Vector[Any]] = {
      val op = graph_operations.AttributeVectorToAny[T]()
      op(op.attr, attr).result.attr
    }
  })

  register(new SegmentationOperation(_) {
    val title = "Aggregate to segmentation"
    val description = "For example, it can calculate the average age of each clique."
    def parameters = aggregateParams(parent.vertexAttributes)
    def enabled =
      FEStatus.assert(parent.vertexAttributes.nonEmpty,
        "No vertex attributes on parent")
    def apply(params: Map[String, String]) = {
      for ((attr, choice) <- parseAggregateParams(params)) {
        val result = aggregateViaConnection(
          seg.belongsTo,
          attributeWithLocalAggregator(parent.vertexAttributes(attr), choice))
        project.vertexAttributes(s"${attr}_${choice}") = result
      }
    }
  })

  register(new SegmentationOperation(_) {
    val title = "Weighted aggregate to segmentation"
    val description =
      "For example, it can calculate the average age per kilogram of each clique."
    def parameters = List(
      Param("weight", "Weight", options = vertexAttributes[Double])) ++
      aggregateParams(parent.vertexAttributes, weighted = true)
    def enabled =
      FEStatus.assert(parent.vertexAttributeNames[Double].nonEmpty,
        "No numeric vertex attributes on parent")
    def apply(params: Map[String, String]) = {
      val weightName = params("weight")
      val weight = parent.vertexAttributes(weightName).runtimeSafeCast[Double]
      for ((attr, choice) <- parseAggregateParams(params)) {
        val result = aggregateViaConnection(
          seg.belongsTo,
          attributeWithWeightedAggregator(weight, parent.vertexAttributes(attr), choice))
        project.vertexAttributes(s"${attr}_${choice}_by_${weightName}") = result
      }
    }
  })

  register(new SegmentationOperation(_) {
    val title = "Aggregate from segmentation"
    val description =
      "For example, it can calculate the average size of cliques a person belongs to."
    def parameters = List(
      Param("prefix", "Generated name prefix",
        defaultValue = project.asSegmentation.name)) ++
      aggregateParams(project.vertexAttributes)
    def enabled =
      FEStatus.assert(vertexAttributes.nonEmpty, "No vertex attributes")
    def apply(params: Map[String, String]) = {
      val prefix = if (params("prefix").nonEmpty) params("prefix") + "_" else ""
      for ((attr, choice) <- parseAggregateParams(params)) {
        val result = aggregateViaConnection(
          reverse(seg.belongsTo),
          attributeWithLocalAggregator(project.vertexAttributes(attr), choice))
        seg.parent.vertexAttributes(s"${prefix}${attr}_${choice}") = result
      }
    }
  })

  register(new SegmentationOperation(_) {
    val title = "Weighted aggregate from segmentation"
    val description =
      """For example, it can calculate an averge over the cliques a person belongs to,
      weighted by the size of the cliques."""
    def parameters = List(
      Param("prefix", "Generated name prefix",
        defaultValue = project.asSegmentation.name),
      Param("weight", "Weight", options = vertexAttributes[Double])) ++
      aggregateParams(project.vertexAttributes, weighted = true)
    def enabled =
      FEStatus.assert(vertexAttributes[Double].nonEmpty, "No numeric vertex attributes")
    def apply(params: Map[String, String]) = {
      val prefix = if (params("prefix").nonEmpty) params("prefix") + "_" else ""
      val weightName = params("weight")
      val weight = project.vertexAttributes(weightName).runtimeSafeCast[Double]
      for ((attr, choice) <- parseAggregateParams(params)) {
        val result = aggregateViaConnection(
          reverse(seg.belongsTo),
          attributeWithWeightedAggregator(weight, project.vertexAttributes(attr), choice))
        seg.parent.vertexAttributes(s"${prefix}${attr}_${choice}_by_${weightName}") = result
      }
    }
  })

  register(new SegmentationOperation(_) {
    val title = "Create edges from set overlaps"
    val description = "Connects segments with large enough overlaps."
    def parameters = List(
      Param("minOverlap", "Minimal overlap for connecting two segments", defaultValue = "3"))
    def enabled = hasNoEdgeBundle
    def apply(params: Map[String, String]) = {
      val op = graph_operations.SetOverlap(params("minOverlap").toInt)
      val res = op(op.belongsTo, seg.belongsTo).result
      project.edgeBundle = res.overlaps
      // We convert to Double as our stupid FE cannot deal with Ints too well. :)
      project.edgeAttributes("Overlap size") =
        graph_operations.VertexAttributeToDouble.run(
          graph_operations.VertexAttributeToString.run(res.overlapSize))
    }
  })

  register(new AttributeOperation(_) {
    val title = "Aggregate on neighbors"
    val description =
      "For example it can calculate the average age of the friends of each person."
    def parameters = List(
      Param("prefix", "Generated name prefix", defaultValue = "neighborhood"),
      Param("direction", "Aggregate on",
        options = UIValue.list(List("incoming edges", "outgoing edges")))) ++
      aggregateParams(project.vertexAttributes)
    def enabled =
      FEStatus.assert(vertexAttributes.nonEmpty, "No vertex attributes") && hasEdgeBundle
    def apply(params: Map[String, String]) = {
      val prefix = if (params("prefix").nonEmpty) params("prefix") + "_" else ""
      val edges = params("direction") match {
        case "incoming edges" => project.edgeBundle
        case "outgoing edges" => reverse(project.edgeBundle)
      }
      for ((attr, choice) <- parseAggregateParams(params)) {
        val result = aggregateViaConnection(
          edges,
          attributeWithLocalAggregator(project.vertexAttributes(attr), choice))
        project.vertexAttributes(s"${prefix}${attr}_${choice}") = result
      }
    }
  })

  register(new AttributeOperation(_) {
    val title = "Weighted aggregate on neighbors"
    val description =
      "For example it can calculate the average age per kilogram of the friends of each person."
    def parameters = List(
      Param("prefix", "Generated name prefix", defaultValue = "neighborhood"),
      Param("weight", "Weight", options = vertexAttributes[Double]),
      Param("direction", "Aggregate on",
        options = UIValue.list(List("incoming edges", "outgoing edges")))) ++
      aggregateParams(project.vertexAttributes, weighted = true)
    def enabled =
      FEStatus.assert(vertexAttributes[Double].nonEmpty, "No numeric vertex attributes") && hasEdgeBundle
    def apply(params: Map[String, String]) = {
      val prefix = if (params("prefix").nonEmpty) params("prefix") + "_" else ""
      val edges = params("direction") match {
        case "incoming edges" => project.edgeBundle
        case "outgoing edges" => reverse(project.edgeBundle)
      }
      val weightName = params("weight")
      val weight = project.vertexAttributes(weightName).runtimeSafeCast[Double]
      for ((name, choice) <- parseAggregateParams(params)) {
        val attr = project.vertexAttributes(name)
        val result = aggregateViaConnection(
          edges,
          attributeWithWeightedAggregator(weight, attr, choice))
        project.vertexAttributes(s"${prefix}${name}_${choice}_by_${weightName}") = result
      }
    }
  })

  register(new VertexOperation(_) {
    val title = "Merge vertices by attribute"
    val description =
      """Merges each set of vertices that are equal by the chosen attribute. Aggregations
      can be specified for how to handle the rest of the attributes, which may be different
      among the merged vertices."""
    def parameters = List(
      Param("key", "Match by", options = vertexAttributes)) ++
      aggregateParams(project.vertexAttributes)
    def enabled =
      FEStatus.assert(vertexAttributes.nonEmpty, "No vertex attributes")
    def merge[T](attr: VertexAttribute[T]): graph_operations.MergeVertices.Output = {
      val op = graph_operations.MergeVertices[T]()
      op(op.attr, attr).result
    }
    def apply(params: Map[String, String]) = {
      val m = merge(project.vertexAttributes(params("key")))
      val oldVAttrs = project.vertexAttributes.toMap
      val oldEdges = project.edgeBundle
      val oldEAttrs = project.edgeAttributes.toMap
      project.setVertexSet(m.segments, idAttr = "id")
      // Always use most_common for the key attribute.
      val hack = "aggregate-" + params("key") -> "most_common"
      for ((attr, choice) <- parseAggregateParams(params + hack)) {
        val result = aggregateViaConnection(
          m.belongsTo,
          attributeWithLocalAggregator(oldVAttrs(attr), choice))
        project.vertexAttributes(attr) = result
      }
      val edgeInduction = {
        val op = graph_operations.InducedEdgeBundle()
        op(op.srcMapping, m.belongsTo)(op.dstMapping, m.belongsTo)(op.edges, oldEdges).result
      }
      project.edgeBundle = edgeInduction.induced
      for ((name, eAttr) <- oldEAttrs) {
        project.edgeAttributes(name) =
          graph_operations.PulledOverVertexAttribute.pullAttributeVia(
            eAttr, edgeInduction.embedding)
      }
    }
  })

  register(new EdgeOperation(_) {
    val title = "Merge parallel edges"
    val description = ""

    def parameters =
      aggregateParams(
        project.edgeAttributes.map { case (name, ea) => (name, ea) })

    def enabled = hasEdgeBundle

    def merge[T](attr: VertexAttribute[T]): graph_operations.MergeVertices.Output = {
      val op = graph_operations.MergeVertices[T]()
      op(op.attr, attr).result
    }
    def apply(params: Map[String, String]) = {
      val edgesAsAttr = {
        val op = graph_operations.EdgeBundleAsVertexAttribute()
        op(op.edges, project.edgeBundle).result.attr
      }
      val mergedResult = {
        val op = graph_operations.MergeVertices[(ID, ID)]()
        op(op.attr, edgesAsAttr).result
      }
      val newEdges = {
        val op = graph_operations.PulledOverEdges()
        op(op.originalEB, project.edgeBundle)(op.injection, mergedResult.representative)
          .result.pulledEB
      }
      val oldAttrs = project.edgeAttributes.toMap
      project.edgeBundle = newEdges

      for ((attrName, choice) <- parseAggregateParams(params)) {
        project.edgeAttributes(attrName) =
          aggregateViaConnection(
            mergedResult.belongsTo,
            attributeWithLocalAggregator(oldAttrs(attrName), choice))
      }
    }
  })

  register(new AttributeOperation(_) {
    val title = "Aggregate vertex attribute globally"
    val description = "The result is a single scalar value."
    def parameters = List(Param("prefix", "Generated name prefix", defaultValue = "")) ++
      aggregateParams(project.vertexAttributes, needsGlobal = true)
    def enabled =
      FEStatus.assert(vertexAttributes.nonEmpty, "No vertex attributes")
    def apply(params: Map[String, String]) = {
      val prefix = if (params("prefix").nonEmpty) params("prefix") + "_" else ""
      for ((attr, choice) <- parseAggregateParams(params)) {
        val result = aggregate(attributeWithAggregator(project.vertexAttributes(attr), choice))
        val name = s"${prefix}${attr}_${choice}"
        project.scalars(name) = result
      }
    }
  })

  register(new AttributeOperation(_) {
    val title = "Weighted aggregate vertex attribute globally"
    val description = "The result is a single scalar value."
    def parameters = List(
      Param("prefix", "Generated name prefix", defaultValue = ""),
      Param("weight", "Weight", options = vertexAttributes[Double])) ++
      aggregateParams(project.vertexAttributes, needsGlobal = true, weighted = true)
    def enabled =
      FEStatus.assert(vertexAttributes[Double].nonEmpty, "No numeric vertex attributes")
    def apply(params: Map[String, String]) = {
      val prefix = if (params("prefix").nonEmpty) params("prefix") + "_" else ""
      val weightName = params("weight")
      val weight = project.vertexAttributes(weightName).runtimeSafeCast[Double]
      for ((attr, choice) <- parseAggregateParams(params)) {
        val result = aggregate(
          attributeWithWeightedAggregator(weight, project.vertexAttributes(attr), choice))
        val name = s"${prefix}${attr}_${choice}_by_${weightName}"
        project.scalars(name) = result
      }
    }
  })

  register(new AttributeOperation(_) {
    val title = "Aggregate edge attribute globally"
    val description = "The result is a single scalar value."
    def parameters = List(Param("prefix", "Generated name prefix", defaultValue = "")) ++
      aggregateParams(
        project.edgeAttributes.map { case (name, ea) => (name, ea) },
        needsGlobal = true)
    def enabled =
      FEStatus.assert(edgeAttributes.nonEmpty, "No edge attributes")
    def apply(params: Map[String, String]) = {
      val prefix = if (params("prefix").nonEmpty) params("prefix") + "_" else ""
      for ((attr, choice) <- parseAggregateParams(params)) {
        val result = aggregate(
          attributeWithAggregator(project.edgeAttributes(attr), choice))
        val name = s"${prefix}${attr}_${choice}"
        project.scalars(name) = result
      }
    }
  })

  register(new AttributeOperation(_) {
    val title = "Weighted aggregate edge attribute globally"
    val description = "The result is a single scalar value."
    def parameters = List(
      Param("prefix", "Generated name prefix", defaultValue = ""),
      Param("weight", "Weight", options = edgeAttributes[Double])) ++
      aggregateParams(
        project.edgeAttributes.map { case (name, ea) => (name, ea) },
        needsGlobal = true, weighted = true)
    def enabled =
      FEStatus.assert(edgeAttributes[Double].nonEmpty, "No numeric edge attributes")
    def apply(params: Map[String, String]) = {
      val prefix = if (params("prefix").nonEmpty) params("prefix") + "_" else ""
      val weightName = params("weight")
      val weight = project.edgeAttributes(weightName).runtimeSafeCast[Double]
      for ((attr, choice) <- parseAggregateParams(params)) {
        val result = aggregate(
          attributeWithWeightedAggregator(weight, project.edgeAttributes(attr), choice))
        val name = s"${prefix}${attr}_${choice}_by_${weightName}"
        project.scalars(name) = result
      }
    }
  })

  register(new AttributeOperation(_) {
    val title = "Aggregate edge attribute to vertices"
    val description =
      "For example it can calculate the average duration of calls for each person."
    def parameters = List(
      Param("prefix", "Generated name prefix", defaultValue = "edge"),
      Param("direction", "Aggregate on",
        options = UIValue.list(List("incoming edges", "outgoing edges")))) ++
      aggregateParams(
        project.edgeAttributes.map { case (name, ea) => (name, ea) })
    def enabled =
      FEStatus.assert(edgeAttributes.nonEmpty, "No edge attributes")
    def apply(params: Map[String, String]) = {
      val prefix = if (params("prefix").nonEmpty) params("prefix") + "_" else ""
      for ((attr, choice) <- parseAggregateParams(params)) {
        val result = aggregateFromEdges(
          project.edgeBundle,
          params("direction") == "outgoing edges",
          attributeWithLocalAggregator(
            project.edgeAttributes(attr),
            choice))
        project.vertexAttributes(s"${prefix}${attr}_${choice}") = result
      }
    }
  })

  register(new AttributeOperation(_) {
    val title = "Weighted aggregate edge attribute to vertices"
    val description =
      "For example it can calculate the average cost per second of calls for each person."
    def parameters = List(
      Param("prefix", "Generated name prefix", defaultValue = "edge"),
      Param("weight", "Weight", options = edgeAttributes[Double]),
      Param("direction", "Aggregate on",
        options = UIValue.list(List("incoming edges", "outgoing edges")))) ++
      aggregateParams(
        project.edgeAttributes.map { case (name, ea) => (name, ea) },
        weighted = true)
    def enabled =
      FEStatus.assert(edgeAttributes[Double].nonEmpty, "No numeric edge attributes")
    def apply(params: Map[String, String]) = {
      val prefix = if (params("prefix").nonEmpty) params("prefix") + "_" else ""
      val weightName = params("weight")
      val weight = project.edgeAttributes(weightName).runtimeSafeCast[Double]
      for ((attr, choice) <- parseAggregateParams(params)) {
        val result = aggregateFromEdges(
          project.edgeBundle,
          params("direction") == "outgoing edges",
          attributeWithWeightedAggregator(
            weight,
            project.edgeAttributes(attr),
            choice))
        project.vertexAttributes(s"${prefix}${attr}_${choice}_by_${weightName}") = result
      }
    }
  })

  register(new HiddenOperation(_) {
    val title = "Discard edge attribute"
    def parameters = List(
      Param("name", "Name", options = edgeAttributes))
    def enabled = FEStatus.assert(edgeAttributes.nonEmpty, "No edge attributes")
    def apply(params: Map[String, String]) = {
      project.edgeAttributes(params("name")) = null
    }
  })

  register(new HiddenOperation(_) {
    val title = "Discard vertex attribute"
    def parameters = List(
      Param("name", "Name", options = vertexAttributes))
    def enabled = FEStatus.assert(vertexAttributes.nonEmpty, "No vertex attributes")
    def apply(params: Map[String, String]) = {
      project.vertexAttributes(params("name")) = null
    }
  })

  register(new HiddenOperation(_) {
    val title = "Discard segmentation"
    def parameters = List(
      Param("name", "Name", options = segmentations))
    def enabled = FEStatus.assert(segmentations.nonEmpty, "No segmentations")
    def apply(params: Map[String, String]) = {
      project.segmentation(params("name")).remove
    }
  })

  register(new HiddenOperation(_) {
    val title = "Discard scalar"
    def parameters = List(
      Param("name", "Name", options = scalars))
    def enabled = FEStatus.assert(scalars.nonEmpty, "No scalars")
    def apply(params: Map[String, String]) = {
      project.scalars(params("name")) = null
    }
  })

  register(new HiddenOperation(_) {
    val title = "Rename edge attribute"
    def parameters = List(
      Param("from", "Old name", options = edgeAttributes),
      Param("to", "New name"))
    def enabled = FEStatus.assert(edgeAttributes.nonEmpty, "No edge attributes")
    def apply(params: Map[String, String]) = {
      assert(!project.edgeAttributes.contains(params("to")),
        s"""An edge-attribute named '${params("to")}' already exists,
            please discard it or choose another name""")
      project.edgeAttributes(params("to")) = project.edgeAttributes(params("from"))
      project.edgeAttributes(params("from")) = null
    }
  })

  register(new HiddenOperation(_) {
    val title = "Rename vertex attribute"
    def parameters = List(
      Param("from", "Old name", options = vertexAttributes),
      Param("to", "New name"))
    def enabled = FEStatus.assert(vertexAttributes.nonEmpty, "No vertex attributes")
    def apply(params: Map[String, String]) = {
      assert(!project.vertexAttributes.contains(params("to")),
        s"""A vertex-attribute named '${params("to")}' already exists,
            please discard it or choose another name""")
      project.vertexAttributes(params("to")) = project.vertexAttributes(params("from"))
      project.vertexAttributes(params("from")) = null
    }
  })

  register(new HiddenOperation(_) {
    val title = "Rename segmentation"
    def parameters = List(
      Param("from", "Old name", options = segmentations),
      Param("to", "New name"))
    def enabled = FEStatus.assert(segmentations.nonEmpty, "No segmentations")
    def apply(params: Map[String, String]) = {
      assert(!project.segmentations.contains(params("to")),
        s"""A segmentation named '${params("to")}' already exists,
            please discard it or choose another name""")
      project.segmentation(params("from")).rename(params("to"))
    }
  })

  register(new HiddenOperation(_) {
    val title = "Rename scalar"
    def parameters = List(
      Param("from", "Old name", options = scalars),
      Param("to", "New name"))
    def enabled = FEStatus.assert(scalars.nonEmpty, "No scalars")
    def apply(params: Map[String, String]) = {
      assert(!project.scalars.contains(params("to")),
        s"""A scalar named '${params("to")}' already exists,
            please discard it or choose another name""")
      project.scalars(params("to")) = project.scalars(params("from"))
      project.scalars(params("from")) = null
    }
  })

  register(new HiddenOperation(_) {
    val title = "Copy edge attribute"
    def parameters = List(
      Param("from", "Old name", options = edgeAttributes),
      Param("to", "New name"))
    def enabled = FEStatus.assert(edgeAttributes.nonEmpty, "No edge attributes")
    def apply(params: Map[String, String]) = {
      project.edgeAttributes(params("to")) = project.edgeAttributes(params("from"))
    }
  })

  register(new HiddenOperation(_) {
    val title = "Copy vertex attribute"
    def parameters = List(
      Param("from", "Old name", options = vertexAttributes),
      Param("to", "New name"))
    def enabled = FEStatus.assert(vertexAttributes.nonEmpty, "No vertex attributes")
    def apply(params: Map[String, String]) = {
      project.vertexAttributes(params("to")) = project.vertexAttributes(params("from"))
    }
  })

  register(new HiddenOperation(_) {
    val title = "Copy segmentation"
    def parameters = List(
      Param("from", "Old name", options = segmentations),
      Param("to", "New name"))
    def enabled = FEStatus.assert(segmentations.nonEmpty, "No segmentations")
    def apply(params: Map[String, String]) = {
      val from = project.segmentation(params("from"))
      val to = project.segmentation(params("to"))
      from.project.copy(to.project)
      to.belongsTo = from.belongsTo
    }
  })

  register(new HiddenOperation(_) {
    val title = "Copy scalar"
    def parameters = List(
      Param("from", "Old name", options = scalars),
      Param("to", "New name"))
    def enabled = FEStatus.assert(scalars.nonEmpty, "No scalars")
    def apply(params: Map[String, String]) = {
      project.scalars(params("to")) = project.scalars(params("from"))
    }
  })

  register(new CreateSegmentationOperation(_) {
    val title = "Import project as segmentation"
    val description =
<<<<<<< HEAD
      """"Copies another project into a new segmentation for this one. The connection between the
      two is imported from a CSV.""" + importHelpText
    def parameters = List(
      Param("them", "Other project's name", options = otherProjects),
      Param("files", "CSV", kind = "file"),
      Param("header", "Header", defaultValue = "<read first line>"),
      Param("delimiter", "Delimiter", defaultValue = ","),
      Param("our-id-attr", s"Identifying vertex attribute in $project", options = vertexAttributes[String]),
      Param("our-id-field", s"Identifying CSV field for $project"),
      Param("their-id-attr", "Identifying vertex attribute in the other project"),
      Param("their-id-field", "Identifying CSV field for the other project"))
=======
      """Copies another project into a new segmentation for this one. There will be no
      connections between the segments and the base vertices. You can import/create those via
      a new operation."""
    val parameters = List(
      Param("them", "Other project's name", options = otherProjects))
>>>>>>> c4bc85bb
    private def otherProjects = uIProjects.filter(_.id != project.projectName)
    def enabled =
      hasVertexSet &&
        FEStatus.assert(otherProjects.size > 0, "This is the only project")
    def apply(params: Map[String, String]) = {
      val them = Project(params("them"))
      assert(them.vertexSet != null, s"No vertex set in $them")
      val segmentation = project.segmentation(params("them"))
      them.copy(segmentation.project)
      val op = graph_operations.EmptyEdgeBundle()
      segmentation.belongsTo = op(op.src, project.vertexSet)(op.dst, them.vertexSet).result.eb
      segmentation.project.discardCheckpoints()
    }
  })

  register(new SegmentationOperation(_) {
    val title = "Load segmentation links from CSV"
    val description =
      "Import the connection between the main project and this segmentation from a CSV." +
        importHelpText
    def parameters = List(
      Param("files", "CSV", kind = "file"),
      Param("header", "Header", defaultValue = "<read first line>"),
      Param("delimiter", "Delimiter", defaultValue = ","),
      Param(
        "base-id-attr",
        s"Identifying vertex attribute in $parent",
        options = UIValue.list(parent.vertexAttributeNames[String].toList)),
      Param("base-id-field", s"Identifying CSV field for $parent"),
      Param(
        "seg-id-attr",
        s"Identifying vertex attribute in $project",
        options = vertexAttributes[String]),
      Param("seg-id-field", s"Identifying CSV field for $project"))
    def enabled =
      FEStatus.assert(
        vertexAttributes[String].nonEmpty, "No string vertex attributes in this segmentation") &&
        FEStatus.assert(
          parent.vertexAttributeNames[String].nonEmpty, "No string vertex attributes in parent")
    def apply(params: Map[String, String]) = {
      val baseIdAttr = parent.vertexAttributes(params("base-id-attr")).runtimeSafeCast[String]
      val segIdAttr = project.vertexAttributes(params("seg-id-attr")).runtimeSafeCast[String]
      val files = Filename(params("files"))
      val header = if (params("header") == "<read first line>")
        graph_operations.ImportUtil.header(files) else params("header")
      val csv = graph_operations.CSV(
        files,
        params("delimiter"),
        header)
      val op = graph_operations.ImportEdgeListForExistingVertexSet(
        csv, params("base-id-field"), params("seg-id-field"))
      seg.belongsTo = op(op.srcVidAttr, baseIdAttr)(op.dstVidAttr, segIdAttr).result.edges
    }
  })

  register(new SegmentationOperation(_) {
    val title = "Define segmentation links from matching attributes"
    val description =
      "Connection vertices in the main project with segmentations based on matching attributes."
    def parameters = List(
      Param(
        "base-id-attr",
        s"Identifying vertex attribute in $parent",
        options = UIValue.list(parent.vertexAttributeNames[String].toList)),
      Param(
        "seg-id-attr",
        s"Identifying vertex attribute in $project",
        options = vertexAttributes[String]))
    def enabled =
      FEStatus.assert(
        vertexAttributes[String].nonEmpty, "No string vertex attributes in this segmentation") &&
        FEStatus.assert(
          parent.vertexAttributeNames[String].nonEmpty, "No string vertex attributes in parent")
    def apply(params: Map[String, String]) = {
      val baseIdAttr = parent.vertexAttributes(params("base-id-attr")).runtimeSafeCast[String]
      val segIdAttr = project.vertexAttributes(params("seg-id-attr")).runtimeSafeCast[String]
      val op = graph_operations.EdgesFromBipartiteAttributeMatches[String]()
      seg.belongsTo = op(op.fromAttr, baseIdAttr)(op.toAttr, segIdAttr).result.edges
    }
  })

  register(new VertexOperation(_) {
    val title = "Union with another project"
    val description =
      """The resulting graph is just a disconnected graph containing the vertices and edges of
      the two originating projects. All vertex and edge attributes are preserved. If an attribute
      exists in both projects, it must have the same data type in both.
      """
    def parameters = List(
      Param("other", "Other project's name", options = uIProjects),
      Param("id-attr", "ID attribute name", defaultValue = "new_id"))
    def enabled = hasVertexSet
    def apply(params: Map[String, String]): Unit = {
      val other = Project(params("other"))
      if (other.vertexSet == null) {
        // Nothing to do
        return
      }
      val vsUnion = {
        val op = graph_operations.VertexSetUnion(2)
        op(op.vss, Seq(project.vertexSet, other.vertexSet)).result
      }
      val newVertexAttributes = unifyAttributes(
        project.vertexAttributes
          .map {
            case (name, attr) =>
              name -> graph_operations.PulledOverVertexAttribute.pullAttributeVia(
                attr,
                reverse(vsUnion.injections(0)))
          },
        other.vertexAttributes
          .map {
            case (name, attr) =>
              name -> graph_operations.PulledOverVertexAttribute.pullAttributeVia(
                attr,
                reverse(vsUnion.injections(1)))
          })
      val ebInduced = Option(project.edgeBundle).map { eb =>
        val op = graph_operations.InducedEdgeBundle()
        val mapping = vsUnion.injections(0)
        op(op.srcMapping, mapping)(op.dstMapping, mapping)(op.edges, project.edgeBundle).result
      }
      val otherEbInduced = Option(other.edgeBundle).map { eb =>
        val op = graph_operations.InducedEdgeBundle()
        val mapping = vsUnion.injections(1)
        op(op.srcMapping, mapping)(op.dstMapping, mapping)(op.edges, other.edgeBundle).result
      }

      val (newEdgeBundle, myEbInjection, otherEbInjection): (EdgeBundle, EdgeBundle, EdgeBundle) =
        if (ebInduced.isDefined && !otherEbInduced.isDefined) {
          (ebInduced.get.induced.entity, ebInduced.get.embedding, null)
        } else if (!ebInduced.isDefined && otherEbInduced.isDefined) {
          (otherEbInduced.get.induced.entity, null, otherEbInduced.get.embedding)
        } else {
          assert(ebInduced.isDefined && otherEbInduced.isDefined)
          val idUnion = {
            val op = graph_operations.VertexSetUnion(2)
            op(
              op.vss,
              Seq(ebInduced.get.induced.asVertexSet, otherEbInduced.get.induced.asVertexSet))
              .result
          }
          val ebUnion = {
            val op = graph_operations.EdgeBundleUnion(2)
            op(
              op.ebs, Seq(ebInduced.get.induced.entity, otherEbInduced.get.induced.entity))(
                op.injections, idUnion.injections.map(_.entity)).result.union
          }
          (ebUnion,
            concat(reverse(idUnion.injections(0).entity), ebInduced.get.embedding),
            concat(reverse(idUnion.injections(1).entity), otherEbInduced.get.embedding))
        }
      val newEdgeAttributes = unifyAttributes(
        project.edgeAttributes
          .map {
            case (name, attr) => {
              name -> graph_operations.PulledOverVertexAttribute.pullAttributeVia(
                attr,
                myEbInjection)
            }
          },
        other.edgeAttributes
          .map {
            case (name, attr) =>
              name -> graph_operations.PulledOverVertexAttribute.pullAttributeVia(
                attr,
                otherEbInjection)
          })

      project.vertexSet = vsUnion.union
      project.vertexAttributes = newVertexAttributes
      val idAttr = params("id-attr")
      assert(
        !project.vertexAttributes.contains(idAttr),
        s"The project already contains a field called '$idAttr'. Please pick a different name.")
      project.vertexAttributes(idAttr) = idAsAttribute(project.vertexSet)
      project.edgeBundle = newEdgeBundle
      project.edgeAttributes = newEdgeAttributes
    }
  })

  register(new VertexOperation(_) {
    val title = "Fingerprinting based on attributes"
    val description =
      """In a graph that has two different string identifier attributes (e.g. Facebook ID and
      MSISDN) this operation will match the vertices that only have the first attribute defined
      with the vertices that only have the second attribute defined. For the well-matched vertices
      the new attributes will be added. (For example if a vertex only had an MSISDN and we found a
      matching Facebook ID, this will be saved as the Facebook ID of the vertex.)

      <p>The matched vertices will not be automatically merged, but this can easily be performed
      with the "Merge vertices by attribute" operation on either of the two identifier attributes.
      """
    def parameters = List(
      Param("leftName", "First ID attribute", options = vertexAttributes[String]),
      Param("rightName", "Second ID attribute", options = vertexAttributes[String]),
      Param("weights", "Edge weights",
        options = UIValue("no weights", "no weights") +: edgeAttributes[Double]),
      Param("mrew", "Minimum relative edge weight", defaultValue = "0.0"),
      Param("mo", "Minimum overlap", defaultValue = "1"),
      Param("ms", "Minimum similarity", defaultValue = "0.5"))
    def enabled =
      hasEdgeBundle &&
        FEStatus.assert(vertexAttributes[String].size >= 2, "Two string attributes are needed.")
    def apply(params: Map[String, String]): Unit = {
      val mrew = params("mrew").toDouble
      val mo = params("mo").toInt
      val ms = params("ms").toDouble
      assert(mo >= 1, "Minimum overlap cannot be less than 1.")
      val leftName = project.vertexAttributes(params("leftName")).runtimeSafeCast[String]
      val rightName = project.vertexAttributes(params("rightName")).runtimeSafeCast[String]
      val weights = if (params("weights") == "no weights") {
        const(project.edgeBundle)
      } else {
        project.edgeAttributes(params("weights")).runtimeSafeCast[Double]
      }

      // TODO: Calculate relative edge weight, filter the edge bundle and pull over the weights.
      assert(mrew == 0, "Minimum relative edge weight is not implemented yet.")

      val candidates = {
        val op = graph_operations.FingerprintingCandidates()
        op(op.es, project.edgeBundle)(op.leftName, leftName)(op.rightName, rightName)
          .result.candidates
      }
      val matching = {
        val op = graph_operations.Fingerprinting(mo, ms)
        op(
          op.leftEdges, project.edgeBundle)(
            op.leftEdgeWeights, weights)(
              op.rightEdges, project.edgeBundle)(
                op.rightEdgeWeights, weights)(
                  op.candidates, candidates)
          .result.matching
      }
      val newLeftName = graph_operations.PulledOverVertexAttribute.pullAttributeVia(
        leftName, reverse(matching))
      val newRightName = graph_operations.PulledOverVertexAttribute.pullAttributeVia(
        rightName, matching)

      project.scalars("fingerprinting matches found") = count(matching)
      project.vertexAttributes(params("leftName")) = unifyAttribute(newLeftName, leftName)
      project.vertexAttributes(params("rightName")) = unifyAttribute(newRightName, rightName)
    }
  })

  register(new SegmentationOperation(_) {
    val title = "Copy vertex attributes from segmentation"
    val description =
      "Copies all vertex attributes from the segmentation to the parent."
    def parameters = List(
      Param("prefix", "Attribute name prefix", defaultValue = seg.name))
    def enabled =
      FEStatus.assert(vertexAttributes.size > 0, "No vertex attributes") &&
        FEStatus.assert(parent.vertexSet != null, s"No vertices on $parent") &&
        FEStatus.assert(seg.belongsTo.properties.isFunction,
          s"Vertices of $parent are not guaranteed to have only one edge to this segmentation")
    def apply(params: Map[String, String]): Unit = {
      val prefix = if (params("prefix").nonEmpty) params("prefix") + "_" else ""
      for ((name, attr) <- project.vertexAttributes.toMap) {
        parent.vertexAttributes(prefix + name) =
          graph_operations.PulledOverVertexAttribute.pullAttributeVia(
            attr, seg.belongsTo)
      }
    }
  })

  register(new SegmentationOperation(_) {
    val title = "Copy vertex attributes to segmentation"
    val description =
      "Copies all vertex attributes from the parent to the segmentation."
    def parameters = List(
      Param("prefix", "Attribute name prefix"))
    def enabled =
      hasVertexSet &&
        FEStatus.assert(parent.vertexAttributes.size > 0, "No vertex attributes on $parent") &&
        FEStatus.assert(seg.belongsTo.properties.isReversedFunction,
          s"Vertices of this segmentation are not guaranteed to have only one edge from $parent")
    def apply(params: Map[String, String]): Unit = {
      val prefix = if (params("prefix").nonEmpty) params("prefix") + "_" else ""
      for ((name, attr) <- parent.vertexAttributes.toMap) {
        project.vertexAttributes(prefix + name) =
          graph_operations.PulledOverVertexAttribute.pullAttributeVia(
            attr, reverse(seg.belongsTo))
      }
    }
  })

  register(new SegmentationOperation(_) {
    val title = "Fingerprinting between project and segmentation"
    val description =
      """Finds the best match out of the potential matches that are defined between a project and
      a segmentation. The best match is chosen by comparing the vertex neighborhoods in the project
      and the segmentation.

      <p>The result of this operation is an updated edge set between the project and the
      segmentation, that is a one-to-one matching.

      <p>Example use-case: Project M is an MSISDN graph based on call data. Project F is a Facebook
      graph. A CSV file contains a number of MSISDN -> Facebook ID mappings, a many-to-many
      relationship. Connect the two projects with "Import project as segmentation", then use this
      operation to turn the mapping into a high-quality one-to-one relationship.
      """
    def parameters = List(
      Param("mrew", "Minimum relative edge weight", defaultValue = "0.0"),
      Param("mo", "Minimum overlap", defaultValue = "1"),
      Param("ms", "Minimum similarity", defaultValue = "0.5"))
    def enabled =
      hasEdgeBundle && FEStatus.assert(parent.edgeBundle != null, s"No edges on $parent")
    def apply(params: Map[String, String]): Unit = {
      val mrew = params("mrew").toDouble
      val mo = params("mo").toInt
      val ms = params("ms").toDouble

      // TODO: Calculate relative edge weight, filter the edge bundle and pull over the weights.
      assert(mrew == 0, "Minimum relative edge weight is not implemented yet.")

      val candidates = seg.belongsTo
      val segNeighborsInParent = concat(project.edgeBundle, reverse(seg.belongsTo))
      val matching = {
        val op = graph_operations.Fingerprinting(mo, ms)
        op(
          op.leftEdges, parent.edgeBundle)(
            op.leftEdgeWeights, const(parent.edgeBundle))(
              op.rightEdges, segNeighborsInParent)(
                op.rightEdgeWeights, const(segNeighborsInParent))(
                  op.candidates, candidates)
          .result.matching
      }

      project.scalars("fingerprinting matches found") = count(matching)
      seg.belongsTo = matching
    }
  })

  register(new HiddenOperation(_) {
    val title = "Change project notes"
    def parameters = List(
      Param("notes", "New contents"))
    def enabled = FEStatus.enabled
    def apply(params: Map[String, String]) = {
      project.notes = params("notes")
    }
  })

  register(new SegmentationWorkflowOperation(_) {
    val title = "Viral modeling"
    val description = """Viral modeling tries to predict unknown values of an attribute based on
        the known values of the attribute on peers that belong to the same segments."""
    def parameters = List(
      Param("prefix", "Generated name prefix", defaultValue = "viral"),
      Param("target", "Target attribute",
        options = UIValue.list(parentDoubleAttributes)),
      Param("test_set_ratio", "Test set ratio", defaultValue = "0.1"),
      Param("max_deviation", "Maximal segment deviation", defaultValue = "1.0"),
      Param("seed", "Seed", defaultValue = "0"),
      Param("iterations", "Iterations", defaultValue = "3"))
    def parentDoubleAttributes = parent.vertexAttributeNames[Double].toList
    def enabled = hasVertexSet &&
      FEStatus.assert(UIValue.list(parentDoubleAttributes).nonEmpty,
        "No numeric vertex attributes.")
    def apply(params: Map[String, String]) = {
      // partition target attribute to test and train sets
      val target = parent.vertexAttributes(params("target")).runtimeSafeCast[Double]
      val roles = {
        val op = graph_operations.CreateRole(params("test_set_ratio").toDouble, params("seed").toInt)
        op(op.vertices, target.vertexSet).result.role
      }
      val parted = {
        val op = graph_operations.PartitionAttribute[Double]()
        op(op.attr, target)(op.role, roles).result
      }
      val prefix = params("prefix")
      parent.vertexAttributes(s"$prefix roles") = roles
      parent.vertexAttributes(s"$prefix test") = parted.test
      var train = parted.train.entity
      val segSizes = computeSegmentSizes(seg)
      project.vertexAttributes("size") = segSizes
      val maxDeviation = params("max_deviation")

      val coverage = {
        val op = graph_operations.CountAttributes[Double]()
        op(op.attribute, train).result.count
      }
      parent.vertexAttributes(s"$prefix train initial") = train
      parent.scalars(s"$prefix coverage initial") = coverage

      // iterative prediction
      for (i <- 1 to params("iterations").toInt) {
        val segTargetAvg = {
          aggregateViaConnection(
            seg.belongsTo,
            attributeWithLocalAggregator(train, "average"))
            .runtimeSafeCast[Double]
        }
        val segStdDev = {
          aggregateViaConnection(
            seg.belongsTo,
            attributeWithLocalAggregator(train, "std_deviation"))
            .runtimeSafeCast[Double]
        }
        val segTargetCount = {
          aggregateViaConnection(
            seg.belongsTo,
            attributeWithLocalAggregator(train, "count"))
            .runtimeSafeCast[Double]
        }
        val segStdDevDefined = {
          // 50% should be defined in order to consider a segmentation, is that good enough?
          val op = graph_operations.DeriveJSDouble(
            JavaScript(s"""
                deviation < $maxDeviation && defined / ids >= 0.5
                ? deviation
                : undefined"""),
            Seq("deviation", "ids", "defined"), Seq(), Seq())
          op(op.numAttrs, Seq(segStdDev, segSizes, segTargetCount)).result.attr
        }
        project.vertexAttributes(s"$prefix standard deviation on iteration $i") = segStdDev
        project.vertexAttributes(s"$prefix average on iteration $i") = segTargetAvg // TODO: use median
        val predicted = {
          aggregateViaConnection(
            reverse(seg.belongsTo),
            attributeWithWeightedAggregator(segStdDevDefined, segTargetAvg, "by_min_weight"))
            .runtimeSafeCast[Double]
        }
        train = unifyAttributeT(train, predicted)
        val partedTrain = {
          val op = graph_operations.PartitionAttribute[Double]()
          op(op.attr, train)(op.role, roles).result
        }
        val error = {
          val op = graph_operations.DeriveJSDouble(
            JavaScript("Math.abs(test - train)"), Seq("test", "train"), Seq(), Seq())
          val mae = op(op.numAttrs, Seq(parted.test.entity, partedTrain.test.entity)).result.attr
          aggregate(attributeWithAggregator(mae, "average"))
        }
        val coverage = {
          val op = graph_operations.CountAttributes[Double]()
          op(op.attribute, partedTrain.train).result.count
        }
        // the attribute we use for iteration can be defined on the test set as well
        parent.vertexAttributes(s"$prefix train on iteration $i") = train
        parent.scalars(s"$prefix coverage on iteration $i") = coverage
        parent.scalars(s"$prefix mean absolute prediction error on iteration $i") = error
      }
      // TODO: in the end we should calculate with the fact that the real error where the
      // original attribute is defined is 0.0
    }
  })

  { // "Dirty operations", that is operations that use a data manager. Think twice if you really
    // need this before putting an operation here.
    implicit val dataManager = env.dataManager

    register(new AttributeOperation(_) {
      val title = "Export vertex attributes to CSV"
      val description = ""
      def parameters = List(
        Param("path", "Destination path", defaultValue = "<auto>"),
        Param("link", "Download link name", defaultValue = "vertex_attributes_csv"),
        Param("attrs", "Attributes", options = vertexAttributes, multipleChoice = true))
      def enabled = FEStatus.assert(vertexAttributes.nonEmpty, "No vertex attributes.")
      def apply(params: Map[String, String]) = {
        assert(params("attrs").nonEmpty, "Nothing selected for export.")
        val labels = params("attrs").split(",")
        val attrs = labels.map(label => project.vertexAttributes(label))
        val path = getExportFilename(params("path"))
        val csv = graph_util.CSVExport.exportVertexAttributes(attrs, labels)
        csv.saveToDir(path)
        project.scalars(params("link")) =
          downloadLink(path, project.projectName + "_" + params("link"))
      }
    })

    def getExportFilename(param: String): Filename = {
      assert(param.nonEmpty, "No export path specified.")
      if (param == "<auto>") {
        dataManager.repositoryPath / "exports" / Timestamp.toString
      } else {
        Filename(param)
      }
    }

    register(new AttributeOperation(_) {
      val title = "Export edge attributes to CSV"
      val description = ""
      def parameters = List(
        Param("path", "Destination path", defaultValue = "<auto>"),
        Param("link", "Download link name", defaultValue = "edge_attributes_csv"),
        Param("attrs", "Attributes", options = edgeAttributes, multipleChoice = true))
      def enabled = FEStatus.assert(edgeAttributes.nonEmpty, "No edge attributes.")
      def apply(params: Map[String, String]) = {
        assert(params("attrs").nonEmpty, "Nothing selected for export.")
        val labels = params("attrs").split(",")
        val attrs = labels.map(label => project.edgeAttributes(label))
        val path = getExportFilename(params("path"))
        val csv = graph_util.CSVExport
          .exportEdgeAttributes(project.edgeBundle, attrs, labels)
        csv.saveToDir(path)
        project.scalars(params("link")) =
          downloadLink(path, project.projectName + "_" + params("link"))
      }
    })

    register(new SegmentationOperation(_) {
      val title = "Export segmentation to CSV"
      val description = ""
      def parameters = List(
        Param("path", "Destination path", defaultValue = "<auto>"),
        Param("link", "Download link name", defaultValue = "segmentation_csv"))
      def enabled = FEStatus.enabled
      def apply(params: Map[String, String]) = {
        val path = getExportFilename(params("path"))
        val csv = graph_util.CSVExport
          .exportEdgeAttributes(seg.belongsTo, Seq(), Seq())
        csv.saveToDir(path)
        project.scalars(params("link")) =
          downloadLink(path, project.projectName + "_" + params("link"))
      }
    })
  }

  def joinAttr[A, B](a: VertexAttribute[A], b: VertexAttribute[B]): VertexAttribute[(A, B)] = {
    val op = graph_operations.JoinAttributes[A, B]()
    op(op.a, a)(op.b, b).result.attr
  }

  def computeSegmentSizes(segmentation: Segmentation): VertexAttribute[Double] = {
    val op = graph_operations.OutDegree()
    op(op.es, reverse(segmentation.belongsTo)).result.outDegree
  }

  def toDouble(attr: VertexAttribute[String]): VertexAttribute[Double] = {
    val op = graph_operations.VertexAttributeToDouble()
    op(op.attr, attr).result.attr
  }

  def parseAggregateParams(params: Map[String, String]) = {
    val aggregate = "aggregate-(.*)".r
    params.collect {
      case (aggregate(attr), choice) if choice != "ignore" => attr -> choice
    }
  }
  def aggregateParams(
    attrs: Iterable[(String, VertexAttribute[_])],
    needsGlobal: Boolean = false,
    weighted: Boolean = false): List[FEOperationParameterMeta] = {
    attrs.toList.map {
      case (name, attr) =>
        val options = if (attr.is[Double]) {
          if (weighted) { // At the moment all weighted aggregators are global.
            UIValue.list(List("ignore", "weighted_sum", "weighted_average", "by_max_weight", "by_min_weight"))
          } else if (needsGlobal) {
            UIValue.list(List("ignore", "sum", "average", "min", "max", "count", "first", "std_deviation"))
          } else {
            UIValue.list(List("ignore", "sum", "average", "min", "max", "most_common", "count", "vector", "std_deviation"))
          }
        } else if (attr.is[String]) {
          if (weighted) { // At the moment all weighted aggregators are global.
            UIValue.list(List("ignore", "by_max_weight", "by_min_weight"))
          } else if (needsGlobal) {
            UIValue.list(List("ignore", "count", "first"))
          } else {
            UIValue.list(List("ignore", "most_common", "majority_50", "majority_100", "count", "vector"))
          }
        } else {
          if (weighted) { // At the moment all weighted aggregators are global.
            UIValue.list(List("ignore", "by_max_weight", "by_min_weight"))
          } else if (needsGlobal) {
            UIValue.list(List("ignore", "count", "first"))
          } else {
            UIValue.list(List("ignore", "most_common", "count", "vector"))
          }
        }
        Param(s"aggregate-$name", name, options = options)
    }
  }

  trait AttributeWithLocalAggregator[From, To] {
    val attr: VertexAttribute[From]
    val aggregator: graph_operations.LocalAggregator[From, To]
  }
  object AttributeWithLocalAggregator {
    def apply[From, To](
      attrInp: VertexAttribute[From],
      aggregatorInp: graph_operations.LocalAggregator[From, To]): AttributeWithLocalAggregator[From, To] = {
      new AttributeWithLocalAggregator[From, To] {
        val attr = attrInp
        val aggregator = aggregatorInp
      }
    }
  }

  case class AttributeWithAggregator[From, Intermediate, To](
    val attr: VertexAttribute[From],
    val aggregator: graph_operations.Aggregator[From, Intermediate, To])
      extends AttributeWithLocalAggregator[From, To]

  private def attributeWithAggregator[T](
    attr: VertexAttribute[T], choice: String): AttributeWithAggregator[_, _, _] = {
    choice match {
      case "sum" => AttributeWithAggregator(attr.runtimeSafeCast[Double], graph_operations.Aggregator.Sum())
      case "count" => AttributeWithAggregator(attr, graph_operations.Aggregator.Count[T]())
      case "min" => AttributeWithAggregator(attr.runtimeSafeCast[Double], graph_operations.Aggregator.Min())
      case "max" => AttributeWithAggregator(attr.runtimeSafeCast[Double], graph_operations.Aggregator.Max())
      case "average" => AttributeWithAggregator(
        attr.runtimeSafeCast[Double], graph_operations.Aggregator.Average())
      case "first" => AttributeWithAggregator(attr, graph_operations.Aggregator.First[T]())
      case "std_deviation" => AttributeWithAggregator(
        attr.runtimeSafeCast[Double], graph_operations.Aggregator.StdDev())
    }
  }
  private def attributeWithWeightedAggregator[T](
    weight: VertexAttribute[Double], attr: VertexAttribute[T], choice: String): AttributeWithAggregator[_, _, _] = {
    choice match {
      case "by_max_weight" => AttributeWithAggregator(
        joinAttr(weight, attr), graph_operations.Aggregator.MaxBy[Double, T]())
      case "by_min_weight" => AttributeWithAggregator(
        joinAttr(graph_operations.DeriveJS.negative(weight), attr), graph_operations.Aggregator.MaxBy[Double, T]())
      case "weighted_sum" => AttributeWithAggregator(
        joinAttr(weight, attr.runtimeSafeCast[Double]), graph_operations.Aggregator.WeightedSum())
      case "weighted_average" => AttributeWithAggregator(
        joinAttr(weight, attr.runtimeSafeCast[Double]), graph_operations.Aggregator.WeightedAverage())
    }
  }

  private def attributeWithLocalAggregator[T](
    attr: VertexAttribute[T], choice: String): AttributeWithLocalAggregator[_, _] = {
    choice match {
      case "most_common" => AttributeWithLocalAggregator(attr, graph_operations.Aggregator.MostCommon[T]())
      case "majority_50" => AttributeWithLocalAggregator(attr.runtimeSafeCast[String], graph_operations.Aggregator.Majority(0.5))
      case "majority_100" => AttributeWithLocalAggregator(attr.runtimeSafeCast[String], graph_operations.Aggregator.Majority(1.0))
      case "vector" => AttributeWithLocalAggregator(attr, graph_operations.Aggregator.AsVector[T]())
      case _ => attributeWithAggregator(attr, choice)
    }
  }

  // Performs AggregateAttributeToScalar.
  private def aggregate[From, Intermediate, To](
    attributeWithAggregator: AttributeWithAggregator[From, Intermediate, To]): Scalar[To] = {
    val op = graph_operations.AggregateAttributeToScalar(attributeWithAggregator.aggregator)
    op(op.attr, attributeWithAggregator.attr).result.aggregated
  }

  // Performs AggregateByEdgeBundle.
  def aggregateViaConnection[From, To](
    connection: EdgeBundle,
    attributeWithAggregator: AttributeWithLocalAggregator[From, To]): VertexAttribute[To] = {
    val op = graph_operations.AggregateByEdgeBundle(attributeWithAggregator.aggregator)
    op(op.connection, connection)(op.attr, attributeWithAggregator.attr).result.attr
  }

  // Performs AggregateFromEdges.
  def aggregateFromEdges[From, To](
    edges: EdgeBundle,
    onSrc: Boolean,
    attributeWithAggregator: AttributeWithLocalAggregator[From, To]): VertexAttribute[To] = {
    val op = graph_operations.AggregateFromEdges(attributeWithAggregator.aggregator)
    val res = op(op.edges, edges)(op.eattr, attributeWithAggregator.attr).result
    if (onSrc) res.srcAttr else res.dstAttr
  }

  def reverse(eb: EdgeBundle): EdgeBundle = {
    val op = graph_operations.ReverseEdges()
    op(op.esAB, eb).result.esBA
  }

  def count(eb: EdgeBundle): Scalar[Long] = {
    val op = graph_operations.CountEdges()
    op(op.edges, eb).result.count
  }

  private def unifyAttributeT[T](a1: VertexAttribute[T], a2: VertexAttribute[_]): VertexAttribute[T] = {
    val op = graph_operations.AttributeFallback[T]()
    op(op.originalAttr, a1)(op.defaultAttr, a2.runtimeSafeCast(a1.typeTag)).result.defaultedAttr
  }
  def unifyAttribute(a1: VertexAttribute[_], a2: VertexAttribute[_]): VertexAttribute[_] = {
    unifyAttributeT(a1, a2)
  }

  def unifyAttributes(
    as1: Iterable[(String, VertexAttribute[_])],
    as2: Iterable[(String, VertexAttribute[_])]): Map[String, VertexAttribute[_]] = {

    val m1 = as1.toMap
    val m2 = as2.toMap
    m1.keySet.union(m2.keySet)
      .map(k => k -> (m1.get(k) ++ m2.get(k)).reduce(unifyAttribute _))
      .toMap
  }

  def concat(eb1: EdgeBundle, eb2: EdgeBundle): EdgeBundle = {
    new graph_util.BundleChain(Seq(eb1, eb2)).getCompositeEdgeBundle._1
  }

  def const(eb: EdgeBundle, value: Double = 1.0): VertexAttribute[Double] = {
    graph_operations.AddConstantAttribute.run(eb.asVertexSet, value)
  }

  def newScalar(data: String): Scalar[String] = {
    val op = graph_operations.CreateStringScalar(data)
    op.result.created
  }

  def downloadLink(fn: Filename, name: String) = {
    val urlPath = java.net.URLEncoder.encode(fn.fullString, "utf-8")
    val urlName = java.net.URLEncoder.encode(name, "utf-8")
    val url = s"/download?path=$urlPath&name=$urlName"
    val quoted = '"' + url + '"'
    newScalar(s"<a href=$quoted>download</a>")
  }
}<|MERGE_RESOLUTION|>--- conflicted
+++ resolved
@@ -1192,25 +1192,11 @@
   register(new CreateSegmentationOperation(_) {
     val title = "Import project as segmentation"
     val description =
-<<<<<<< HEAD
-      """"Copies another project into a new segmentation for this one. The connection between the
-      two is imported from a CSV.""" + importHelpText
-    def parameters = List(
-      Param("them", "Other project's name", options = otherProjects),
-      Param("files", "CSV", kind = "file"),
-      Param("header", "Header", defaultValue = "<read first line>"),
-      Param("delimiter", "Delimiter", defaultValue = ","),
-      Param("our-id-attr", s"Identifying vertex attribute in $project", options = vertexAttributes[String]),
-      Param("our-id-field", s"Identifying CSV field for $project"),
-      Param("their-id-attr", "Identifying vertex attribute in the other project"),
-      Param("their-id-field", "Identifying CSV field for the other project"))
-=======
       """Copies another project into a new segmentation for this one. There will be no
       connections between the segments and the base vertices. You can import/create those via
       a new operation."""
-    val parameters = List(
+    def parameters = List(
       Param("them", "Other project's name", options = otherProjects))
->>>>>>> c4bc85bb
     private def otherProjects = uIProjects.filter(_.id != project.projectName)
     def enabled =
       hasVertexSet &&
