package com.lynxanalytics.biggraph.controllers

import com.lynxanalytics.biggraph.{ bigGraphLogger => log }
import com.lynxanalytics.biggraph.BigGraphEnvironment
import com.lynxanalytics.biggraph.JavaScript
import com.lynxanalytics.biggraph.graph_util.Filename
import com.lynxanalytics.biggraph.graph_api._
import com.lynxanalytics.biggraph.graph_api.Scripting._
import com.lynxanalytics.biggraph.graph_operations
import com.lynxanalytics.biggraph.graph_util
import com.lynxanalytics.biggraph.graph_api.MetaGraphManager.StringAsUUID
import scala.reflect.runtime.universe.typeOf

class Operations(controller: BigGraphController) extends OperationRepository(controller) {
  val Param = FEOperationParameterMeta // Short alias.

  // Categories.
  abstract class VertexOperation(p: Project) extends Operation(p, "Vertex operations")
  abstract class EdgeOperation(p: Project) extends Operation(p, "Edge operations")
  abstract class AttributeOperation(p: Project) extends Operation(p, "Attribute operations")
  abstract class SegmentationOperation(p: Project) extends Operation(p, "Segmentation operations")
  abstract class HiddenOperation(p: Project) extends Operation(p, "<hidden>")

  register(new VertexOperation(_) {
    val title = "Discard vertices"
    val parameters = Seq()
    def enabled = hasVertexSet
    def apply(params: Map[String, String]) = {
      project.vertexSet = null
      FEStatus.success
    }
  })

  register(new EdgeOperation(_) {
    val title = "Discard edges"
    val parameters = Seq()
    def enabled = hasEdgeBundle
    def apply(params: Map[String, String]) = {
      project.edgeBundle = null
      FEStatus.success
    }
  })

  register(new VertexOperation(_) {
    val title = "New vertex set"
    val parameters = Seq(
      Param("size", "Vertex set size"))
    def enabled = hasNoVertexSet
    def apply(params: Map[String, String]) = {
      val vs = graph_operations.CreateVertexSet(params("size").toInt)().result.vs
      project.vertexSet = vs
      FEStatus.success
    }
  })

  register(new EdgeOperation(_) {
    val title = "Create random edge bundle"
    val parameters = Seq(
      Param("degree", "Average degree", defaultValue = "10"),
      Param("seed", "Seed", defaultValue = "0"))
    def enabled = hasVertexSet && hasNoEdgeBundle
    def apply(params: Map[String, String]) = {
      val op = graph_operations.FastRandomEdgeBundle(params("seed").toInt, params("degree").toInt)
      project.edgeBundle = op(op.vs, project.vertexSet).result.es
      FEStatus.success
    }
  })

  register(new EdgeOperation(_) {
    val title = "Connect vertices on attribute"
    val parameters = Seq(
      Param("attr", "Attribute", options = vertexAttributes[String]))
    def enabled =
      (hasVertexSet && hasNoEdgeBundle
        && FEStatus.assert(vertexAttributes[String].nonEmpty, "No string vertex attributes."))
    private def applyOn[T](attr: VertexAttribute[T]) = {
      val op = graph_operations.EdgesFromAttributeMatches[T]()
      project.edgeBundle = op(op.attr, attr).result.edges
      FEStatus.success
    }
    def apply(params: Map[String, String]) =
      applyOn(project.vertexAttributes(params("attr")))
  })

  register(new VertexOperation(_) {
    val title = "Import vertices"
    val parameters = Seq(
      Param("files", "Files", kind = "file"),
      Param("header", "Header", defaultValue = "<read first line>"),
      Param("delimiter", "Delimiter", defaultValue = ","),
      Param("filter", "(optional) Filtering expression"))
    def enabled = hasNoVertexSet
    def apply(params: Map[String, String]) = {
      val files = Filename.fromString(params("files"))
      val header = if (params("header") == "<read first line>")
        graph_operations.ImportUtil.header(files) else params("header")
      val csv = graph_operations.CSV(
        files,
        params("delimiter"),
        header,
        JavaScript(params("filter")))
      val imp = graph_operations.ImportVertexList(csv)().result
      project.vertexSet = imp.vertices
      project.vertexAttributes = imp.attrs.mapValues(_.entity)
      FEStatus.success
    }
  })

  register(new EdgeOperation(_) {
    val title = "Import edges for existing vertices"
    val parameters = Seq(
      Param("files", "Files", kind = "file"),
      Param("header", "Header", defaultValue = "<read first line>"),
      Param("delimiter", "Delimiter", defaultValue = ","),
      Param("attr", "Vertex id attribute", options = vertexAttributes[String]),
      Param("src", "Source ID field"),
      Param("dst", "Destination ID field"),
      Param("filter", "(optional) Filtering expression"))
    def enabled =
      hasNoEdgeBundle &&
        hasVertexSet &&
        FEStatus.assert(vertexAttributes[String].nonEmpty, "No vertex attributes to use as id.")
    def apply(params: Map[String, String]) = {
      val files = Filename.fromString(params("files"))
      val header = if (params("header") == "<read first line>")
        graph_operations.ImportUtil.header(files) else params("header")
      val csv = graph_operations.CSV(
        files,
        params("delimiter"),
        header,
        JavaScript(params("filter")))
      val src = params("src")
      val dst = params("dst")
      val attr = project.vertexAttributes(params("attr")).runtimeSafeCast[String]
      val op = graph_operations.ImportEdgeListForExistingVertexSet(csv, src, dst)
      val imp = op(op.srcVidAttr, attr)(op.dstVidAttr, attr).result
      project.edgeBundle = imp.edges
      project.edgeAttributes = imp.attrs.mapValues(_.entity)
      FEStatus.success
    }
  })

  register(new EdgeOperation(_) {
    val title = "Import vertices and edges from single CSV fileset"
    val parameters = Seq(
      Param("files", "Files", kind = "file"),
      Param("header", "Header", defaultValue = "<read first line>"),
      Param("delimiter", "Delimiter", defaultValue = ","),
      Param("src", "Source ID field"),
      Param("dst", "Destination ID field"),
      Param("filter", "(optional) Filtering expression"))
    def enabled = hasNoVertexSet
    def apply(params: Map[String, String]) = {
      val files = Filename.fromString(params("files"))
      val header = if (params("header") == "<read first line>")
        graph_operations.ImportUtil.header(files) else params("header")
      val csv = graph_operations.CSV(
        files,
        params("delimiter"),
        header,
        JavaScript(params("filter")))
      val src = params("src")
      val dst = params("dst")
      val imp = graph_operations.ImportEdgeList(csv, src, dst)().result
      project.vertexSet = imp.vertices
      project.edgeBundle = imp.edges
      project.edgeAttributes = imp.attrs.mapValues(_.entity)
      project.vertexAttributes("stringID") = imp.stringID
      FEStatus.success
    }
  })

  register(new SegmentationOperation(_) {
    val title = "Maximal cliques"
    val parameters = Seq(
      Param("name", "Segmentation name", defaultValue = "maximal_cliques"),
      Param("bothdir", "Edges required in both directions", options = UIValue.seq(Seq("true", "false"))),
      Param("min", "Minimum clique size", defaultValue = "3"))
    def enabled = hasEdgeBundle
    def apply(params: Map[String, String]) = {
      val op = graph_operations.FindMaxCliques(params("min").toInt, params("bothdir").toBoolean)
      val result = op(op.es, project.edgeBundle).result
      val segmentation = project.segmentation(params("name"))
      segmentation.project.vertexSet = result.segments
      segmentation.project.notes = title
      segmentation.belongsTo = result.belongsTo
      FEStatus.success
    }
  })

  register(new SegmentationOperation(_) {
    val title = "Connected components"
    val parameters = Seq(
      Param("name", "Segmentation name", defaultValue = "connected_components"))
    def enabled = hasEdgeBundle
    def apply(params: Map[String, String]) = {
      val op = graph_operations.ConnectedComponents()
      val result = op(op.es, project.edgeBundle).result
      val segmentation = project.segmentation(params("name"))
      segmentation.project.vertexSet = result.segments
      segmentation.project.notes = title
      segmentation.belongsTo = result.belongsTo
      FEStatus.success
    }
  })

  register(new SegmentationOperation(_) {
    val title = "Find infocom communities"
    val parameters = Seq(
      Param(
        "cliques_name", "Name for maximal cliques segmentation", defaultValue = "maximal_cliques"),
      Param(
        "communities_name", "Name for communities segmentation", defaultValue = "communities"),
      Param("bothdir", "Edges required in cliques in both directions", defaultValue = "true"),
      Param("min_cliques", "Minimum clique size", defaultValue = "3"),
      Param("adjacency_threshold", "Adjacency threshold for clique overlaps", defaultValue = "0.6"))
    def enabled = hasEdgeBundle
    def apply(params: Map[String, String]) = {
      val cliquesResult = {
        val op = graph_operations.FindMaxCliques(
          params("min_cliques").toInt, params("bothdir").toBoolean)
        op(op.es, project.edgeBundle).result
      }

      val cliquesSegmentation = project.segmentation(params("cliques_name"))
      cliquesSegmentation.project.vertexSet = cliquesResult.segments
      cliquesSegmentation.project.notes = "Maximal cliques of %s".format(project.projectName)
      cliquesSegmentation.belongsTo = cliquesResult.belongsTo
      computeSegmentSizes(cliquesSegmentation)

      val cedges = {
        val op = graph_operations.InfocomOverlapForCC(params("adjacency_threshold").toDouble)
        op(op.belongsTo, cliquesResult.belongsTo).result.overlaps
      }

      val ccResult = {
        val op = graph_operations.ConnectedComponents()
        op(op.es, cedges).result
      }

      val (weightedVertexToClique, weightedCliqueToCommunity) = {
        val op = graph_operations.AddConstantDoubleEdgeAttribute(1.0)
        (op(op.edges, cliquesResult.belongsTo).result.attr,
          op(op.edges, ccResult.belongsTo).result.attr)
      }

      val weightedVertexToCommunity = {
        val op = graph_operations.ConcatenateBundles()
        op(op.weightsAB, weightedVertexToClique)(op.weightsBC, weightedCliqueToCommunity)
          .result.weightsAC
      }

      val communitiesSegmentation = project.segmentation(params("communities_name"))
      communitiesSegmentation.project.vertexSet = ccResult.segments
      communitiesSegmentation.project.notes =
        "Infocom Communities of %s".format(project.projectName)
      communitiesSegmentation.belongsTo = weightedVertexToCommunity.edgeBundle
      computeSegmentSizes(communitiesSegmentation)

      FEStatus.success
    }
  })

  register(new AttributeOperation(_) {
    val title = "Add gaussian vertex attribute"
    val parameters = Seq(
      Param("name", "Attribute name", defaultValue = "random"),
      Param("seed", "Seed", defaultValue = "0"))
    def enabled = hasVertexSet
    def apply(params: Map[String, String]) = {
      val op = graph_operations.AddGaussianVertexAttribute(params("seed").toInt)
      project.vertexAttributes(params("name")) = op(op.vertices, project.vertexSet).result.attr
      FEStatus.success
    }
  })

  register(new AttributeOperation(_) {
    val title = "Add constant edge attribute"
    val parameters = Seq(
      Param("name", "Attribute name", defaultValue = "weight"),
      Param("value", "Value", defaultValue = "1"))
    def enabled = hasEdgeBundle
    def apply(params: Map[String, String]) = {
      val op = graph_operations.AddConstantDoubleEdgeAttribute(params("value").toDouble)
      project.edgeAttributes(params("name")) = op(op.edges, project.edgeBundle).result.attr
      FEStatus.success
    }
  })

  register(new EdgeOperation(_) {
    val title = "Reverse edge direction"
    val parameters = Seq()
    def enabled = hasEdgeBundle
    def apply(params: Map[String, String]) = {
      project.edgeBundle = reverse(project.edgeBundle)
      FEStatus.success
    }
  })

  register(new AttributeOperation(_) {
    val title = "Clustering coefficient"
    val parameters = Seq(
      Param("name", "Attribute name", defaultValue = "clustering_coefficient"))
    def enabled = hasEdgeBundle
    def apply(params: Map[String, String]) = {
      val op = graph_operations.ClusteringCoefficient()
      project.vertexAttributes(params("name")) = op(op.es, project.edgeBundle).result.clustering
      FEStatus.success
    }
  })

  register(new AttributeOperation(_) {
    val title = "Degree"
    val parameters = Seq(
      Param("name", "Attribute name", defaultValue = "degree"),
      Param("inout", "Type", options = UIValue.seq(Seq("in", "out", "all", "symmetric"))))
    def enabled = hasEdgeBundle
    def apply(params: Map[String, String]) = {
      val es = project.edgeBundle
      val esSym = {
        val op = graph_operations.RemoveNonSymmetricEdges()
        op(op.es, es).result.symmetric
      }
      val deg = params("inout") match {
        case "in" => applyOn(reverse(es))
        case "out" => applyOn(es)
        case "symmetric" => applyOn(esSym)
        case "all" => graph_operations.DeriveJS.add(applyOn(reverse(es)), applyOn(es))
      }
      project.vertexAttributes(params("name")) = deg
      FEStatus.success
    }

    private def applyOn(es: EdgeBundle): VertexAttribute[Double] = {
      val op = graph_operations.OutDegree()
      op(op.es, es).result.outDegree
    }
  })

  register(new AttributeOperation(_) {
    val title = "PageRank"
    val parameters = Seq(
      Param("name", "Attribute name", defaultValue = "page_rank"),
      Param("weights", "Weight attribute", options = edgeAttributes[Double]),
      Param("iterations", "Number of iterations", defaultValue = "5"),
      Param("damping", "Damping factor", defaultValue = "0.85"))
    def enabled = FEStatus.assert(edgeAttributes[Double].nonEmpty, "No numeric edge attributes.")
    def apply(params: Map[String, String]) = {
      val op = graph_operations.PageRank(params("damping").toDouble, params("iterations").toInt)
      val weights = project.edgeAttributes(params("weights")).runtimeSafeCast[Double]
      project.vertexAttributes(params("name")) = op(op.weights, weights).result.pagerank
      FEStatus.success
    }
  })

  register(new VertexOperation(_) {
    val title = "Example Graph"
    val parameters = Seq()
    def enabled = hasNoVertexSet
    def apply(params: Map[String, String]) = {
      val g = graph_operations.ExampleGraph()().result
      project.vertexSet = g.vertices
      project.edgeBundle = g.edges
      project.vertexAttributes = g.vertexAttributes.mapValues(_.entity)
      project.edgeAttributes = g.edgeAttributes.mapValues(_.entity)
      FEStatus.success
    }
  })

  register(new AttributeOperation(_) {
    val title = "Vertex attribute to string"
    val parameters = Seq(
      Param("attr", "Vertex attribute", options = vertexAttributes))
    def enabled = FEStatus.assert(vertexAttributes.nonEmpty, "No vertex attributes.")
    private def applyOn[T](attr: VertexAttribute[T]) = {
      val op = graph_operations.VertexAttributeToString[T]()
      op(op.attr, attr).result.attr
    }
    def apply(params: Map[String, String]): FEStatus = {
      project.vertexAttributes(params("attr")) = applyOn(project.vertexAttributes(params("attr")))
      FEStatus.success
    }
  })

  register(new AttributeOperation(_) {
    val title = "Vertex attribute to double"
    val parameters = Seq(
      Param("attr", "Vertex attribute", options = vertexAttributes[String]))
    def enabled = FEStatus.assert(vertexAttributes[String].nonEmpty, "No vertex attributes.")
    def apply(params: Map[String, String]): FEStatus = {
      val attr = project.vertexAttributes(params("attr")).runtimeSafeCast[String]
      project.vertexAttributes(params("attr")) = toDouble(attr)
      FEStatus.success
    }
  })

  register(new AttributeOperation(_) {
    val title = "Export vertex attributes to CSV"
    val parameters = Seq(
      Param("path", "Destination path"),
      Param("single", "Export as single csv", options = UIValue.seq(Seq("false", "true"))),
      Param("attrs", "Attributes", options = vertexAttributes, multipleChoice = true))
    def enabled = FEStatus.assert(vertexAttributes.nonEmpty, "No vertex attributes.")
    def apply(params: Map[String, String]): FEStatus = {
      if (params("attrs").isEmpty)
        return FEStatus.failure("Nothing selected for export.")
      val labels = params("attrs").split(",")
      val attrs = labels.map(label => project.vertexAttributes(label))
      val path = Filename.fromString(params("path"))
      if (path.isEmpty)
        return FEStatus.failure("No export path specified.")
      val csv =
        graph_util.CSVExport
          .exportVertexAttributes(attrs, labels)
      if (params("single") == "true") {
        csv.saveToSingleFile(path)
      } else {
        csv.saveToDir(path)
      }
      return FEStatus.success
    }
  })

  register(new AttributeOperation(_) {
    val title = "Export edge attributes to CSV"
    val parameters = Seq(
      Param("path", "Destination path"),
      Param("single", "Export as single csv", options = UIValue.seq(Seq("false", "true"))),
      Param("attrs", "Attributes", options = edgeAttributes, multipleChoice = true))
    def enabled = FEStatus.assert(edgeAttributes.nonEmpty, "No edge attributes.")
    def apply(params: Map[String, String]): FEStatus = {
      if (params("attrs").isEmpty)
        return FEStatus.failure("Nothing selected for export.")
      val labels = params("attrs").split(",")
      val attrs = labels.map(label => project.edgeAttributes(label))
      val path = Filename.fromString(params("path"))
      if (path.isEmpty)
        return FEStatus.failure("No export path specified.")
      val csv = graph_util.CSVExport
        .exportEdgeAttributes(attrs, labels)
      if (params("single") == "true") {
        csv.saveToSingleFile(path)
      } else {
        csv.saveToDir(path)
      }
      return FEStatus.success
    }
  })

  register(new SegmentationOperation(_) {
    val title = "Export segmentation to CSV"
    val parameters = Seq(
      Param("path", "Destination path"),
      Param("single", "Export as single csv", options = UIValue.seq(Seq("false", "true"))),
      Param("seg", "Segmentation", options = segmentations))
    def enabled = FEStatus.assert(segmentations.nonEmpty, "No segmentations.")
    def apply(params: Map[String, String]): FEStatus = {
      if (params("seg").isEmpty)
        return FEStatus.failure("Nothing selected for export.")
      val path = Filename.fromString(params("path"))
      val seg = project.segmentation(params("seg"))
      val csv = graph_util.CSVExport
        .exportEdgeAttributes(seg.belongsTo, Seq(), Seq())
      if (params("single") == "true") {
        csv.saveToSingleFile(path)
      } else {
        csv.saveToDir(path)
      }
      return FEStatus.success
    }
  })

  register(new VertexOperation(_) {
    val title = "Edge Graph"
    val parameters = Seq()
    def enabled = hasEdgeBundle
    def apply(params: Map[String, String]): FEStatus = {
      val op = graph_operations.EdgeGraph()
      val g = op(op.es, project.edgeBundle).result
      project.vertexSet = g.newVS
      project.edgeBundle = g.newES
      return FEStatus.success
    }
  })

  register(new AttributeOperation(_) {
    val title = "Derived vertex attribute"
    val parameters = Seq(
      Param("output", "Save as"),
      Param("expr", "Value", defaultValue = "1"))
    def enabled = hasVertexSet
    def apply(params: Map[String, String]): FEStatus = {
      val expr = params("expr")
      var numAttrNames = List[String]()
      var numAttrs = List[VertexAttribute[Double]]()
      var strAttrNames = List[String]()
      var strAttrs = List[VertexAttribute[String]]()
      project.vertexAttributes.foreach {
        case (name, attr) if expr.contains(name) && attr.is[Double] =>
          numAttrNames +:= name
          numAttrs +:= attr.asInstanceOf[VertexAttribute[Double]]
        case (name, attr) if expr.contains(name) && attr.is[String] =>
          strAttrNames +:= name
          strAttrs +:= attr.asInstanceOf[VertexAttribute[String]]
        case (name, attr) if expr.contains(name) =>
          log.warn(s"'$name' is of an unsupported type: ${attr.typeTag.tpe}")
        case _ => ()
      }
      val js = JavaScript(expr)
      // Figure out the return type.
      val op: graph_operations.DeriveJS[_] = testEvaluation(js, numAttrNames, strAttrNames) match {
        case _: String =>
          graph_operations.DeriveJSString(js, numAttrNames, strAttrNames)
        case _: Double =>
          graph_operations.DeriveJSDouble(js, numAttrNames, strAttrNames)
        case result =>
          return FEStatus.failure(s"Test evaluation of '$js' returned '$result'.")
      }
      val result = op(
        op.vs, project.vertexSet)(
          op.numAttrs, numAttrs)(
            op.strAttrs, strAttrs).result
      project.vertexAttributes(params("output")) = result.attr
      return FEStatus.success
    }

    // Evaluates the expression with 0/'' parameters.
    def testEvaluation(js: JavaScript, numAttrNames: Seq[String], strAttrNames: Seq[String]): Any = {
      val mapping = numAttrNames.map(_ -> 0.0).toMap ++ strAttrNames.map(_ -> "").toMap
      return js.evaluate(mapping)
    }
  })

  register(new SegmentationOperation(_) {
    val title = "Aggregate to segmentation"
    val parameters = Seq(
      Param("segmentation", "Destination segmentation", options = segmentations)) ++
      aggregateParams(project.vertexAttributes)
    def enabled =
      FEStatus.assert(vertexAttributes.nonEmpty, "No vertex attributes") &&
        FEStatus.assert(segmentations.nonEmpty, "No segmentations")
    def apply(params: Map[String, String]): FEStatus = {
      val seg = project.segmentation(params("segmentation"))
      for ((attr, choice) <- parseAggregateParams(params)) {
        val result = aggregateViaConnection(
          seg.belongsTo,
          attributeWithLocalAggregator(project.vertexAttributes(attr), choice))
        seg.project.vertexAttributes(s"${attr}_${choice}") = result
      }
      return FEStatus.success
    }
  })

  register(new SegmentationOperation(_) {
    val title = "Aggregate from segmentation"
    val parameters = Seq(
      Param("prefix", "Generated name prefix",
        defaultValue = if (project.isSegmentation) project.asSegmentation.name else "")) ++
      aggregateParams(project.vertexAttributes)
    def enabled =
      FEStatus.assert(project.isSegmentation, "Operates on a segmentation") &&
        FEStatus.assert(vertexAttributes.nonEmpty, "No vertex attributes")
    def apply(params: Map[String, String]): FEStatus = {
      val seg = project.asSegmentation
      val prefix = params("prefix")
      for ((attr, choice) <- parseAggregateParams(params)) {
        val result = aggregateViaConnection(
          reverse(seg.belongsTo),
          attributeWithLocalAggregator(project.vertexAttributes(attr), choice))
        seg.parent.vertexAttributes(s"${prefix}_${attr}_${choice}") = result
      }
      return FEStatus.success
    }
  })

  register(new AttributeOperation(_) {
    val title = "Aggregate on neighbors"
    val parameters = Seq(
      Param("prefix", "Generated name prefix", defaultValue = "neighborhood"),
      Param("direction", "Aggregate on",
        options = UIValue.seq(Seq("incoming edges", "outgoing edges")))) ++
      aggregateParams(project.vertexAttributes)
    def enabled =
      FEStatus.assert(vertexAttributes.nonEmpty, "No vertex attributes") && hasEdgeBundle
    def apply(params: Map[String, String]): FEStatus = {
      val prefix = params("prefix")
      val edges = params("direction") match {
        case "incoming edges" => project.edgeBundle
        case "outgoing edges" => reverse(project.edgeBundle)
      }
      for ((attr, choice) <- parseAggregateParams(params)) {
        val result = aggregateViaConnection(
          edges,
          attributeWithLocalAggregator(project.vertexAttributes(attr), choice))
        project.vertexAttributes(s"${prefix}_${attr}_${choice}") = result
      }
      return FEStatus.success
    }
  })

  register(new VertexOperation(_) {
    val title = "Merge vertices by attribute"
    val parameters = Seq(
      Param("key", "Match by", options = vertexAttributes)) ++
      aggregateParams(project.vertexAttributes)
    def enabled =
      FEStatus.assert(vertexAttributes.nonEmpty, "No vertex attributes")
    def merge[T](attr: VertexAttribute[T]): graph_operations.Segmentation = {
      val op = graph_operations.MergeVertices[T]()
      op(op.attr, attr).result
    }
    def apply(params: Map[String, String]): FEStatus = {
      val m = merge(project.vertexAttributes(params("key")))
      val oldAttrs = project.vertexAttributes.toMap
      val oldEdges = project.edgeBundle
      project.vertexSet = m.segments
      // Always use most_common for the key attribute.
      val hack = "aggregate-" + params("key") -> "most_common"
      for ((attr, choice) <- parseAggregateParams(params + hack)) {
        val result = aggregateViaConnection(
          m.belongsTo,
          attributeWithLocalAggregator(oldAttrs(attr), choice))
        project.vertexAttributes(attr) = result
      }
      project.edgeBundle = {
        val op = graph_operations.InducedEdgeBundle()
        op(op.srcMapping, m.belongsTo)(op.dstMapping, m.belongsTo)(op.edges, oldEdges).result.induced
      }
      return FEStatus.success
    }
  })

  register(new AttributeOperation(_) {
    val title = "Aggregate vertex attribute"
    val parameters = Seq(Param("prefix", "Generated name prefix", defaultValue = "")) ++
      aggregateParams(project.vertexAttributes, needsGlobal = true)
    def enabled =
      FEStatus.assert(vertexAttributes.nonEmpty, "No vertex attributes")
    def apply(params: Map[String, String]): FEStatus = {
      val prefix = params("prefix")
      for ((attr, choice) <- parseAggregateParams(params)) {
        val result = aggregate(attributeWithAggregator(project.vertexAttributes(attr), choice))
        val name = if (prefix.isEmpty) s"${attr}_${choice}" else s"${prefix}_${attr}_${choice}"
        project.scalars(name) = result
      }
      return FEStatus.success
    }
  })

  register(new AttributeOperation(_) {
    val title = "Aggregate edge attribute"
    val parameters = Seq(Param("prefix", "Generated name prefix", defaultValue = "")) ++
      aggregateParams(
        project.edgeAttributes.map { case (name, ea) => (name, ea.asVertexAttribute) },
        needsGlobal = true)
    def enabled =
      FEStatus.assert(edgeAttributes.nonEmpty, "No edge attributes")
    def apply(params: Map[String, String]): FEStatus = {
      val prefix = params("prefix")
      for ((attr, choice) <- parseAggregateParams(params)) {
        val result = aggregate(
          attributeWithAggregator(project.edgeAttributes(attr).asVertexAttribute, choice))
        val name = if (prefix.isEmpty) s"${attr}_${choice}" else s"${prefix}_${attr}_${choice}"
        project.scalars(name) = result
      }
      return FEStatus.success
    }
  })

  register(new AttributeOperation(_) {
    val title = "Aggregate edge attribute to vertices"
    val parameters = Seq(
      Param("prefix", "Generated name prefix", defaultValue = "edge"),
      Param("direction", "Aggregate on",
        options = UIValue.seq(Seq("incoming edges", "outgoing edges")))) ++
      aggregateParams(
        project.edgeAttributes.map { case (name, ea) => (name, ea.asVertexAttribute) })
    def enabled =
      FEStatus.assert(edgeAttributes.nonEmpty, "No edge attributes")
    def apply(params: Map[String, String]): FEStatus = {
      val prefix = params("prefix")
      for ((attr, choice) <- parseAggregateParams(params)) {
        val result = aggregateFromEdges(
          project.edgeBundle,
          params("direction") == "outgoing edges",
          attributeWithLocalAggregator(
            project.edgeAttributes(attr).asVertexAttribute,
            choice))
        project.vertexAttributes(s"${prefix}_${attr}_${choice}") = result
      }
      return FEStatus.success
    }
  })

  register(new HiddenOperation(_) {
    val title = "Rename edge attribute"
    val parameters = Seq(
      Param("from", "Old name", options = edgeAttributes),
      Param("to", "New name"))
    def enabled = FEStatus.assert(edgeAttributes.nonEmpty, "No edge attributes")
    def apply(params: Map[String, String]): FEStatus = {
      project.edgeAttributes(params("to")) = project.edgeAttributes(params("from"))
      project.edgeAttributes(params("from")) = null
      return FEStatus.success
    }
  })

  register(new HiddenOperation(_) {
    val title = "Rename vertex attribute"
    val parameters = Seq(
      Param("from", "Old name", options = vertexAttributes),
      Param("to", "New name"))
    def enabled = FEStatus.assert(vertexAttributes.nonEmpty, "No vertex attributes")
    def apply(params: Map[String, String]): FEStatus = {
      project.vertexAttributes(params("to")) = project.vertexAttributes(params("from"))
      project.vertexAttributes(params("from")) = null
      return FEStatus.success
    }
  })

  register(new HiddenOperation(_) {
    val title = "Rename segmentation"
    val parameters = Seq(
      Param("from", "Old name", options = segmentations),
      Param("to", "New name"))
    def enabled = FEStatus.assert(segmentations.nonEmpty, "No segmentations")
    def apply(params: Map[String, String]): FEStatus = {
      project.segmentation(params("from")).rename(params("to"))
      return FEStatus.success
    }
  })

<<<<<<< HEAD
  register(new VertexOperation(_) {
    val title = "Union with another project"
    val parameters = Seq(
      Param("other", "Other projects name", options = projects))
    def enabled = hasVertexSet
    def apply(params: Map[String, String]): FEStatus = {
      val other = Project(params("other"))
      if (other.vertexSet == null) {
        // Nothing to do
        return FEStatus.success
      }
      val vsUnion = {
        val op = graph_operations.VertexSetUnion(2)
        op(op.vss, Seq(project.vertexSet, other.vertexSet)).result
      }
      val newVertexAttributes = unifyAttributes(
        project.vertexAttributes
          .map {
            case (name, attr) =>
              name -> graph_operations.PulledOverVertexAttribute.pullAttributeVia(
                attr,
                reverse(vsUnion.injections(0)))
          },
        other.vertexAttributes
          .map {
            case (name, attr) =>
              name -> graph_operations.PulledOverVertexAttribute.pullAttributeVia(
                attr,
                reverse(vsUnion.injections(1)))
          })
      val ebInduced = Option(project.edgeBundle).map { eb =>
        val op = graph_operations.InducedEdgeBundle()
        val mapping = vsUnion.injections(0)
        op(op.srcMapping, mapping)(op.dstMapping, mapping)(op.edges, project.edgeBundle).result
      }
      val otherEbInduced = Option(other.edgeBundle).map { eb =>
        val op = graph_operations.InducedEdgeBundle()
        val mapping = vsUnion.injections(1)
        op(op.srcMapping, mapping)(op.dstMapping, mapping)(op.edges, other.edgeBundle).result
      }

      val (newEdgeBundle, myEbInjection, otherEbInjection): (EdgeBundle, EdgeBundle, EdgeBundle) =
        if (ebInduced.isDefined && !otherEbInduced.isDefined) {
          (ebInduced.get.induced.entity, ebInduced.get.embedding, null)
        } else if (!ebInduced.isDefined && otherEbInduced.isDefined) {
          (otherEbInduced.get.induced.entity, null, otherEbInduced.get.embedding)
        } else {
          assert(ebInduced.isDefined && otherEbInduced.isDefined)
          val idUnion = {
            val op = graph_operations.VertexSetUnion(2)
            op(
              op.vss,
              Seq(ebInduced.get.induced.asVertexSet, otherEbInduced.get.induced.asVertexSet))
              .result
          }
          val ebUnion = {
            val op = graph_operations.EdgeBundleUnion(2)
            op(
              op.ebs, Seq(ebInduced.get.induced.entity, otherEbInduced.get.induced.entity))(
                op.injections, idUnion.injections.map(_.entity)).result.union
          }
          (ebUnion,
            concat(reverse(idUnion.injections(0).entity), ebInduced.get.embedding),
            concat(reverse(idUnion.injections(1).entity), otherEbInduced.get.embedding))
        }
      val newEdgeAttributes = unifyAttributes(
        project.edgeAttributes
          .map {
            case (name, attr) => {
              println("AVS" + attr.asVertexAttribute.vertexSet)
              println("src" + myEbInjection.srcVertexSet)
              println("dst" + myEbInjection.dstVertexSet)
              name -> graph_operations.PulledOverVertexAttribute.pullAttributeVia(
                attr.asVertexAttribute,
                myEbInjection)
            }
          },
        other.edgeAttributes
          .map {
            case (name, attr) =>
              name -> graph_operations.PulledOverVertexAttribute.pullAttributeVia(
                attr.asVertexAttribute,
                otherEbInjection)
          })
        .mapValues(va => graph_operations.VertexAttributeAsEdgeAttribute.run(va, newEdgeBundle))

      project.vertexSet = vsUnion.union
      project.vertexAttributes = newVertexAttributes
      project.edgeBundle = newEdgeBundle
      project.edgeAttributes = newEdgeAttributes

=======
  register(new HiddenOperation(_) {
    val title = "Change project notes"
    val parameters = Seq(
      Param("notes", "New contents"))
    def enabled = FEStatus.success
    def apply(params: Map[String, String]): FEStatus = {
      project.notes = params("notes")
>>>>>>> be898fde
      return FEStatus.success
    }
  })

  def computeSegmentSizes(segmentation: Segmentation, attributeName: String = "size"): Unit = {
    val reversed = {
      val op = graph_operations.ReverseEdges()
      op(op.esAB, segmentation.belongsTo).result.esBA
    }

    segmentation.project.vertexAttributes(attributeName) = {
      val op = graph_operations.OutDegree()
      op(op.es, reversed).result.outDegree
    }
  }

  def toDouble(attr: VertexAttribute[String]): VertexAttribute[Double] = {
    val op = graph_operations.VertexAttributeToDouble()
    op(op.attr, attr).result.attr
  }

  def parseAggregateParams(params: Map[String, String]) = {
    val aggregate = "aggregate-(.*)".r
    params.collect {
      case (aggregate(attr), choice) if choice != "ignore" => attr -> choice
    }
  }
  def aggregateParams(
    attrs: Iterable[(String, VertexAttribute[_])],
    needsGlobal: Boolean = false): Seq[FEOperationParameterMeta] = {
    attrs.toSeq.map {
      case (name, attr) =>
        val options = if (attr.is[Double]) {
          if (needsGlobal) {
            UIValue.seq(Seq("ignore", "sum", "average", "min", "max", "count", "first"))
          } else {
            UIValue.seq(Seq("ignore", "sum", "average", "min", "max", "most_common", "count"))
          }
        } else if (attr.is[String]) {
          if (needsGlobal) {
            UIValue.seq(Seq("ignore", "count", "first"))
          } else {
            UIValue.seq(Seq("ignore", "most_common", "majority_50", "majority_100", "count"))
          }
        } else {
          if (needsGlobal) {
            UIValue.seq(Seq("ignore", "count", "first"))
          } else {
            UIValue.seq(Seq("ignore", "most_common", "count"))
          }
        }
        Param(s"aggregate-$name", name, options = options)
    }
  }

  trait AttributeWithLocalAggregator[From, To] {
    val attr: VertexAttribute[From]
    val aggregator: graph_operations.LocalAggregator[From, To]
  }
  object AttributeWithLocalAggregator {
    def apply[From, To](
      attrInp: VertexAttribute[From],
      aggregatorInp: graph_operations.LocalAggregator[From, To]): AttributeWithLocalAggregator[From, To] = {
      new AttributeWithLocalAggregator[From, To] {
        val attr = attrInp
        val aggregator = aggregatorInp
      }
    }
  }

  case class AttributeWithAggregator[From, Intermediate, To](
    val attr: VertexAttribute[From],
    val aggregator: graph_operations.Aggregator[From, Intermediate, To])
      extends AttributeWithLocalAggregator[From, To]

  private def attributeWithAggregator[T](
    attr: VertexAttribute[T], choice: String): AttributeWithAggregator[_, _, _] = {

    choice match {
      case "sum" => AttributeWithAggregator(attr.runtimeSafeCast[Double], graph_operations.Aggregator.Sum())
      case "count" => AttributeWithAggregator(attr, graph_operations.Aggregator.Count[T]())
      case "min" => AttributeWithAggregator(attr.runtimeSafeCast[Double], graph_operations.Aggregator.Min())
      case "max" => AttributeWithAggregator(attr.runtimeSafeCast[Double], graph_operations.Aggregator.Max())
      case "average" => AttributeWithAggregator(
        attr.runtimeSafeCast[Double], graph_operations.Aggregator.Average())
      case "first" => AttributeWithAggregator(attr, graph_operations.Aggregator.First[T]())
    }
  }

  private def attributeWithLocalAggregator[T](
    attr: VertexAttribute[T], choice: String): AttributeWithLocalAggregator[_, _] = {
    choice match {
      case "most_common" => AttributeWithLocalAggregator(attr, graph_operations.Aggregator.MostCommon[T]())
      case "majority_50" => AttributeWithLocalAggregator(attr.runtimeSafeCast[String], graph_operations.Aggregator.Majority(0.5))
      case "majority_100" => AttributeWithLocalAggregator(attr.runtimeSafeCast[String], graph_operations.Aggregator.Majority(1.0))
      case _ => attributeWithAggregator(attr, choice)
    }
  }

  // Performs AggregateAttributeToScalar.
  private def aggregate[From, Intermediate, To](
    attributeWithAggregator: AttributeWithAggregator[From, Intermediate, To]): Scalar[To] = {
    val op = graph_operations.AggregateAttributeToScalar(attributeWithAggregator.aggregator)
    op(op.attr, attributeWithAggregator.attr).result.aggregated
  }

  // Performs AggregateByEdgeBundle.
  def aggregateViaConnection[From, To](
    connection: EdgeBundle,
    attributeWithAggregator: AttributeWithLocalAggregator[From, To]): VertexAttribute[To] = {
    val op = graph_operations.AggregateByEdgeBundle(attributeWithAggregator.aggregator)
    op(op.connection, connection)(op.attr, attributeWithAggregator.attr).result.attr
  }

  // Performs AggregateFromEdges.
  def aggregateFromEdges[From, To](
    edges: EdgeBundle,
    onSrc: Boolean,
    attributeWithAggregator: AttributeWithLocalAggregator[From, To]): VertexAttribute[To] = {
    val op = graph_operations.AggregateFromEdges(attributeWithAggregator.aggregator)
    val res = op(op.edges, edges)(op.eattr, attributeWithAggregator.attr).result
    if (onSrc) res.srcAttr else res.dstAttr
  }

  def reverse(eb: EdgeBundle): EdgeBundle = {
    val op = graph_operations.ReverseEdges()
    op(op.esAB, eb).result.esBA
  }

  def unifyAttributeT[T](a1: VertexAttribute[T], a2: VertexAttribute[_]): VertexAttribute[T] = {
    implicit val tt = a1.typeTag
    val op = graph_operations.AttributeDefault[T]()
    op(op.originalAttr, a1)(op.defaultAttr, a2.runtimeSafeCast[T]).result.defaultedAttr
  }
  def unifyAttribute(a1: VertexAttribute[_], a2: VertexAttribute[_]): VertexAttribute[_] = {
    unifyAttributeT(a1, a2)
  }

  def unifyAttributes(
    as1: Iterable[(String, VertexAttribute[_])],
    as2: Iterable[(String, VertexAttribute[_])]): Map[String, VertexAttribute[_]] = {

    val m1 = as1.toMap
    val m2 = as2.toMap
    m1.keySet.union(m2.keySet)
      .map(k => k -> (m1.get(k) ++ m2.get(k)).reduce(unifyAttribute _))
      .toMap
  }

  def concat(eb1: EdgeBundle, eb2: EdgeBundle): EdgeBundle = {
    val (weighted1, weighted2) = {
      val op = graph_operations.AddConstantDoubleEdgeAttribute(1.0)
      (op(op.edges, eb1).result.attr, op(op.edges, eb2).result.attr)
    }

    val op = graph_operations.ConcatenateBundles()
    op(op.weightsAB, weighted1)(op.weightsBC, weighted2).result.weightsAC.edgeBundle
  }
}<|MERGE_RESOLUTION|>--- conflicted
+++ resolved
@@ -730,7 +730,6 @@
     }
   })
 
-<<<<<<< HEAD
   register(new VertexOperation(_) {
     val title = "Union with another project"
     val parameters = Seq(
@@ -821,8 +820,10 @@
       project.vertexAttributes = newVertexAttributes
       project.edgeBundle = newEdgeBundle
       project.edgeAttributes = newEdgeAttributes
-
-=======
+      return FEStatus.success
+    }
+  })
+
   register(new HiddenOperation(_) {
     val title = "Change project notes"
     val parameters = Seq(
@@ -830,7 +831,6 @@
     def enabled = FEStatus.success
     def apply(params: Map[String, String]): FEStatus = {
       project.notes = params("notes")
->>>>>>> be898fde
       return FEStatus.success
     }
   })
