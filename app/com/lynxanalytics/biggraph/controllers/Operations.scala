--- conflicted
+++ resolved
@@ -855,9 +855,7 @@
     }
   })
 
-<<<<<<< HEAD
-  register(new AttributeOperation(_) {
-    val title = "Add ordering attribute"
+  register("Add ordering attribute", new AttributeOperation(_) {
     val description = """Associates a new vertex attribute to another, already existing attribute (the key attribute).
     The new attribute will reflect the ordering of the vertices based on the value of the key attribute. This might be
     useful to identify vertices which have the highest (or lowest) values with respect to some attribute."""
@@ -882,11 +880,7 @@
     }
   })
 
-  register(new VertexOperation(_) {
-    val title = "Example Graph"
-=======
   register("Example Graph", new VertexOperation(_, _) {
->>>>>>> e05cbbee
     val description =
       "Creates small test graph with 4 people and 4 edges between them."
     def parameters = List()
