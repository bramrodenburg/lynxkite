--- conflicted
+++ resolved
@@ -288,12 +288,9 @@
   protected def getSingleLocalProtoTable(tableName: String): ProtoTable = {
     import ProjectViewer._
     val protoTable = tableName match {
-<<<<<<< HEAD
-      case VertexTableName => ProtoTable(vertexAttributes.toSeq.sortBy(_._1))
+      case VertexTableName => ProtoTable(vertexSet, vertexAttributes.toSeq.sortBy(_._1))
       case ScalarTableName => ProtoTable.scalar(scalars.toSeq.sortBy(_._1))
-=======
-      case VertexTableName => ProtoTable(vertexSet, vertexAttributes.toSeq.sortBy(_._1))
->>>>>>> 39b60a6a
+
       case EdgeTableName => {
         import graph_operations.VertexToEdgeAttribute._
         val edgeAttrs = edgeAttributes.map {
