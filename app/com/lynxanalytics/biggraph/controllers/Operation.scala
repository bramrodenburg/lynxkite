--- conflicted
+++ resolved
@@ -315,14 +315,7 @@
   protected lazy val project: ProjectEditor = new RootProjectEditor(RootProjectState.emptyState)
 
   protected def makeOutput(project: ProjectEditor): Map[BoxOutput, BoxOutputState] = {
-<<<<<<< HEAD
-    import CheckpointRepository._ // For JSON formatters.
-    val output = BoxOutputState(
-      "project", Some(json.Json.toJson(project.rootState.state).as[json.JsObject]))
-    Map(context.meta.outputs(0).ofBox(context.box) -> output)
-=======
     Map(context.meta.outputs(0).ofBox(context.box) -> BoxOutputState.from(project))
->>>>>>> b908956c
   }
 
   override def getOutputs(): Map[BoxOutput, BoxOutputState] = {
