// The base classes and mechanisms for frontend operations.
package com.lynxanalytics.biggraph.controllers

import com.lynxanalytics.biggraph.SparkFreeEnvironment
import com.lynxanalytics.biggraph.graph_api._
import com.lynxanalytics.biggraph.graph_util.Timestamp
import com.lynxanalytics.biggraph.serving
import com.lynxanalytics.biggraph.graph_operations

import play.api.libs.json

import scala.collection.mutable
import scala.reflect.runtime.universe._

case class FEOperationMeta(
  id: String,
  title: String,
  parameters: List[FEOperationParameterMeta],
  visibleScalars: List[FEScalar],
  category: String = "",
  status: FEStatus = FEStatus.enabled,
  color: Option[String] = None)

object FEOperationParameterMeta {
  val validKinds = Seq(
    "default", // A simple textbox.
    "choice", // A drop down box.
    "file", // Simple textbox with file upload button.
    "tag-list", // A variation of "multipleChoice" with a more concise, horizontal design.
    "code", // JavaScript code
    "model", // A special kind to set model parameters.
    "table", // A table.
    "segmentation") // One of the segmentations of the current project.
}

case class FEOperationParameterMeta(
    id: String,
    title: String,
    kind: String, // Special rendering on the UI.
    defaultValue: String,
    options: List[FEOption],
    multipleChoice: Boolean,
    payload: Option[json.JsValue]) { // A custom JSON serialized value to transfer to the UI

  require(
    kind.isEmpty || FEOperationParameterMeta.validKinds.contains(kind),
    s"'$kind' is not a valid parameter type")
  if (kind == "tag-list") require(multipleChoice, "multipleChoice is required for tag-list")
}

case class FEOperationSpec(
  id: String,
  parameters: Map[String, String])

case class OperationCategory(
  title: String, icon: String, color: String, ops: List[FEOperationMeta])

abstract class OperationParameterMeta {
  val id: String
  val title: String
  val kind: String
  val defaultValue: String
  val options: List[FEOption]
  val multipleChoice: Boolean
  val payload: Option[json.JsValue] = None

  // Asserts that the value is valid, otherwise throws an AssertionException.
  def validate(value: String): Unit
  def toFE = FEOperationParameterMeta(
    id, title, kind, defaultValue, options, multipleChoice, payload)
}

// An Operation is the computation that a Box represents in a workspace.
// They are registered in an OperationRegistry with a factory function that takes an
// Operation.Context parameter. Operations are short-lived and created for a specific input.
trait Operation {
  protected val context: Operation.Context
  def enabled: FEStatus
  def summary: String
  def getOutputs: Map[BoxOutput, BoxOutputState]
  def toFE: FEOperationMeta
}
object Operation {
  case class Category(
      title: String,
      color: String, // A color class from web/app/styles/operation-toolbox.css.
      visible: Boolean = true,
      icon: String = "", // Glyphicon name, or empty for first letter of title.
      sortKey: String = null, // Categories are ordered by this. The title is used by default.
      deprecated: Boolean = false) extends Ordered[Category] {
    private val safeSortKey = Option(sortKey).getOrElse(title)
    def compare(that: Category) = this.safeSortKey compare that.safeSortKey
    def toFE(ops: List[FEOperationMeta]): OperationCategory =
      OperationCategory(title, icon, color, ops)
  }

  type Factory = Context => Operation
  case class Context(
    user: serving.User,
    box: Box,
    meta: BoxMetadata,
    inputs: Map[String, BoxOutputState],
    manager: MetaGraphManager)

  // Turns an operation name into a valid HTML identifier.
  def htmlID(name: String) = name.toLowerCase.replaceAll("\\W+", "-").replaceFirst("-+$", "")

  // Adds a bunch of utility methods to projects that make it easier to write operations.
  object Implicits {
    implicit class OperationProject(project: ProjectEditor) {
      def scalarList[T: TypeTag] =
        FEOption.list(project.scalarNames[T].toList)
      def vertexAttrList[T: TypeTag] =
        FEOption.list(project.vertexAttributeNames[T].toList)
      def parentVertexAttrList[T: TypeTag] = {
        FEOption.list(project.asSegmentation.parent.vertexAttributeNames[T].toList)
      }
      def edgeAttrList[T: TypeTag] =
        FEOption.list(project.edgeAttributeNames[T].toList)
      def segmentationList =
        FEOption.list(project.segmentationNames.toList)
      def hasVertexSet = FEStatus.assert(project.vertexSet != null, "No vertices.")
      def hasNoVertexSet = FEStatus.assert(project.vertexSet == null, "Vertices already exist.")
      def hasEdgeBundle = FEStatus.assert(project.edgeBundle != null, "No edges.")
      def hasNoEdgeBundle = FEStatus.assert(project.edgeBundle == null, "Edges already exist.")
      def hasSegmentation = FEStatus.assert(project.segmentations.nonEmpty, "No segmentations.")
      def assertNotSegmentation = FEStatus.assert(!project.isSegmentation,
        "This operation is not available for segmentations.")
      def assertSegmentation = FEStatus.assert(project.isSegmentation,
        "This operation is only available for segmentations.")

      protected def segmentationsRecursively(
        editor: ProjectEditor, prefix: String = ""): Seq[String] = {
        prefix +: editor.segmentationNames.flatMap { seg =>
          segmentationsRecursively(editor.segmentation(seg), prefix + "|" + seg)
        }
      }
      def segmentationsRecursively: List[FEOption] =
        List(FEOption("", "Main project")) ++
          FEOption.list(
            segmentationsRecursively(project.rootEditor)
              .toList
              .filter(_ != ""))

      // TODO: Operations using these must be rewritten with multiple inputs as part of #5724.
      def accessibleTableOptions: List[FEOption] = ???
      def readableProjectCheckpoints: List[FEOption] = ???
    }
  }
}
import Operation.Implicits._

// OperationRegistry is a simple trait for a class that wants to declare a set of operations.
trait OperationRegistry {
  // The registry maps operation IDs to their constructors.
  val operations = mutable.Map[String, (BoxMetadata, Operation.Factory)]()
  def registerOp(
    id: String,
    category: Operation.Category,
    inputs: List[TypedConnection],
    outputs: List[TypedConnection],
    factory: Operation.Factory): Unit = {
    // TODO: Register category somewhere.
    assert(!operations.contains(id), s"$id is already registered.")
    operations(id) = BoxMetadata(category.title, id, inputs, outputs) -> factory
  }
}

// OperationRepository holds a registry of all operations.
abstract class OperationRepository(env: SparkFreeEnvironment) {
  // The registry maps operation IDs to their constructors.
  protected val operations: Map[String, (BoxMetadata, Operation.Factory)]

  def getBoxMetadata(id: String) = operations(id)._1

  def operationIds = operations.keys.toSeq

  def opForBox(user: serving.User, box: Box, inputs: Map[String, BoxOutputState]) = {
    val (meta, factory) = operations(box.operationID)
    val context = Operation.Context(user, box, meta, inputs, env.metaGraphManager)
    factory(context)
  }
}

// A base class with some conveniences for working with projects.
trait BasicOperation extends Operation {
  implicit val manager = context.manager
  protected val user = context.user
  protected val id = context.meta.operationID
  protected val title = id
  // Parameters without default values:
  protected val paramValues = context.box.parameters
  // Parameters with default values:
  protected def params =
    parameters
      .map {
        paramMeta => (paramMeta.id, paramMeta.defaultValue)
      }
      .toMap ++ paramValues
  protected def parameters: List[OperationParameterMeta]
  protected def visibleScalars: List[FEScalar] = List()
  def summary = title

  protected def apply(): Unit
  protected def help = // Add to notes for help link.
    "<help-popup href=\"" + Operation.htmlID(id) + "\"></help-popup>"

  protected def validateParameters(values: Map[String, String]): Unit = {
    val paramIds = allParameters.map { param => param.id }.toSet
    val extraIds = values.keySet &~ paramIds
    assert(extraIds.size == 0,
      s"""Extra parameters found: ${extraIds.mkString(", ")} is not in ${paramIds.mkString(", ")}""")
    // val mandatoryParamIds =
    //   allParameters.map { param => param.id }.toSet
    // val missingIds = mandatoryParamIds &~ values.keySet
    // assert(missingIds.size == 0, s"""Missing parameters: ${missingIds.mkString(", ")}""")
    for (param <- allParameters) {
      if (values.contains(param.id)) {
        param.validate(values(param.id))
      }
    }
  }

  // Updates the vertex_count_delta/edge_count_delta scalars after an operation finished.
  protected def updateDeltas(editor: ProjectEditor, original: ProjectViewer): Unit = {
    updateDelta(editor, original, "vertex_count")
    updateDelta(editor, original, "edge_count")
    for (seg <- editor.segmentationNames) {
      if (original.state.segmentations.contains(seg)) {
        updateDeltas(editor.existingSegmentation(seg), original.segmentation(seg))
      }
    }
  }
  protected def updateDelta(editor: ProjectEditor, original: ProjectViewer, name: String): Unit = {
    val before = original.scalars.get(name).map(_.runtimeSafeCast[Long])
    val after = editor.scalars.get(name).map(_.runtimeSafeCast[Long])
    val delta =
      if (before.isEmpty || after.isEmpty || before == after) null
      else graph_operations.ScalarLongDifference.run(after.get, before.get)
    editor.scalars.set(s"!${name}_delta", delta)
  }

  def toFE: FEOperationMeta = FEOperationMeta(
    id,
    title,
    allParameters.map { param => param.toFE },
    visibleScalars,
    context.meta.categoryID,
    enabled)

  protected def projectInput(input: String): ProjectEditor = {
    val segPath = SubProject.splitPipedPath(paramValues.getOrElse("apply_to_" + input, ""))
    assert(segPath.head == "", s"'apply_to_$input' path must start with separator: $paramValues")
    context.inputs(input).project.offspringEditor(segPath.tail)
  }

  protected def reservedParameter(reserved: String): Unit = {
    assert(
      parameters.find(_.id == reserved).isEmpty, s"$id: '$reserved' is a reserved parameter name.")
  }

  protected def allParameters: List[OperationParameterMeta] = {
    // "apply_to_*" is used to pick the base project or segmentation to apply the operation to.
    // An "apply_to_*" parameter is added for each project input.
    context.meta.inputs.filter(_.kind == BoxOutputKind.Project).map { input =>
      val param = "apply_to_" + input.id
      reservedParameter(param)
      OperationParams.SegmentationParam(
        param, s"Apply to (${input.id})",
<<<<<<< HEAD
        context.inputs(input.id).project.segmentationsRecursively)
=======
        context.inputs(input.id).project.segmentationsRecursively,
        mandatory = false)
>>>>>>> 55c96d59
    } ++ parameters
  }
}

// A ProjectOutputOperation is an operation that has 1 project-typed output.
abstract class ProjectOutputOperation(
    protected val context: Operation.Context) extends BasicOperation {
  assert(
    context.meta.outputs == List(TypedConnection("project", "project")),
    s"A ProjectOperation must output a project. $context")
  protected lazy val project: ProjectEditor = new RootProjectEditor(RootProjectState.emptyState)

  protected def makeOutput(project: ProjectEditor): Map[BoxOutput, BoxOutputState] = {
    import CheckpointRepository._ // For JSON formatters.
    val output = BoxOutputState(
      "project", json.Json.toJson(project.rootState.state).as[json.JsObject])
    Map(context.meta.outputs(0).ofBox(context.box) -> output)
  }

  override def getOutputs(): Map[BoxOutput, BoxOutputState] = {
    validateParameters(params)
    apply()
    makeOutput(project)
  }
}

// A "ProjectTransformation" takes 1 input project and produces 1 output project.
abstract class ProjectTransformation(
    context: Operation.Context) extends ProjectOutputOperation(context) {
  assert(
    context.meta.inputs == List(TypedConnection("project", "project")),
    s"A ProjectTransformation must input a single project. $context")
  override lazy val project = projectInput("project")
  override def getOutputs(): Map[BoxOutput, BoxOutputState] = {
    validateParameters(params)
    val before = project.viewer
    apply()
    updateDeltas(project, before)
    makeOutput(project)
  }
}<|MERGE_RESOLUTION|>--- conflicted
+++ resolved
@@ -267,12 +267,7 @@
       reservedParameter(param)
       OperationParams.SegmentationParam(
         param, s"Apply to (${input.id})",
-<<<<<<< HEAD
         context.inputs(input.id).project.segmentationsRecursively)
-=======
-        context.inputs(input.id).project.segmentationsRecursively,
-        mandatory = false)
->>>>>>> 55c96d59
     } ++ parameters
   }
 }
