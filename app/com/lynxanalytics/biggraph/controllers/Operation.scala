// The base classes and mechanisms for frontend operations.
package com.lynxanalytics.biggraph.controllers

import com.lynxanalytics.biggraph.SparkFreeEnvironment
import com.lynxanalytics.biggraph.graph_util.HadoopFile
import com.lynxanalytics.biggraph.graph_util
import com.lynxanalytics.biggraph.graph_operations
import com.lynxanalytics.biggraph.serving.DownloadFileRequest
import com.lynxanalytics.biggraph.serving
import com.lynxanalytics.biggraph.graph_api._
import play.api.libs.json
import org.apache.spark

import scala.collection.mutable
import scala.reflect.runtime.universe._

case class FEOperationMeta(
  id: String,
  htmlId: String,
  parameters: List[FEOperationParameterMeta],
  visibleScalars: List[FEScalar],
  category: String = "",
  status: FEStatus = FEStatus.enabled,
  color: Option[String] = None,
  description: Option[String] = None)

object FEOperationParameterMeta {
  val validKinds = Seq(
    "default", // A simple textbox.
    "choice", // A drop down box.
    "file", // Simple textbox with file upload button.
    "tag-list", // A variation of "multipleChoice" with a more concise, horizontal design.
    "code", // An editor with a language option for highlights.
    "model", // A special kind to set model parameters.
    "imported-table", // A table importing button.
    "parameters", // A whole section defining the parameters of an operation.
    "segmentation", // One of the segmentations of the current project.
    "visualization", // Describes a two-sided visualization UI state.
<<<<<<< HEAD
    "staleness-check") // Used for checking staleness of parameters.
=======
    "dummy") // A piece of text without an input field.
>>>>>>> d18d75f7
}

case class FEOperationParameterMeta(
    id: String,
    title: String,
    kind: String, // Special rendering on the UI.
    defaultValue: String,
    options: List[FEOption],
    multipleChoice: Boolean,
    payload: Option[json.JsValue]) { // A custom JSON serialized value to transfer to the UI

  require(
    kind.isEmpty || FEOperationParameterMeta.validKinds.contains(kind),
    s"'$kind' is not a valid parameter type")
  if (kind == "tag-list") require(multipleChoice, "multipleChoice is required for tag-list")
}

case class CustomOperationParameterMeta(
    id: String,
    kind: String,
    defaultValue: String) {
  assert(
    CustomOperationParameterMeta.validKinds.contains(kind),
    s"'$kind' is not a valid parameter type.")
}
object CustomOperationParameterMeta {
  val validKinds = List(
    "text",
    "boolean",
    "code",
    "vertexattribute",
    "edgeattribute",
    "segmentation",
    "scalar",
    "column")
}

case class FEOperationSpec(
  id: String,
  parameters: Map[String, String])

case class FEOperationCategory(
  title: String, icon: String, color: String, browseByDir: Boolean)

abstract class OperationParameterMeta {
  val id: String
  val title: String
  val kind: String
  val defaultValue: String
  val options: List[FEOption]
  val multipleChoice: Boolean
  def payload: Option[json.JsValue] = None

  // Asserts that the value is valid, otherwise throws an AssertionException.
  def validate(value: String): Unit
  def toFE = FEOperationParameterMeta(
    id, title, kind, defaultValue, options, multipleChoice, payload)
}

// An Operation is the computation that a Box represents in a workspace.
// They are registered in an OperationRegistry with a factory function that takes an
// Operation.Context parameter. Operations are short-lived and created for a specific input.
trait Operation {
  protected val context: Operation.Context
  def summary: String
  def getOutputs: Map[BoxOutput, BoxOutputState]
  def toFE: FEOperationMeta
  // Custom logic for operations to remove certain parameters.
  def cleanParameters(params: Map[String, String]): Map[String, String]
}
object Operation {
  case class Category(
    title: String,
    color: String, // A color class from web/app/styles/operation-toolbox.scss.
    visible: Boolean = true,
    icon: String = "", // Icon class name, or empty for first letter of title.
    index: Int, // Categories are listed in this order on the UI.
    // Browse operations in this category using the dir structure. If true, the UI will display the
    // operations in a tree structure using the '/' character in the operation id as path separator.
    browseByDir: Boolean = false)
      extends Ordered[Category] {
    def compare(that: Category) = this.index compare that.index
    def toFE: FEOperationCategory =
      FEOperationCategory(title, addClass(icon), color, browseByDir)
    // Add main CSS class. E.g. "fa-superpowers" => "fa fa-superpowers".
    private def addClass(cls: String): String = {
      val parts = cls.split("-", 2)
      if (parts.length == 1) cls
      else s"${parts.head} $cls"
    }
  }

  type Factory = Context => Operation
  case class Context(
    user: serving.User,
    ops: OperationRepository,
    box: Box,
    meta: BoxMetadata,
    inputs: Map[String, BoxOutputState],
    workspaceParameters: Map[String, String],
    manager: MetaGraphManager)

  // Turns an operation name into a valid HTML identifier.
  def htmlId(name: String) = name.toLowerCase.replaceAll("\\W+", "-").replaceFirst("-+$", "")

  // Adds a bunch of utility methods to projects that make it easier to write operations.
  object Implicits {
    implicit class OperationProject(project: ProjectEditor) {
      def scalarList[T: TypeTag] =
        FEOption.list(project.scalarNames[T].toList)
      def vertexAttrList[T: TypeTag] =
        FEOption.list(project.vertexAttributeNames[T].toList)
      def parentVertexAttrList[T: TypeTag] = {
        FEOption.list(project.asSegmentation.parent.vertexAttributeNames[T].toList)
      }
      def edgeAttrList[T: TypeTag] =
        FEOption.list(project.edgeAttributeNames[T].toList)
      def segmentationList =
        FEOption.list(project.segmentationNames.toList)
      def hasVertexSet = FEStatus.assert(project.vertexSet != null, "No vertices.")
      def hasEdgeBundle = FEStatus.assert(project.edgeBundle != null, "No edges.")
      def hasSegmentation = FEStatus.assert(project.segmentations.nonEmpty, "No segmentations.")
      def assertNotSegmentation = FEStatus.assert(!project.isSegmentation,
        "This operation is not available for segmentations.")
      def assertSegmentation = FEStatus.assert(project.isSegmentation,
        "This operation is only available for segmentations.")

      protected def segmentationsRecursively(
        editor: ProjectEditor, prefix: String = ""): Seq[String] = {
        prefix +: editor.segmentationNames.flatMap { seg =>
          segmentationsRecursively(editor.segmentation(seg), prefix + "." + seg)
        }
      }
      def segmentationsRecursively: List[FEOption] =
        List(FEOption("", "Main project")) ++
          FEOption.list(
            segmentationsRecursively(project.rootEditor)
              .toList
              .filter(_ != ""))
    }
    implicit class OperationTable(table: Table) {
      def columnList = FEOption.list(table.schema.map(_.name).toList)
    }
    implicit class OperationInputTables(operation: Operation) {
      // Returns all tables output by all inputs of this operation.
      def getInputTables()(implicit metaManager: MetaGraphManager): Map[String, ProtoTable] = {
        val inputs = operation.context.inputs
        // TODO: Clean this hack up once we have a standard way of handling N-input boxes.
        val bindInputName = inputs.size > 1 // Whether to bind input names to avoid collisions.
        inputs.flatMap {
          case (inputName, state) if state.isTable => Seq(inputName -> ProtoTable(state.table))
          case (inputName, state) if state.isProject => state.project.viewer.getProtoTables.map {
            case (tableName, proto) =>
              val prefix = if (bindInputName) s"$inputName." else ""
              s"$prefix$tableName" -> proto
          }
        }
      }
    }
  }
}
import Operation.Implicits._

// OperationRegistry is a simple trait for a class that wants to declare a set of operations.
trait OperationRegistry {
  // The registry maps operation IDs to their constructors.
  val operations = mutable.Map[String, (BoxMetadata, Operation.Factory)]()
  val categories = mutable.Map[String, Operation.Category]()

  // Default icon for operations.
  val defaultIcon = "black_medium_square"

  def registerOp(
    id: String,
    icon: String,
    category: Operation.Category,
    inputs: List[String],
    outputs: List[String],
    factory: Operation.Factory): Unit = {
    assert(!operations.contains(id), s"$id is already registered.")
    assert(
      !categories.contains(category.title) || categories(category.title) == category,
      s"Re-registered category with different value: ${category.title}")
    categories(category.title) = category
    operations(id) = BoxMetadata(
      category.title,
      s"/images/icons/$icon.png",
      category.color,
      id,
      inputs,
      outputs,
      htmlId = Some(Operation.htmlId(id))) -> factory
  }
}

// OperationRepository holds a registry of all operations.
abstract class OperationRepository(env: SparkFreeEnvironment) {
  implicit val metaGraphManager = env.metaGraphManager
  // The registry maps operation IDs to their constructors.
  // "Atomic" operations (as opposed to custom boxes) are simply in a Map.
  protected val atomicOperations: Map[String, (BoxMetadata, Operation.Factory)]
  protected val atomicCategories: Map[String, Operation.Category]

  private def getBox(id: String): (BoxMetadata, Operation.Factory) = {
    if (atomicOperations.contains(id)) {
      atomicOperations(id)
    } else {
      val frame = DirectoryEntry.fromName(id) match {
        case f: WorkspaceFrame => f
        case _ => throw new AssertionError(s"Unknown operation: $id")
      }
      val ws = frame.workspace
      (ws.getBoxMetadata(frame.path.toString), new CustomBoxOperation(ws, _))
    }
  }

  def getBoxMetadata(id: String) = getBox(id)._1

  def atomicOperationIds = atomicOperations.keys.toSeq.sorted

  def operationIds(user: serving.User) = {
    val customBoxes = DirectoryEntry.fromName("").asDirectory
      .listObjectsRecursively
      .filter(_.readAllowedFrom(user))
      .collect { case wsf: WorkspaceFrame => wsf }
      .map(_.path.toString).toSet
    val atomicBoxes = atomicOperations.keySet
    (atomicBoxes ++ customBoxes).toSeq.sorted
  }

  private val customBoxesCategory = Operation.Category(
    Workspace.customBoxesCategory,
    "yellow",
    icon = "fa-superpowers",
    index = 999,
    browseByDir = true)

  def getCategories(user: serving.User): List[FEOperationCategory] = {
    (atomicCategories.values.toList :+ customBoxesCategory)
      .filter(_.visible)
      .sorted
      .map(_.toFE)
  }

  def opForBox(
    user: serving.User, box: Box, inputs: Map[String, BoxOutputState],
    workspaceParameters: Map[String, String]) = {
    val (meta, factory) = getBox(box.operationId)
    val context =
      Operation.Context(user, this, box, meta, inputs, workspaceParameters, env.metaGraphManager)
    factory(context)
  }
}

// Defines simple defaults for everything.
abstract class SimpleOperation(protected val context: Operation.Context) extends Operation {
  protected val params = new ParameterHolder(context)
  protected val id = context.meta.operationId
  val title = id
  def summary = title
  def toFE: FEOperationMeta = FEOperationMeta(
    id,
    Operation.htmlId(id),
    params.toFE,
    List(),
    context.meta.categoryId,
    FEStatus.enabled)
  def getOutputs(): Map[BoxOutput, BoxOutputState] = ???
  // The common logic for cleaning box params for every operation.
  // We discard the recorded parameters that are not present among the parameter metas. (It would
  // be confusing to keep these, since they do not show up on the UI.) The unknown parameters can
  // be, for example, left over from when the box was previously connected to a different input.
  def cleanParameters(params: Map[String, String]): Map[String, String] = {
    val paramsMeta = this.params.getMetaMap
    cleanParametersImpl(params.filter { case (k, v) => paramsMeta.contains(k) })
  }
  // Custom hook for cleaning params for operations to override.
  def cleanParametersImpl(params: Map[String, String]): Map[String, String] = params
}

// Adds a lot of conveniences for working with projects and tables.
abstract class SmartOperation(context: Operation.Context) extends SimpleOperation(context) {
  implicit val manager = context.manager
  protected val user = context.user
  protected def enabled: FEStatus
  protected def visibleScalars: List[FEScalar] = List()
  protected def apply(): Unit
  protected def safeEnabled: FEStatus =
    util.Try(enabled).recover { case exc => FEStatus.disabled(exc.getMessage) }.get
  protected def help = // Add to notes for help link.
    "<help-popup href=\"" + Operation.htmlId(id) + "\"></help-popup>"

  override protected val params = {
    val params = new ParameterHolder(context)
    // "apply_to_*" is used to pick the base project or segmentation to apply the operation to.
    // An "apply_to_*" parameter is added for each project input.
    val projects = context.meta.inputs.filter(i => context.inputs(i).kind == BoxOutputKind.Project)
    for (input <- projects) {
      val param = "apply_to_" + input
      params += OperationParams.SegmentationParam(
        param, s"Apply to ($input)",
        context.inputs(input).project.segmentationsRecursively)
    }
    params
  }

  // Updates the vertex_count_delta/edge_count_delta scalars after an operation finished.
  protected def updateDeltas(editor: ProjectEditor, original: ProjectViewer): Unit = {
    updateDelta(editor, original, "!vertex_count")
    updateDelta(editor, original, "!edge_count")
    for (seg <- editor.segmentationNames) {
      if (original.state.segmentations.contains(seg)) {
        updateDeltas(editor.existingSegmentation(seg), original.segmentation(seg))
      }
    }
  }
  protected def updateDelta(editor: ProjectEditor, original: ProjectViewer, name: String): Unit = {
    val before = original.scalars.get(name).map(_.runtimeSafeCast[Long])
    val after = editor.scalars.get(name).map(_.runtimeSafeCast[Long])
    val delta =
      if (before.isEmpty || after.isEmpty || before == after) null
      else graph_operations.ScalarLongDifference.run(after.get, before.get)
    editor.scalars.set(s"${name}_delta", delta)
  }

  override def toFE: FEOperationMeta = super.toFE.copy(
    visibleScalars = visibleScalars,
    status = safeEnabled,
    description = context.meta.description)

  protected def projectInput(input: String): ProjectEditor = {
    val param = params("apply_to_" + input)
    val segPath = SubProject.splitPipedPath(param)
    assert(segPath.head == "", s"'apply_to_$input' path must start with separator: $param")
    context.inputs(input).project.offspringEditor(segPath.tail)
  }

  protected def tableInput(input: String): Table = {
    context.inputs(input).table
  }

  protected def tableLikeInput(input: String) = new TableLikeInput(input)

  class TableLikeInput(name: String) {
    val input = context.inputs(name)
    def asProject = {
      input.kind match {
        case BoxOutputKind.Project =>
          projectInput(name)
        case BoxOutputKind.Table =>
          import graph_util.Scripting._
          val t = tableInput(name).toAttributes
          val project = new RootProjectEditor(RootProjectState.emptyState)
          project.vertexSet = t.ids
          project.vertexAttributes = t.columns.mapValues(_.entity)
          project
      }
    }

    def asTable = {
      input.kind match {
        case BoxOutputKind.Project =>
          val p = projectInput(name)
          graph_operations.AttributesToTable.run(p.vertexAttributes)
        case BoxOutputKind.Table =>
          tableInput(name)
      }
    }
  }

  protected def columnList(table: Table): List[FEOption] = {
    table.schema.fieldNames.toList.map(n => FEOption(n, n))
  }

  protected def splitParam(param: String): Seq[String] = {
    val p = params(param)
    if (p.isEmpty) Seq()
    else p.split(",", -1).map(_.trim)
  }
}

// A ProjectOutputOperation is an operation that has 1 project-typed output.
abstract class ProjectOutputOperation(context: Operation.Context) extends SmartOperation(context) {
  assert(
    context.meta.outputs == List("project"),
    s"A ProjectOperation must output a project. $context")
  protected lazy val project: ProjectEditor = new RootProjectEditor(RootProjectState.emptyState)

  protected def makeOutput(project: ProjectEditor): Map[BoxOutput, BoxOutputState] = {
    Map(context.box.output(context.meta.outputs(0)) -> BoxOutputState.from(project))
  }

  override def getOutputs(): Map[BoxOutput, BoxOutputState] = {
    params.validate()
    assert(enabled.enabled, enabled.disabledReason)
    apply()
    makeOutput(project)
  }
}

// A "ProjectTransformation" takes 1 input project and produces 1 output project.
abstract class ProjectTransformation(
    context: Operation.Context) extends ProjectOutputOperation(context) {
  assert(
    context.meta.inputs == List("project"),
    s"A ProjectTransformation must input a single project. $context")
  override lazy val project = projectInput("project")
  override def getOutputs(): Map[BoxOutput, BoxOutputState] = {
    params.validate()
    val before = project.rootEditor.viewer
    assert(enabled.enabled, enabled.disabledReason)
    apply()
    updateDeltas(project.rootEditor, before)
    makeOutput(project)
  }
}

// A DecoratorOperation is an operation that has no input or output and is outside of the
// Metagraph.
abstract class DecoratorOperation(context: Operation.Context) extends SimpleOperation(context) {
  assert(
    context.meta.inputs == List(),
    s"A DecoratorOperation must not have an input. $context")
  assert(
    context.meta.outputs == List(),
    s"A DecoratorOperation must not have an output. $context")
}

abstract class TableOutputOperation(context: Operation.Context) extends SmartOperation(context) {
  assert(
    context.meta.outputs == List("table"),
    s"A TableOutputOperation must output a table. $context")

  protected def makeOutput(t: Table): Map[BoxOutput, BoxOutputState] = {
    Map(context.box.output(context.meta.outputs(0)) -> BoxOutputState.from(t))
  }

  override def apply(): Unit = ???
}

abstract class ImportOperation(context: Operation.Context) extends TableOutputOperation(context) {
  import MetaGraphManager.StringAsUUID
  protected def tableFromGuid(guid: String): Table = manager.table(guid.asUUID)

  // The set of those parameters that affect the resulting table of the import operation.
  // The last_settings parameter is only used to check if the settings are stale. The
  // imported_table is generated from the other parameters and is populated in the frontend so
  // it is easier to also exclude it.
  private def currentSettings = params.toMap - "last_settings" - "imported_table"

  // When the /ajax/importBox is called then the response contains the guid of the resulting table
  // and also this string describing the settings at the moment of the import. On the frontend the
  // table-kind directive gets this response and uses these two strings to populate the
  // "imported_table" and "last_settings" parameters respectively.
  def settingsString(): String = {
    val realParamsJson = json.Json.toJson(currentSettings)
    json.Json.prettyPrint(realParamsJson)
  }

  private def getLastSettings = {
    val lastSettingsString = params.toMap.getOrElse("last_settings", "")
    if (lastSettingsString == "") { Map() }
    else {
      json.Json.parse(lastSettingsString).as[Map[String, String]]
    }
  }

  protected def areSettingsStale(): Boolean = {
    val lastSettings = getLastSettings
    // For not needing to provide the last_settings parameter for testing we are also allowing it to
    // be empty. This doesn't cause problem in practice since in the getOutputs method we first
    // assert if the "imported_table" is not empty. If the "last_settings" parameter is empty then
    // there was no import yet so the first assert on the "imported_table" already fails.
    lastSettings.isEmpty && lastSettings != currentSettings
  }

  override def getOutputs(): Map[BoxOutput, BoxOutputState] = {
    params.validate()
    assert(params("imported_table").nonEmpty, "You have to import the data first.")
    assert(!areSettingsStale, "Import settings are stale. " +
      "Please click on the import button to apply the changed settings.")
    makeOutput(tableFromGuid(params("imported_table")))
  }

  def enabled = FEStatus.enabled // Useful default.

  // Called by /ajax/importBox to create the table that is passed in "imported_table".
  def getDataFrame(context: spark.sql.SQLContext): spark.sql.DataFrame = {
    val importedColumns = splitParam("imported_columns")
    val limit = params("limit")
    val query = params("sql")
    val raw = getRawDataFrame(context)
    val partial = if (importedColumns.isEmpty) raw else {
      val columns = importedColumns.map(spark.sql.functions.column(_))
      raw.select(columns: _*)
    }
    val limited = if (limit.isEmpty) partial else partial.limit(limit.toInt)
    val queried = if (query.isEmpty) limited else {
      DataManager.sql(context, query, List("this" -> limited))
    }
    queried
  }

  def getRawDataFrame(context: spark.sql.SQLContext): spark.sql.DataFrame
}

// An ExportOperation takes a Table as input and returns an ExportResult as output.
abstract class ExportOperation(context: Operation.Context) extends SmartOperation(context) {
  assert(
    context.meta.inputs == List("table"),
    s"An ExportOperation must input a single table. $context")
  assert(
    context.meta.outputs == List("exportResult"),
    s"An ExportOperation must output an ExportResult. $context"
  )

  protected lazy val table = tableInput("table")

  def apply() = ???
  def exportResult: Scalar[String]
  val format: String

  def getParamsToDisplay() = params.toMap + ("format" -> format)

  protected def makeOutput(exportResult: Scalar[String]): Map[BoxOutput, BoxOutputState] = {
    val paramsToDisplay = getParamsToDisplay()
    Map(context.box.output(
      context.meta.outputs(0)) -> BoxOutputState.from(exportResult, paramsToDisplay))
  }

  override def getOutputs() = {
    params.validate()
    makeOutput(exportResult)
  }

  def enabled = FEStatus.enabled
}

abstract class ExportOperationToFile(context: Operation.Context)
    extends ExportOperation(context) {

  override def getOutputs(): Map[BoxOutput, BoxOutputState] = {
    assertWriteAllowed(params("path"))
    super.getOutputs()
  }

  protected def generatePathIfNeeded(path: String): String = {
    if (path == "<auto>") {
      val inputGuid = table.gUID.toString
      val paramsWithInput = params.toMap ++ Map("input" -> inputGuid)
      "DATA$/exports/" + paramsWithInput.hashCode.toString + "." + format
    } else
      path
  }

  private def assertWriteAllowed(path: String) = {
    val genPath = generatePathIfNeeded(path)
    val file = HadoopFile(genPath)
    file.assertWriteAllowedFrom(context.user)
  }

  override def getParamsToDisplay() = params.toMap +
    ("format" -> format, "path" -> generatePathIfNeeded(params("path")))
}

class CustomBoxOperation(
    workspace: Workspace, override val context: Operation.Context) extends SmartOperation(context) {
  override val params = new ParameterHolder(context) // No automatically generated parameters.
  params ++= {
    val custom = workspace.parametersMeta
    val tables = context.inputs.values.collect { case i if i.isTable => i.table }
    val projects = context.inputs.values.collect { case i if i.isProject => i.project }
    custom.map { p =>
      val id = p.id
      val dv = p.defaultValue
      import OperationParams._
      p.kind match {
        case "text" => Param(id, id, dv)
        case "boolean" => Choice(id, id, FEOption.bools)
        case "code" => Code(id, id, "plain_text", dv)
        case "vertexattribute" => Choice(id, id, projects.flatMap(_.vertexAttrList).toList)
        case "edgeattribute" => Choice(id, id, projects.flatMap(_.edgeAttrList).toList)
        case "segmentation" => Choice(id, id, projects.flatMap(_.segmentationList).toList)
        case "scalar" => Choice(id, id, projects.flatMap(_.scalarList).toList)
        case "column" => Choice(id, id, tables.flatMap(_.columnList).toList)
      }
    }
  }

  def getParams = params.toMap

  def apply: Unit = ???
  def enabled = FEStatus.enabled

  // Returns a version of the internal workspace in which the input boxes are patched to output the
  // inputs connected to the custom box.
  def connectedWorkspace = {
    workspace.copy(boxes = workspace.boxes.map { box =>
      if (box.operationId == "Input" && box.parameters.contains("name")) {
        new Box(
          box.id, box.operationId, box.parameters, box.x, box.y, box.inputs,
          box.parametricParameters) {
          override def execute(
            ctx: WorkspaceExecutionContext,
            inputStates: Map[String, BoxOutputState]): Map[BoxOutput, BoxOutputState] = {
            Map(this.output("input") -> context.inputs(this.parameters("name")))
          }
        }
      } else box
    })
  }

  override def getOutputs = {
    val ws = connectedWorkspace
    val states = ws.context(context.user, context.ops, params.toMap).allStates
    val byOutput = ws.boxes.flatMap { box =>
      if (box.operationId == "Output" && box.parameters.contains("name"))
        Some(box.parameters("name") -> states(box.inputs("output")))
      else None
    }.toMap
    context.meta.outputs.map(output => context.box.output(output) -> byOutput(output)).toMap
  }
}<|MERGE_RESOLUTION|>--- conflicted
+++ resolved
@@ -36,11 +36,8 @@
     "parameters", // A whole section defining the parameters of an operation.
     "segmentation", // One of the segmentations of the current project.
     "visualization", // Describes a two-sided visualization UI state.
-<<<<<<< HEAD
-    "staleness-check") // Used for checking staleness of parameters.
-=======
+    "staleness-check", // Used for checking staleness of parameters.
     "dummy") // A piece of text without an input field.
->>>>>>> d18d75f7
 }
 
 case class FEOperationParameterMeta(
