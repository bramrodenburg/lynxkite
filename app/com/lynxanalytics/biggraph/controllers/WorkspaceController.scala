--- conflicted
+++ resolved
@@ -131,14 +131,10 @@
             case BoxOutputKind.Project => stateId -> Some(state.project.viewer.getProgress)
             case BoxOutputKind.Table =>
               val progress = entityProgressManager.computeProgress(state.table)
-<<<<<<< HEAD
-              stateID -> Some(List(progress))
+              stateId -> Some(List(progress))
             case BoxOutputKind.ExportResult =>
               val progress = entityProgressManager.computeProgress(state.exportResult)
-              stateID -> Some(List(progress))
-=======
               stateId -> Some(List(progress))
->>>>>>> 1c063555
             case _ => throw new AssertionError(s"Unknown kind ${state.kind}")
           }
         } else {
