// Methods for manipulating workspaces.
package com.lynxanalytics.biggraph.controllers

import scala.collection.mutable.HashMap
import com.lynxanalytics.biggraph.SparkFreeEnvironment
import com.lynxanalytics.biggraph.frontend_operations.Operations
import com.lynxanalytics.biggraph.graph_api._
import com.lynxanalytics.biggraph.graph_operations.DynamicValue
import com.lynxanalytics.biggraph.graph_util.Timestamp
import com.lynxanalytics.biggraph.serving

case class GetWorkspaceRequest(name: String)
case class BoxOutputInfo(boxOutput: BoxOutput, stateId: String, success: FEStatus, kind: String)
case class GetWorkspaceResponse(
  workspace: Workspace,
  outputs: List[BoxOutputInfo],
  summaries: Map[String, String],
  canUndo: Boolean,
  canRedo: Boolean)
case class SetWorkspaceRequest(name: String, workspace: Workspace)
case class GetOperationMetaRequest(workspace: String, box: String)
case class Progress(computed: Int, inProgress: Int, notYetStarted: Int, failed: Int)
case class GetProgressRequest(stateIds: List[String])
case class GetProgressResponse(progress: Map[String, Option[Progress]])
case class GetProjectOutputRequest(id: String, path: String)
case class GetTableOutputRequest(id: String, sampleRows: Int)
case class TableColumn(name: String, dataType: String)
case class GetTableOutputResponse(header: List[TableColumn], data: List[List[DynamicValue]])
case class GetPlotOutputRequest(id: String)
case class GetPlotOutputResponse(json: FEScalar)
case class CreateWorkspaceRequest(name: String, privacy: String)
case class BoxCatalogResponse(boxes: List[BoxMetadata])
case class CreateSnapshotRequest(name: String, id: String)
case class GetExportResultRequest(stateId: String)
case class GetExportResultResponse(parameters: Map[String, String], result: FEScalar)

class WorkspaceController(env: SparkFreeEnvironment) {
  implicit val metaManager = env.metaGraphManager
  implicit val entityProgressManager: EntityProgressManager = env.entityProgressManager

  val ops = new Operations(env)

  private def assertNameNotExists(name: String) = {
    assert(!DirectoryEntry.fromName(name).exists, s"Entry '$name' already exists.")
  }

  def createWorkspace(
    user: serving.User, request: CreateWorkspaceRequest): Unit = metaManager.synchronized {
    assertNameNotExists(request.name)
    val entry = DirectoryEntry.fromName(request.name)
    entry.assertParentWriteAllowedFrom(user)
    val w = entry.asNewWorkspaceFrame()
    w.setupACL(request.privacy, user)
  }

  private def getWorkspaceFrame(
    user: serving.User, name: String): WorkspaceFrame = metaManager.synchronized {
    val f = DirectoryEntry.fromName(name)
    assert(f.exists, s"Project ${name} does not exist.")
    f.assertReadAllowedFrom(user)
    f match {
      case f: WorkspaceFrame => f
      case _ => throw new AssertionError(s"${name} is not a workspace.")
    }
  }

  def getWorkspace(
    user: serving.User, request: GetWorkspaceRequest): GetWorkspaceResponse = {
    val frame = getWorkspaceFrame(user, request.name)
    val workspace = frame.workspace
    val context = workspace.context(user, ops, Map())
    val states = context.allStates
    val statesWithId = states.mapValues((_, Timestamp.toString)).view.force
    calculatedStates.synchronized {
      for ((_, (boxOutputState, id)) <- statesWithId) {
        calculatedStates(id) = boxOutputState
      }
    }
    val stateInfo = statesWithId.toList.map {
      case (boxOutput, (boxOutputState, stateId)) =>
        BoxOutputInfo(boxOutput, stateId, boxOutputState.success, boxOutputState.kind)
    }
    val summaries = workspace.boxes.map(
      box => box.id -> (
        try { context.getOperationForStates(box, states).summary }
        catch { case e: AssertionError => box.operationId }
      )
    ).toMap
    GetWorkspaceResponse(
      workspace, stateInfo, summaries,
      canUndo = frame.currentState.previousCheckpoint.nonEmpty,
      canRedo = frame.nextCheckpoint.nonEmpty)
  }

  // This is for storing the calculated BoxOutputState objects, so the same states can be referenced later.
  val calculatedStates = new HashMap[String, BoxOutputState]()

  def getOutput(user: serving.User, stateId: String): BoxOutputState = {
    calculatedStates.synchronized {
      calculatedStates.get(stateId)
    } match {
      case None => throw new AssertionError(s"BoxOutputState state identified by $stateId not found")
      case Some(state: BoxOutputState) => state
    }
  }

  def getProjectOutput(
    user: serving.User, request: GetProjectOutputRequest): FEProject = {
    val state = getOutput(user, request.id)
    val pathSeq = SubProject.splitPipedPath(request.path).filter(_ != "")
    val viewer = state.project.viewer.offspringViewer(pathSeq)
    viewer.toFE(request.path)
  }

<<<<<<< HEAD
  def getPlotOutput(
    user: serving.User, request: GetPlotOutputRequest): GetPlotOutputResponse = {
    val state = getOutput(user, request.id)
    state.kind match {
      case BoxOutputKind.Plot =>
        val scalar = state.plot
        val fescalar = ProjectViewer.feScalar(scalar, "result", "", Map())
        GetPlotOutputResponse(fescalar)
=======
  def getExportResultOutput(
    user: serving.User, request: GetExportResultRequest): GetExportResultResponse = {
    val state = getOutput(user, request.stateId)
    state.kind match {
      case BoxOutputKind.ExportResult =>
        val scalar = state.exportResult
        val feScalar = ProjectViewer.feScalar(scalar, "result", "", Map())
        val parameters = (state.state.get \ "parameters").as[Map[String, String]]
        GetExportResultResponse(parameters, feScalar)
>>>>>>> 31c226f9
    }
  }

  def getProgress(user: serving.User, request: GetProgressRequest): GetProgressResponse = {
    val states = request.stateIds.map(stateId => stateId -> getOutput(user, stateId)).toMap
    val progress = states.map {
      case (stateId, state) =>
        if (state.success.enabled) {
          state.kind match {
            case BoxOutputKind.Project => stateId -> Some(state.project.viewer.getProgress)
            case BoxOutputKind.Table =>
              val progress = entityProgressManager.computeProgress(state.table)
<<<<<<< HEAD
              stateID -> Some(List(progress))
            case BoxOutputKind.Plot =>
              val progress = entityProgressManager.computeProgress(state.plot)
              stateID -> Some(List(progress))
=======
              stateId -> Some(List(progress))
            case BoxOutputKind.ExportResult =>
              val progress = entityProgressManager.computeProgress(state.exportResult)
              stateId -> Some(List(progress))
>>>>>>> 31c226f9
            case _ => throw new AssertionError(s"Unknown kind ${state.kind}")
          }
        } else {
          stateId -> None
        }
    }.mapValues(option => option.map(
      progressList => Progress(
        computed = progressList.count(_ == 1.0),
        inProgress = progressList.count(x => x < 1.0 && x > 0.0),
        notYetStarted = progressList.count(_ == 0.0),
        failed = progressList.count(_ < 0.0)
      ))
    ).view.force
    GetProgressResponse(progress)
  }

  def createSnapshot(
    user: serving.User, request: CreateSnapshotRequest): Unit = {
    val calculatedState = calculatedStates.synchronized {
      calculatedStates(request.id)
    }
    val snapshot = new SnapshotFrame(SymbolPath.parse(request.name))
    snapshot.initialize(calculatedState)
  }

  def setWorkspace(
    user: serving.User, request: SetWorkspaceRequest): Unit = metaManager.synchronized {
    val f = getWorkspaceFrame(user, request.name)
    f.assertWriteAllowedFrom(user)
    val ws = request.workspace
    val repaired = ws.context(user, ops, Map()).repairedWorkspace
    val cp = repaired.checkpoint(previous = f.checkpoint)
    f.setCheckpoint(cp)
  }

  def undoWorkspace(
    user: serving.User, request: GetWorkspaceRequest): Unit = metaManager.synchronized {
    val f = getWorkspaceFrame(user, request.name)
    f.assertWriteAllowedFrom(user)
    f.undo()
  }

  def redoWorkspace(
    user: serving.User, request: GetWorkspaceRequest): Unit = metaManager.synchronized {
    val f = getWorkspaceFrame(user, request.name)
    f.assertWriteAllowedFrom(user)
    f.redo()
  }

  def boxCatalog(user: serving.User, request: serving.Empty): BoxCatalogResponse = {
    BoxCatalogResponse(ops.operationIds(user).toList.map(ops.getBoxMetadata(_)))
  }

  def getOperationMeta(user: serving.User, request: GetOperationMetaRequest): FEOperationMeta = {
    val ws = getWorkspaceFrame(user, request.workspace).workspace
    val op = ws.context(user, ops, Map()).getOperation(request.box)
    op.toFE
  }
}<|MERGE_RESOLUTION|>--- conflicted
+++ resolved
@@ -112,7 +112,7 @@
     viewer.toFE(request.path)
   }
 
-<<<<<<< HEAD
+
   def getPlotOutput(
     user: serving.User, request: GetPlotOutputRequest): GetPlotOutputResponse = {
     val state = getOutput(user, request.id)
@@ -121,7 +121,9 @@
         val scalar = state.plot
         val fescalar = ProjectViewer.feScalar(scalar, "result", "", Map())
         GetPlotOutputResponse(fescalar)
-=======
+    }
+  }
+
   def getExportResultOutput(
     user: serving.User, request: GetExportResultRequest): GetExportResultResponse = {
     val state = getOutput(user, request.stateId)
@@ -131,7 +133,6 @@
         val feScalar = ProjectViewer.feScalar(scalar, "result", "", Map())
         val parameters = (state.state.get \ "parameters").as[Map[String, String]]
         GetExportResultResponse(parameters, feScalar)
->>>>>>> 31c226f9
     }
   }
 
@@ -144,17 +145,13 @@
             case BoxOutputKind.Project => stateId -> Some(state.project.viewer.getProgress)
             case BoxOutputKind.Table =>
               val progress = entityProgressManager.computeProgress(state.table)
-<<<<<<< HEAD
-              stateID -> Some(List(progress))
+              stateId -> Some(List(progress))
             case BoxOutputKind.Plot =>
               val progress = entityProgressManager.computeProgress(state.plot)
-              stateID -> Some(List(progress))
-=======
               stateId -> Some(List(progress))
             case BoxOutputKind.ExportResult =>
               val progress = entityProgressManager.computeProgress(state.exportResult)
               stateId -> Some(List(progress))
->>>>>>> 31c226f9
             case _ => throw new AssertionError(s"Unknown kind ${state.kind}")
           }
         } else {
