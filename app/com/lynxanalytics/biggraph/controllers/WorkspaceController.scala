--- conflicted
+++ resolved
@@ -62,17 +62,25 @@
     user: serving.User, request: GetOutputIDRequest): GetOutputIDResponse = {
     val ws = getWorkspaceByName(user, request.workspace)
     val state = ws.state(user, ops, request.output)
-<<<<<<< HEAD
-    val id = UUID.randomUUID.toString
-    calculatedStates(id) = state
-    GetOutputIDResponse(id)
-=======
     val id = Timestamp.toString
     calculatedStates.synchronized {
       calculatedStates(id) = state
     }
     GetOutputIDResponse(id, state.kind)
->>>>>>> 29d68c40
+  }
+
+  def getOutput(
+    user: serving.User, request: GetOutputRequest): GetOutputResponse = {
+    calculatedStates.get(request.id) match {
+      case None => throw new AssertionError(s"BoxOutputState state identified by ${request.id} not found")
+      case Some(storedState: BoxOutputState) =>
+        storedState.kind match {
+          case BoxOutputKind.Project =>
+            GetOutputResponse(
+              storedState.kind,
+              project = Some(storedState.project.viewer.toFE("")))
+        }
+    }
   }
 
   def getProjectOutput(
@@ -81,13 +89,13 @@
       calculatedStates.get(request.id)
     } match {
       case None => throw new AssertionError(s"BoxOutputState state identified by ${request.id} not found")
-<<<<<<< HEAD
-      case Some(storedState: BoxOutputState) =>
-        storedState.kind match {
+      case Some(state: BoxOutputState) =>
+        state.kind match {
           case BoxOutputKind.Project =>
-            GetOutputResponse(
-              storedState.kind,
-              project = Some(storedState.project.viewer.toFE("")))
+            val pathSeq = SubProject.splitPipedPath(request.path)
+              .filter(_ != "")
+            val viewer = state.project.viewer.offspringViewer(pathSeq)
+            viewer.toFE(request.path)
         }
     }
   }
@@ -100,23 +108,12 @@
     val snapshot = new SnapshotFrame(SymbolPath(request.name))
     import WorkspaceJsonFormatters.fBoxOutputState
     snapshot.setState(calculatedState)
-=======
-      case Some(state: BoxOutputState) =>
-        state.kind match {
-          case BoxOutputKind.Project =>
-            val pathSeq = SubProject.splitPipedPath(request.path)
-              .filter(_ != "")
-            val viewer = state.project.viewer.offspringViewer(pathSeq)
-            viewer.toFE(request.path)
-        }
-    }
   }
-
+  
   def getProgress(
     user: serving.User, request: GetProgressRequest): GetProgressResponse = {
     val ws = getWorkspaceByName(user, request.workspace)
     GetProgressResponse(ws.progress(user, ops, request.output))
->>>>>>> 29d68c40
   }
 
   def setWorkspace(
