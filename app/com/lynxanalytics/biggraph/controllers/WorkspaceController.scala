--- conflicted
+++ resolved
@@ -75,13 +75,13 @@
         }
       }
       val stateInfo = statesWithId.toList.map {
-        case (boxOutput, (boxOutputState, stateID)) =>
-          BoxOutputInfo(boxOutput, stateID, boxOutputState.success, boxOutputState.kind)
+        case (boxOutput, (boxOutputState, stateId)) =>
+          BoxOutputInfo(boxOutput, stateId, boxOutputState.success, boxOutputState.kind)
       }
       val summaries = workspace.boxes.map(
         box => box.id -> (
           try { context.getOperationForStates(box, states).summary }
-          catch { case e: AssertionError => box.operationID }
+          catch { case e: AssertionError => box.operationId }
         )
       ).toMap
       GetWorkspaceResponse(
@@ -98,23 +98,6 @@
           canUndo = frame.currentState.previousCheckpoint.nonEmpty,
           canRedo = frame.nextCheckpoint.nonEmpty)
     }
-<<<<<<< HEAD
-=======
-    val stateInfo = statesWithId.toList.map {
-      case (boxOutput, (boxOutputState, stateId)) =>
-        BoxOutputInfo(boxOutput, stateId, boxOutputState.success, boxOutputState.kind)
-    }
-    val summaries = workspace.boxes.map(
-      box => box.id -> (
-        try { context.getOperationForStates(box, states).summary }
-        catch { case e: AssertionError => box.operationId }
-      )
-    ).toMap
-    GetWorkspaceResponse(
-      workspace, stateInfo, summaries,
-      canUndo = frame.currentState.previousCheckpoint.nonEmpty,
-      canRedo = frame.nextCheckpoint.nonEmpty)
->>>>>>> afcd4ad6
   }
 
   // This is for storing the calculated BoxOutputState objects, so the same states can be referenced later.
