// Methods for manipulating workspaces.
package com.lynxanalytics.biggraph.controllers

import scala.collection.mutable.HashMap
import com.lynxanalytics.biggraph.SparkFreeEnvironment
import com.lynxanalytics.biggraph.frontend_operations.Operations
import com.lynxanalytics.biggraph.graph_api._
import com.lynxanalytics.biggraph.graph_util.Timestamp
import com.lynxanalytics.biggraph.serving

case class GetWorkspaceRequest(name: String)
case class BoxOutputInfo(boxOutput: BoxOutput, stateID: String, success: FEStatus, kind: String)
case class GetWorkspaceResponse(workspace: Workspace, outputs: List[BoxOutputInfo])
case class SetWorkspaceRequest(name: String, workspace: Workspace)
case class GetOperationMetaRequest(workspace: String, box: String)
<<<<<<< HEAD
case class GetExternalFileOutputRequest(workspace: String, output: BoxOutput)
case class GetExternalFileOutputResponse(scalar: FEScalar, computed: Boolean)
case class GetOutputIDResponse(id: String, kind: String)
case class GetProgressResponse(progressList: List[BoxOutputProgress])
=======
case class Progress(computed: Int, inProgress: Int, notYetStarted: Int, failed: Int)
case class GetProgressRequest(stateIDs: List[String])
case class GetProgressResponse(progress: Map[String, Option[Progress]])
case class GetProjectOutputRequest(id: String, path: String)
>>>>>>> db11b384
case class CreateWorkspaceRequest(name: String, privacy: String)
case class BoxCatalogResponse(boxes: List[BoxMetadata])
case class CreateSnapshotRequest(name: String, id: String)

class WorkspaceController(env: SparkFreeEnvironment) {
  implicit val metaManager = env.metaGraphManager
  implicit val entityProgressManager: EntityProgressManager = env.entityProgressManager

  val ops = new Operations(env)

  private def assertNameNotExists(name: String) = {
    assert(!DirectoryEntry.fromName(name).exists, s"Entry '$name' already exists.")
  }

  def createWorkspace(
    user: serving.User, request: CreateWorkspaceRequest): Unit = metaManager.synchronized {
    assertNameNotExists(request.name)
    val entry = DirectoryEntry.fromName(request.name)
    entry.assertParentWriteAllowedFrom(user)
    val w = entry.asNewWorkspaceFrame()
    w.setupACL(request.privacy, user)
  }

  private def getWorkspaceByName(
    user: serving.User, name: String): Workspace = metaManager.synchronized {
    val f = DirectoryEntry.fromName(name)
    assert(f.exists, s"Project ${name} does not exist.")
    f.assertReadAllowedFrom(user)
    f match {
      case f: WorkspaceFrame => f.workspace
      case _ => throw new AssertionError(s"${name} is not a workspace.")
    }
  }

  def getWorkspace(
    user: serving.User, request: GetWorkspaceRequest): GetWorkspaceResponse = {
    val workspace = getWorkspaceByName(user, request.name)
    val states = workspace.allStates(user, ops)
    val statesWithId = states.mapValues((_, Timestamp.toString)).view.force
    calculatedStates.synchronized {
      for ((_, (boxOutputState, id)) <- statesWithId) {
        calculatedStates(id) = boxOutputState
      }
    }
    val stateInfo = statesWithId.toList.map {
      case (boxOutput, (boxOutputState, stateID)) =>
        BoxOutputInfo(boxOutput, stateID, boxOutputState.success, boxOutputState.kind)
    }
    GetWorkspaceResponse(workspace, stateInfo)
  }

  // This is for storing the calculated BoxOutputState objects, so the same states can be referenced later.
  val calculatedStates = new HashMap[String, BoxOutputState]()

  private def getOutput(user: serving.User, stateID: String): BoxOutputState = {
    calculatedStates.synchronized {
      calculatedStates.get(stateID)
    } match {
      case None => throw new AssertionError(s"BoxOutputState state identified by $stateID not found")
      case Some(state: BoxOutputState) => state
    }
  }

  def getProjectOutput(
    user: serving.User, request: GetProjectOutputRequest): FEProject = {
    val state = getOutput(user, request.id)
    state.kind match {
      case BoxOutputKind.Project =>
        val pathSeq = SubProject.splitPipedPath(request.path).filter(_ != "")
        val viewer = state.project.viewer.offspringViewer(pathSeq)
        viewer.toFE(request.path)
    }
  }

<<<<<<< HEAD
  def getExternalFiletOutput(
    user: serving.User, request: GetExternalFileOutputRequest) = {
    val ws = getWorkspaceByName(user, request.workspace)
    val exportResult = ws.state(user, ops, request.output).exportresult
    val fEExportResult = ProjectViewer.feScalar(exportResult, "file metadata", "", Map())
    val progress = entityProgressManager.computeProgress(exportResult)
    val computed = if (progress == 1.0) true else false
    GetExternalFileOutputResponse(fEExportResult, computed)
=======
  def getProgress(user: serving.User, request: GetProgressRequest): GetProgressResponse = {
    val states = request.stateIDs.map(stateID => stateID -> getOutput(user, stateID)).toMap
    val progress = states.map {
      case (stateID, state) =>
        if (state.success.enabled) {
          state.kind match {
            case BoxOutputKind.Project => stateID -> Some(state.project.viewer.getProgress)
            case BoxOutputKind.Table =>
              val progress = entityProgressManager.computeProgress(state.table)
              stateID -> Some(List(progress))
            case _ => throw new AssertionError(s"Unknown kind ${state.kind}")
          }
        } else {
          stateID -> None
        }
    }.mapValues(option => option.map(
      progressList => Progress(
        computed = progressList.count(_ == 1.0),
        inProgress = progressList.count(x => x < 1.0 && x > 0.0),
        notYetStarted = progressList.count(_ == 0.0),
        failed = progressList.count(_ < 0.0)
      ))
    ).view.force
    GetProgressResponse(progress)
>>>>>>> db11b384
  }

  def createSnapshot(
    user: serving.User, request: CreateSnapshotRequest): Unit = {
    val calculatedState = calculatedStates.synchronized {
      calculatedStates(request.id)
    }
    val snapshot = new SnapshotFrame(SymbolPath.parse(request.name))
    snapshot.initialize(calculatedState)
  }

  def setWorkspace(
    user: serving.User, request: SetWorkspaceRequest): Unit = metaManager.synchronized {
    val f = DirectoryEntry.fromName(request.name)
    assert(f.exists, s"Project ${request.name} does not exist.")
    f.assertWriteAllowedFrom(user)
    f match {
      case f: WorkspaceFrame =>
        val cp = request.workspace.repaired(ops).checkpoint(previous = f.checkpoint)
        f.setCheckpoint(cp)
      case _ => throw new AssertionError(s"${request.name} is not a workspace.")
    }
  }

  def boxCatalog(user: serving.User, request: serving.Empty): BoxCatalogResponse = {
    BoxCatalogResponse(ops.operationIds.toList.map(ops.getBoxMetadata(_)))
  }

  def getOperationMeta(user: serving.User, request: GetOperationMetaRequest): FEOperationMeta = {
    val ws = getWorkspaceByName(user, request.workspace)
    val op = ws.getOperation(user, ops, request.box)
    op.toFE
  }
}<|MERGE_RESOLUTION|>--- conflicted
+++ resolved
@@ -13,17 +13,10 @@
 case class GetWorkspaceResponse(workspace: Workspace, outputs: List[BoxOutputInfo])
 case class SetWorkspaceRequest(name: String, workspace: Workspace)
 case class GetOperationMetaRequest(workspace: String, box: String)
-<<<<<<< HEAD
-case class GetExternalFileOutputRequest(workspace: String, output: BoxOutput)
-case class GetExternalFileOutputResponse(scalar: FEScalar, computed: Boolean)
-case class GetOutputIDResponse(id: String, kind: String)
-case class GetProgressResponse(progressList: List[BoxOutputProgress])
-=======
 case class Progress(computed: Int, inProgress: Int, notYetStarted: Int, failed: Int)
 case class GetProgressRequest(stateIDs: List[String])
 case class GetProgressResponse(progress: Map[String, Option[Progress]])
 case class GetProjectOutputRequest(id: String, path: String)
->>>>>>> db11b384
 case class CreateWorkspaceRequest(name: String, privacy: String)
 case class BoxCatalogResponse(boxes: List[BoxMetadata])
 case class CreateSnapshotRequest(name: String, id: String)
@@ -98,16 +91,6 @@
     }
   }
 
-<<<<<<< HEAD
-  def getExternalFiletOutput(
-    user: serving.User, request: GetExternalFileOutputRequest) = {
-    val ws = getWorkspaceByName(user, request.workspace)
-    val exportResult = ws.state(user, ops, request.output).exportresult
-    val fEExportResult = ProjectViewer.feScalar(exportResult, "file metadata", "", Map())
-    val progress = entityProgressManager.computeProgress(exportResult)
-    val computed = if (progress == 1.0) true else false
-    GetExternalFileOutputResponse(fEExportResult, computed)
-=======
   def getProgress(user: serving.User, request: GetProgressRequest): GetProgressResponse = {
     val states = request.stateIDs.map(stateID => stateID -> getOutput(user, stateID)).toMap
     val progress = states.map {
@@ -132,7 +115,6 @@
       ))
     ).view.force
     GetProgressResponse(progress)
->>>>>>> db11b384
   }
 
   def createSnapshot(
