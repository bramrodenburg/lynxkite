// Methods for manipulating workspaces.
package com.lynxanalytics.biggraph.controllers

import scala.collection.mutable.HashMap
import com.lynxanalytics.biggraph.SparkFreeEnvironment
import com.lynxanalytics.biggraph.frontend_operations.Operations
import com.lynxanalytics.biggraph.graph_api._
import com.lynxanalytics.biggraph.graph_operations.DynamicValue
import com.lynxanalytics.biggraph.graph_util.Timestamp
import com.lynxanalytics.biggraph.serving
import com.lynxanalytics.biggraph.{ bigGraphLogger => log }

case class WorkspaceReference(
  top: String, // The name of the top-level workspace.
  customBoxStack: List[String] = List()) // The ID of the custom boxes we have "dived" into.
case class BoxOutputInfo(boxOutput: BoxOutput, stateId: String, success: FEStatus, kind: String)
case class GetWorkspaceResponse(
  name: String,
  workspace: Workspace,
  outputs: List[BoxOutputInfo],
  summaries: Map[String, String],
  canUndo: Boolean,
  canRedo: Boolean)
case class SetWorkspaceRequest(reference: WorkspaceReference, workspace: Workspace)
case class GetOperationMetaRequest(workspace: WorkspaceReference, box: String)
case class Progress(computed: Int, inProgress: Int, notYetStarted: Int, failed: Int)
case class GetProgressRequest(stateIds: List[String])
case class GetProgressResponse(progress: Map[String, Option[Progress]])
case class GetProjectOutputRequest(id: String, path: String)
case class GetTableOutputRequest(id: String, sampleRows: Int)
case class TableColumn(name: String, dataType: String)
case class GetTableOutputResponse(header: List[TableColumn], data: List[List[DynamicValue]])
case class GetPlotOutputRequest(id: String)
case class GetPlotOutputResponse(json: FEScalar)
case class GetVisualizationOutputRequest(id: String)
case class CreateWorkspaceRequest(name: String)
case class BoxCatalogResponse(boxes: List[BoxMetadata], categories: List[FEOperationCategory])
case class CreateSnapshotRequest(name: String, id: String)
case class GetExportResultRequest(stateId: String)
case class GetExportResultResponse(parameters: Map[String, String], result: FEScalar)

<<<<<<< HEAD
// An instrument is like a box. But we do not want to place it and save it in the workspace.
// It always has 1 input and 1 output, so the connections do not need to be expressed either.
case class Instrument(
  operationId: String,
  parameters: Map[String, String],
  parametricParameters: Map[String, String])
case class InstrumentState(
  stateId: String,
  kind: String,
  error: String)
case class GetInstrumentedStateRequest(
  workspace: WorkspaceReference,
  inputStateId: String, // State at the start of the instrument chain.
  instruments: List[Instrument]) // Instrument chain.
case class GetInstrumentedStateResponse(
  metas: List[FEOperationMeta], // Metadata for each instrument.
  states: List[InstrumentState]) // Initial state followed by the output state of each instrument.
=======
case class RunWorkspaceRequest(workspace: Workspace, parameters: Map[String, String])
case class RunWorkspaceResponse(outputs: List[BoxOutputInfo], summaries: Map[String, String])
>>>>>>> 15bedb54

class WorkspaceController(env: SparkFreeEnvironment) {
  implicit val metaManager = env.metaGraphManager
  implicit val entityProgressManager: EntityProgressManager = env.entityProgressManager

  val ops = new Operations(env)
  BuiltIns.createBuiltIns(env.metaGraphManager)

  private def assertNameNotExists(name: String) = {
    assert(!DirectoryEntry.fromName(name).exists, s"Entry '$name' already exists.")
  }

  def createWorkspace(
    user: serving.User, request: CreateWorkspaceRequest): Unit = metaManager.synchronized {
    assertNameNotExists(request.name)
    val entry = DirectoryEntry.fromName(request.name)
    entry.assertParentWriteAllowedFrom(user)
    val w = entry.asNewWorkspaceFrame()
    w.setupACL("public-write", user)
  }

  private def getWorkspaceFrame(
    user: serving.User, name: String): WorkspaceFrame = metaManager.synchronized {
    val f = DirectoryEntry.fromName(name)
    assert(f.exists, s"Entry ${name} does not exist.")
    f.assertReadAllowedFrom(user)
    f match {
      case f: WorkspaceFrame => f
      case _ => throw new AssertionError(s"${name} is not a workspace.")
    }
  }

  case class ResolvedWorkspaceReference(user: serving.User, ref: WorkspaceReference) {
    val topWorkspace = getWorkspaceFrame(user, ref.top).workspace
    val (ws, params, name) = ref.customBoxStack.foldLeft((topWorkspace, Map[String, String](), ref.top)) {
      case ((ws, params, _), boxId) =>
        val ctx = ws.context(user, ops, params)
        val op = ctx.getOperation(boxId).asInstanceOf[CustomBoxOperation]
        val cws = op.connectedWorkspace
        (cws, op.getParams, op.context.box.operationId)
    }
    lazy val frame = getWorkspaceFrame(user, name)
  }

  def getWorkspace(
    user: serving.User, request: WorkspaceReference): GetWorkspaceResponse = {
    val ref = ResolvedWorkspaceReference(user, request)
    val run = try runWorkspace(user, RunWorkspaceRequest(ref.ws, ref.params)) catch {
      case t: Throwable =>
        log.error(s"Could not execute $request", t)
        // We can still return the "cold" data that is available without execution.
        // This makes it at least possible to press Undo.
        RunWorkspaceResponse(List(), Map())
    }
    GetWorkspaceResponse(
      ref.name, ref.ws, run.outputs, run.summaries,
      canUndo = ref.frame.currentState.previousCheckpoint.nonEmpty,
      canRedo = ref.frame.nextCheckpoint.nonEmpty)
  }

  def runWorkspace(
    user: serving.User, request: RunWorkspaceRequest): RunWorkspaceResponse = {
    val context = request.workspace.context(user, ops, request.parameters)
    val states = context.allStates
    val statesWithId = states.mapValues((_, Timestamp.toString)).view.force
    calculatedStates.synchronized {
      for ((_, (boxOutputState, id)) <- statesWithId) {
        calculatedStates(id) = boxOutputState
      }
    }
    val stateInfo = statesWithId.toList.map {
      case (boxOutput, (boxOutputState, stateId)) =>
        BoxOutputInfo(boxOutput, stateId, boxOutputState.success, boxOutputState.kind)
    }
    def crop(s: String): String = {
      val maxLength = 50
      if (s.length > maxLength) { s.substring(0, maxLength - 3) + "..." } else { s }
    }
    val summaries = request.workspace.boxes.map(
      box => box.id -> crop(
        try { context.getOperationForStates(box, states).summary }
        catch {
          case t: Throwable =>
            log.error(s"Error while generating summary for $box in $request.", t)
            box.operationId
        }
      )
    ).toMap
    RunWorkspaceResponse(stateInfo, summaries)
  }

  // This is for storing the calculated BoxOutputState objects, so the same states can be referenced later.
  val calculatedStates = new HashMap[String, BoxOutputState]()

  def getOutput(user: serving.User, stateId: String): BoxOutputState = {
    calculatedStates.synchronized {
      calculatedStates.get(stateId)
    } match {
      case None => throw new AssertionError(s"BoxOutputState state identified by $stateId not found")
      case Some(state: BoxOutputState) => state
    }
  }

  def getProjectOutput(
    user: serving.User, request: GetProjectOutputRequest): FEProject = {
    val state = getOutput(user, request.id)
    val pathSeq = SubProject.splitPipedPath(request.path).filter(_ != "")
    val project =
      if (state.isProject) state.project
      else if (state.isVisualization) state.visualization.project
      else if (state.isError) throw new AssertionError(state.success.disabledReason)
      else throw new AssertionError(s"Not a project: $state")
    val viewer = project.viewer.offspringViewer(pathSeq)
    viewer.toFE(request.path)
  }

  def getPlotOutput(
    user: serving.User, request: GetPlotOutputRequest): GetPlotOutputResponse = {
    val state = getOutput(user, request.id)
    val scalar = state.plot
    val fescalar = ProjectViewer.feScalar(scalar, "result", "", Map())
    GetPlotOutputResponse(fescalar)
  }

  import UIStatusSerialization.fTwoSidedUIStatus

  def getVisualizationOutput(
    user: serving.User, request: GetVisualizationOutputRequest): TwoSidedUIStatus = {
    val state = getOutput(user, request.id)
    state.visualization.uiStatus
  }

  def getExportResultOutput(
    user: serving.User, request: GetExportResultRequest): GetExportResultResponse = {
    val state = getOutput(user, request.stateId)
    state.kind match {
      case BoxOutputKind.ExportResult =>
        val scalar = state.exportResult
        val feScalar = ProjectViewer.feScalar(scalar, "result", "", Map())
        val parameters = (state.state.get \ "parameters").as[Map[String, String]]
        GetExportResultResponse(parameters, feScalar)
    }
  }

  def getProgress(user: serving.User, request: GetProgressRequest): GetProgressResponse = {
    val states = request.stateIds.map(stateId => stateId -> getOutput(user, stateId)).toMap
    val progress = states.map {
      case (stateId, state) =>
        if (state.success.enabled) {
          state.kind match {
            case BoxOutputKind.Project => stateId -> Some(state.project.viewer.getProgress)
            case BoxOutputKind.Table =>
              val progress = entityProgressManager.computeProgress(state.table)
              stateId -> Some(List(progress))
            case BoxOutputKind.Plot =>
              val progress = entityProgressManager.computeProgress(state.plot)
              stateId -> Some(List(progress))
            case BoxOutputKind.ExportResult =>
              val progress = entityProgressManager.computeProgress(state.exportResult)
              stateId -> Some(List(progress))
            case BoxOutputKind.Visualization =>
              stateId -> Some(List(1.0))
            case _ => throw new AssertionError(s"Unknown kind ${state.kind}")
          }
        } else {
          stateId -> None
        }
    }.mapValues(option => option.map(
      progressList => Progress(
        computed = progressList.count(_ == 1.0),
        inProgress = progressList.count(x => x < 1.0 && x > 0.0),
        notYetStarted = progressList.count(_ == 0.0),
        failed = progressList.count(_ < 0.0)
      ))
    ).view.force
    GetProgressResponse(progress)
  }

  def createSnapshot(
    user: serving.User, request: CreateSnapshotRequest): Unit = {
    val entry = DirectoryEntry.fromName(request.name)
    entry.assertWriteAllowedFrom(user)
    val calculatedState = calculatedStates.synchronized {
      calculatedStates(request.id)
    }
    entry.asNewSnapshotFrame(calculatedState)
  }

  def setWorkspace(
    user: serving.User, request: SetWorkspaceRequest): GetWorkspaceResponse = metaManager.synchronized {
    val f = getWorkspaceFrame(user, ResolvedWorkspaceReference(user, request.reference).name)
    f.assertWriteAllowedFrom(user)
    val ws = request.workspace
    val repaired = ws.context(user, ops, Map()).repairedWorkspace
    val cp = repaired.checkpoint(previous = f.checkpoint)
    f.setCheckpoint(cp)
    getWorkspace(user, request.reference)
  }

  def undoWorkspace(
    user: serving.User, request: WorkspaceReference): GetWorkspaceResponse = metaManager.synchronized {
    val f = getWorkspaceFrame(user, ResolvedWorkspaceReference(user, request).name)
    f.assertWriteAllowedFrom(user)
    f.undo()
    getWorkspace(user, request)
  }

  def redoWorkspace(
    user: serving.User, request: WorkspaceReference): GetWorkspaceResponse = metaManager.synchronized {
    val f = getWorkspaceFrame(user, ResolvedWorkspaceReference(user, request).name)
    f.assertWriteAllowedFrom(user)
    f.redo()
    getWorkspace(user, request)
  }

  def boxCatalog(user: serving.User, request: serving.Empty): BoxCatalogResponse = {
    BoxCatalogResponse(
      ops.operationIds(user).toList.map(ops.getBoxMetadata(_)),
      ops.getCategories(user))
  }

  def getOperationMeta(user: serving.User, request: GetOperationMetaRequest): FEOperationMeta = {
    getOperation(user, request).toFE
  }

  def getOperationInputTables(user: serving.User, request: GetOperationMetaRequest): Map[String, ProtoTable] = {
    import Operation.Implicits._
    getOperation(user, request).getInputTables()
  }

  private def getOperation(user: serving.User, request: GetOperationMetaRequest): Operation = {
    val ref = ResolvedWorkspaceReference(user, request.workspace)
    val ctx = ref.ws.context(user, ops, ref.params)
    ctx.getOperation(request.box)
  }

  // "Safe" because if an instrument fails to execute it only returns the results up to there.
  @annotation.tailrec
  private def safeInstrumentStatesAndMetas(
    ctx: WorkspaceExecutionContext,
    instruments: List[Instrument],
    states: List[BoxOutputState],
    opMetas: List[FEOperationMeta]): (List[BoxOutputState], List[FEOperationMeta]) = {
    val next = if (instruments.isEmpty) {
      None
    } else try {
      val instr = instruments.head
      val state = states.last
      val meta = ops.getBoxMetadata(instr.operationId)
      assert(
        meta.inputs.size == 1,
        s"${instr.operationId} has ${meta.inputs.size} inputs instead of 1.")
      assert(
        meta.outputs.size == 1,
        s"${instr.operationId} has ${meta.outputs.size} outputs instead of 1.")
      val box = Box(
        id = "",
        operationId = instr.operationId,
        parameters = instr.parameters,
        x = 0,
        y = 0,
        // It does not matter where the inputs come from. Using "null" for BoxOutput.
        inputs = Map(meta.inputs.head -> null),
        parametricParameters = instr.parametricParameters)
      val op = box.getOperation(ctx, Map(meta.inputs.head -> state))
      val newState = box.orErrors(meta) { op.getOutputs }(box.output(meta.outputs.head))
      Some((newState, op.toFE))
    } catch {
      case t: Throwable =>
        log.error(s"Could not execute instrument ${instruments.head}.", t)
        None
    }
    next match {
      case Some((newState, newMeta)) =>
        safeInstrumentStatesAndMetas(ctx, instruments.tail, states :+ newState, opMetas :+ newMeta)
      case None => (states, opMetas)
    }
  }

  def getInstrumentedState(
    user: serving.User, request: GetInstrumentedStateRequest): GetInstrumentedStateResponse = {
    val ctx = ResolvedWorkspaceReference(user, request.workspace).context
    val inputState = getOutput(user, request.inputStateId)
    var (states, opMetas) = safeInstrumentStatesAndMetas(
      ctx, request.instruments, List(inputState), List[FEOperationMeta]())
    val instrumentStates = calculatedStates.synchronized {
      states.map { state =>
        val id = Timestamp.toString
        calculatedStates(id) = state
        InstrumentState(id, state.kind, state.success.disabledReason)
      }
    }
    GetInstrumentedStateResponse(opMetas, instrumentStates)
  }
}<|MERGE_RESOLUTION|>--- conflicted
+++ resolved
@@ -38,8 +38,9 @@
 case class CreateSnapshotRequest(name: String, id: String)
 case class GetExportResultRequest(stateId: String)
 case class GetExportResultResponse(parameters: Map[String, String], result: FEScalar)
-
-<<<<<<< HEAD
+case class RunWorkspaceRequest(workspace: Workspace, parameters: Map[String, String])
+case class RunWorkspaceResponse(outputs: List[BoxOutputInfo], summaries: Map[String, String])
+
 // An instrument is like a box. But we do not want to place it and save it in the workspace.
 // It always has 1 input and 1 output, so the connections do not need to be expressed either.
 case class Instrument(
@@ -57,10 +58,6 @@
 case class GetInstrumentedStateResponse(
   metas: List[FEOperationMeta], // Metadata for each instrument.
   states: List[InstrumentState]) // Initial state followed by the output state of each instrument.
-=======
-case class RunWorkspaceRequest(workspace: Workspace, parameters: Map[String, String])
-case class RunWorkspaceResponse(outputs: List[BoxOutputInfo], summaries: Map[String, String])
->>>>>>> 15bedb54
 
 class WorkspaceController(env: SparkFreeEnvironment) {
   implicit val metaManager = env.metaGraphManager
