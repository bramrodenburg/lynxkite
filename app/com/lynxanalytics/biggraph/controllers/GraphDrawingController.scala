--- conflicted
+++ resolved
@@ -37,13 +37,8 @@
   y: Int = 0,
 
   // For sampled view:
-<<<<<<< HEAD
   id: Long = 0,
   attrs: Map[String, String] = Map())
-=======
-  id: String = "",
-  label: String = "")
->>>>>>> 3f95468a
 
 case class VertexDiagramResponse(
   val diagramId: String,
@@ -181,17 +176,14 @@
       val op = graph_operations.JoinMoreAttributes(numAttrs.size, strAttrs.size, vecAttrs.size)
       op(op.vs, vertexSet)(op.numAttrs, numAttrs)(op.strAttrs, strAttrs)(op.vecAttrs, vecAttrs).result.attr
     }
-
     val diagramMeta = {
       val op = graph_operations.SampledView(idToIdx)
       op(op.vertices, vertexSet)(op.ids, idAttr)(op.filtered, filtered)(op.attr, joined).result.svVertices
     }
-
     val vertices = diagramMeta.value
 
     VertexDiagramResponse(
       diagramId = diagramMeta.gUID.toString,
-<<<<<<< HEAD
       vertices = vertices.map(v =>
         FEVertex(
           id = v.id,
@@ -200,9 +192,6 @@
             ++ strAttrIds.zip(v.strs)
             ++ vecAttrIds.zip(v.vecs.map(_.toString)))
             .toMap)),
-=======
-      vertices = vertices.map(v => FEVertex(id = v.id.toString, size = v.size, label = v.label)),
->>>>>>> 3f95468a
       mode = "sampled")
   }
 
