--- conflicted
+++ resolved
@@ -45,15 +45,11 @@
 
 object ProtoTable {
   def apply(table: Table) = new TableWrappingProtoTable(table)
-<<<<<<< HEAD
-  def apply(attributes: Iterable[(String, Attribute[_])])(implicit m: MetaGraphManager) =
-    new AttributesProtoTable(attributes)
+  def apply(vs: VertexSet, attributes: Iterable[(String, Attribute[_])])(implicit m: MetaGraphManager) =
+    new AttributesProtoTable(vs, attributes)
   def scalar(scalars: Iterable[(String, Scalar[_])])(implicit m: MetaGraphManager) =
     new ScalarsProtoTable(scalars)
-=======
-  def apply(vs: VertexSet, attributes: Iterable[(String, Attribute[_])])(implicit m: MetaGraphManager) =
-    new AttributesProtoTable(vs, attributes)
->>>>>>> 7a3d9028
+
 
   // Analyzes the given query and restricts the given ProtoTables to their minimal subsets that is
   // necessary to support the query.
@@ -111,8 +107,7 @@
     val keep = columns.toSet
     new AttributesProtoTable(vs, attributes.filter { case (name, attr) => keep.contains(name) })
   }
-<<<<<<< HEAD
-  def toTable = graph_operations.AttributesToTable.run(attributes)
+  def toTable = graph_operations.AttributesToTable.run(vs, attributes)
 }
 
 class ScalarsProtoTable(
@@ -127,7 +122,4 @@
   def toTable: Table = {
     graph_operations.ScalarsToTable.run(scalars)
   }
-=======
-  def toTable = graph_operations.AttributesToTable.run(vs, attributes)
->>>>>>> 7a3d9028
 }