// SQLController includes the request handlers for SQL in Kite.
package com.lynxanalytics.biggraph.controllers

import org.apache.spark
import scala.concurrent.Future

import com.lynxanalytics.biggraph.BigGraphEnvironment
import com.lynxanalytics.biggraph.graph_api._
import com.lynxanalytics.biggraph.graph_util.HadoopFile
import com.lynxanalytics.biggraph.graph_util.TableStats
import com.lynxanalytics.biggraph.graph_util.Timestamp
import com.lynxanalytics.biggraph.serving
import com.lynxanalytics.biggraph.table
import com.lynxanalytics.biggraph.{ bigGraphLogger => log }

case class DataFrameSpec(project: String, sql: String)
case class SQLQueryRequest(df: DataFrameSpec, maxRows: Int)
case class SQLQueryResult(header: List[String], data: List[List[String]])

case class SQLExportToCSVRequest(
  df: DataFrameSpec,
  path: String,
  header: Boolean,
  delimiter: String,
  quote: String)
case class SQLExportToJsonRequest(
  df: DataFrameSpec,
  path: String)
case class SQLExportToParquetRequest(
  df: DataFrameSpec,
  path: String)
case class SQLExportToORCRequest(
  df: DataFrameSpec,
  path: String)
case class SQLExportToJdbcRequest(
    df: DataFrameSpec,
    jdbcUrl: String,
    table: String,
    mode: String) {
  val validModes = Seq( // Save as the save modes accepted by DataFrameWriter.
    "error", // The table will be created and must not already exist.
    "overwrite", // The table will be dropped (if it exists) and created.
    "append") // The table must already exist.
  assert(validModes.contains(mode), s"Mode ($mode) must be one of $validModes.")
}
case class SQLExportToFileResult(download: Option[String])

case class CSVImportRequest(
    files: String,
    // Name of columns. Empty list means to take column names from the first line of the file.
    columnNames: List[String],
    delimiter: String,
    // One of: PERMISSIVE, DROPMALFORMED or FAILFAST
    mode: String) {
  assert(CSVImportRequest.ValidModes.contains(mode), s"Unrecognized CSV mode: $mode")
}
object CSVImportRequest {
  val ValidModes = Set("PERMISSIVE", "DROPMALFORMED", "FAILFAST")
}

case class JdbcImportRequest(
  jdbcUrl: String,
  table: String,
  keyColumn: String,
  // Empty list means all columns.
  columnsToImport: List[String])

case class TableImportResponse(checkpoint: String)

class SQLController(val env: BigGraphEnvironment) {
  implicit val metaManager = env.metaGraphManager
  implicit val dataManager: DataManager = env.dataManager
  // We don't want to block the HTTP threads -- we want to return Futures instead. But the DataFrame
  // API is not Future-based, so we need to block some threads. This also avoids #2906.
  implicit val executionContext = ThreadUtil.limitedExecutionContext("SQLController", 100)
  def async[T](func: => T): Future[T] = Future(func)

  def importCSV(user: serving.User, request: CSVImportRequest) = async[TableImportResponse] {
    val reader = dataManager.masterSQLContext
      .read
      .format("com.databricks.spark.csv")
      .option("mode", request.mode)
      .option("delimiter", request.delimiter)
      // We don't want to skip lines starting with #
      .option("comment", null)
    val readerWithSchema = if (request.columnNames.nonEmpty) {
      reader.schema(SQLController.stringOnlySchema(request.columnNames))
    } else {
      // Read column names from header.
      reader.option("header", "true")
    }
    val hadoopFile = HadoopFile(request.files)
    // TODO: #2889 (special characters in S3 passwords).
    SQLController.importFromDF(
      readerWithSchema.load(hadoopFile.resolvedName),
      s"Imported from CSV files ${request.files}.")
  }

<<<<<<< HEAD
  def importJdbc(user: serving.User, request: JdbcImportRequest) = async[TableImportResponse] {
=======
  def importJDBC(user: serving.User, request: JDBCImportRequest) = async[TableImportResponse] {
    val jdbcUrl = request.jdbcUrl
    assert(jdbcUrl.startsWith("jdbc:"), "JDBC URL has to start with jdbc:")
>>>>>>> 7bbd6348
    val stats = {
      val connection = java.sql.DriverManager.getConnection(jdbcUrl)
      try TableStats(request.table, request.keyColumn)(connection)
      finally connection.close()
    }
    val numPartitions = dataManager.runtimeContext.partitionerForNRows(stats.count).numPartitions
    val fullTable = dataManager.masterSQLContext
      .read
      .jdbc(
        jdbcUrl,
        request.table,
        request.keyColumn,
        stats.minKey,
        stats.maxKey,
        numPartitions,
        new java.util.Properties)
    val df = if (request.columnsToImport.nonEmpty) {
      val columns = request.columnsToImport.map(spark.sql.functions.column(_))
      fullTable.select(columns: _*)
    } else fullTable
    // We don't want to put passwords and the likes in the notes.
    val uri = new java.net.URI(jdbcUrl.drop(5))
    val urlSafePart = s"${uri.getScheme()}://${uri.getAuthority()}${uri.getPath()}"
    SQLController.importFromDF(df, s"Imported from table ${request.table} at ${urlSafePart}.")
  }

  private def dfFromSpec(user: serving.User, spec: DataFrameSpec): spark.sql.DataFrame = {
    val tables = metaManager.synchronized {
      val p = SubProject.parsePath(spec.project)
      assert(p.frame.exists, s"Project ${spec.project} does not exist.")
      p.frame.assertReadAllowedFrom(user)

      val v = p.viewer
      v.allRelativeTablePaths.map {
        tableName => (tableName -> Table.fromCanonicalPath(tableName, v))
      }
    }
    // Every query runs in its own SQLContext for isolation.
    val sqlContext = dataManager.newSQLContext()
    for ((tableName, table) <- tables) {
      table.toDF(sqlContext).registerTempTable(tableName)
    }

    log.info(s"Trying to execute query: ${spec.sql}")
    sqlContext.sql(spec.sql)
  }

  def runSQLQuery(user: serving.User, request: SQLQueryRequest) = async[SQLQueryResult] {
    val df = dfFromSpec(user, request.df)

    SQLQueryResult(
      header = df.columns.toList,
      data = df.head(request.maxRows).map {
        row =>
          row.toSeq.map {
            case null => "null"
            case item => item.toString
          }.toList
      }.toList
    )
  }

  def exportSQLQueryToCSV(
    user: serving.User, request: SQLExportToCSVRequest) = async[SQLExportToFileResult] {
    downloadableExportToFile(
      user,
      request.df,
      request.path,
      "csv",
      Map(
        "delimiter" -> request.delimiter,
        "quote" -> request.quote,
        "nullValue" -> "",
        "header" -> (if (request.header) "true" else "false")))
  }

  def exportSQLQueryToJson(
    user: serving.User, request: SQLExportToJsonRequest) = async[SQLExportToFileResult] {
    downloadableExportToFile(user, request.df, request.path, "json")
  }

  def exportSQLQueryToParquet(
    user: serving.User, request: SQLExportToParquetRequest) = async[Unit] {
    exportToFile(user, request.df, HadoopFile(request.path), "parquet")
  }

  def exportSQLQueryToORC(
    user: serving.User, request: SQLExportToORCRequest) = async[Unit] {
    exportToFile(user, request.df, HadoopFile(request.path), "orc")
  }

  def exportSQLQueryToJdbc(
    user: serving.User, request: SQLExportToJdbcRequest) = async[Unit] {
    val df = dfFromSpec(user, request.df)
    df.write.mode(request.mode).jdbc(request.jdbcUrl, request.table, new java.util.Properties)
  }

  private def downloadableExportToFile(
    user: serving.User,
    dfSpec: DataFrameSpec,
    path: String,
    format: String,
    options: Map[String, String] = Map()): SQLExportToFileResult = {
    val file = if (path == "<download>") {
      dataManager.repositoryPath / "exports" / Timestamp.toString + "." + format
    } else {
      HadoopFile(path)
    }
    exportToFile(user, dfSpec, file, format, options)
    SQLExportToFileResult(
      download = if (path == "<download>") Some(file.symbolicName) else None)
  }

  private def exportToFile(
    user: serving.User,
    dfSpec: DataFrameSpec,
    file: HadoopFile,
    format: String,
    options: Map[String, String] = Map()): Unit = {
    val df = dfFromSpec(user, dfSpec)
    // TODO: #2889 (special characters in S3 passwords).
    df.write.format(format).options(options).save(file.resolvedName)
  }

}
object SQLController {
  def stringOnlySchema(columns: Seq[String]) = {
    import spark.sql.types._
    StructType(columns.map(StructField(_, StringType, true)))
  }

  def importFromDF(df: spark.sql.DataFrame, notes: String)(
    implicit metaManager: MetaGraphManager, dataManager: DataManager) =
    TableImportResponse(table.TableImport.importDataFrame(df).saveAsCheckpoint(notes))
}<|MERGE_RESOLUTION|>--- conflicted
+++ resolved
@@ -96,13 +96,9 @@
       s"Imported from CSV files ${request.files}.")
   }
 
-<<<<<<< HEAD
   def importJdbc(user: serving.User, request: JdbcImportRequest) = async[TableImportResponse] {
-=======
-  def importJDBC(user: serving.User, request: JDBCImportRequest) = async[TableImportResponse] {
     val jdbcUrl = request.jdbcUrl
     assert(jdbcUrl.startsWith("jdbc:"), "JDBC URL has to start with jdbc:")
->>>>>>> 7bbd6348
     val stats = {
       val connection = java.sql.DriverManager.getConnection(jdbcUrl)
       try TableStats(request.table, request.keyColumn)(connection)
