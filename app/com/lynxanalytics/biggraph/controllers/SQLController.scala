--- conflicted
+++ resolved
@@ -217,13 +217,8 @@
   def async[T](func: => T): Future[T] = Future(func)
 
   def doImport(user: serving.User, request: GenericImportRequest) = async[FEOption] {
-<<<<<<< HEAD
-    SQLController.saveTable(
+    SQLController.saveTableFromDataFrame(
       request.restrictedDataFrame(user),
-=======
-    SQLController.saveTableFromDataFrame(
-      request.restrictedDataFrame,
->>>>>>> 6e794db4
       request.notes,
       user,
       request.table,
