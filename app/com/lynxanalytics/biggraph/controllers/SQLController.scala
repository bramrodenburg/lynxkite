// SQLController includes the request handlers for SQL in Kite.
package com.lynxanalytics.biggraph.controllers

import org.apache.spark

import scala.concurrent.Future
import scala.reflect.runtime.universe.TypeTag
import com.lynxanalytics.biggraph.BigGraphEnvironment
import com.lynxanalytics.biggraph.graph_api._
import com.lynxanalytics.biggraph.graph_operations.DynamicValue
import com.lynxanalytics.biggraph.graph_operations.ExecuteSQL
import com.lynxanalytics.biggraph.graph_operations.ImportDataFrame
import com.lynxanalytics.biggraph.graph_util.HadoopFile
import com.lynxanalytics.biggraph.graph_util.JDBCUtil
import com.lynxanalytics.biggraph.graph_util.Timestamp
import com.lynxanalytics.biggraph.spark_util.SQLHelper
import com.lynxanalytics.biggraph.serving
import com.lynxanalytics.biggraph.serving.User
import org.apache.spark.sql.DataFrame
import org.apache.spark.sql.SQLContext
import play.api.libs.json

case class ImportBoxResponse(guid: String, parameterSettings: String)

// FrameSettings holds details for creating an ObjectFrame.
trait FrameSettings {
  def name: String
  def notes: String
  def privacy: String
  def overwrite: Boolean
}

object DataFrameSpec extends FromJson[DataFrameSpec] {
  // Utilities for testing.
  def local(project: String, sql: String) =
    new DataFrameSpec(directory = None, project = Some(project), sql = sql)
  def global(directory: String, sql: String) =
    new DataFrameSpec(directory = Some(directory), project = None, sql = sql)

  import com.lynxanalytics.biggraph.serving.FrontendJson.fDataFrameSpec
  override def fromJson(j: JsValue): DataFrameSpec = json.Json.fromJson(j).get
}
case class DataFrameSpec(directory: Option[String], project: Option[String], sql: String) {
  assert(directory.isDefined ^ project.isDefined,
    "Exactly one of directory and project should be defined")
  def createDataFrame(user: User, context: SQLContext)(
    implicit dataManager: DataManager, metaManager: MetaGraphManager): DataFrame = {
    if (project.isDefined) ??? // TODO: Delete this method.
    else globalSQL(user, context)
  }

  // Finds the names of tables from string
  private def findTablesFromQuery(query: String): List[String] = {
    val split = query.split("`", -1)
    Iterator.range(start = 1, end = split.length, step = 2).map(split(_)).toList
  }

  // Creates a DataFrame from a global level SQL query.
  private def globalSQL(user: serving.User, context: SQLContext)(
    implicit dataManager: DataManager, metaManager: MetaGraphManager): spark.sql.DataFrame =
    metaManager.synchronized {
      assert(project.isEmpty,
        "The project field in the DataFrameSpec must be empty for global SQL queries.")

      val directoryName = directory.get
      val directoryPrefix = if (directoryName == "") "" else directoryName + "/"
      val givenTableNames = findTablesFromQuery(sql)
      // Maps the relative table names used in the sql query with the global name
      val tableNames = givenTableNames.map(name => (name, directoryPrefix + name)).toMap
      val pathAndTableName = tableNames.mapValues(wholePath => {
        val split = wholePath.split('.')
        (split.head, split.tail)
      })
      val snapshotsAndInternalTables = pathAndTableName.mapValues {
        case (snapshotPath, tablePath) => (DirectoryEntry.fromName(snapshotPath), tablePath)
      }
      val goodSnapshotStates = snapshotsAndInternalTables.collect {
        case (name, (snapshot, tablePath)) if snapshot.isSnapshot && snapshot.readAllowedFrom(user) =>
          (name, (snapshot.asSnapshotFrame.getState(), tablePath))
      }
      val protoTables = goodSnapshotStates.collect {
        case (name, (state, tablePath)) if state.isTable => (name, ProtoTable(state.table))
        case (name, (state, tablePath)) if state.isProject =>
          val rootViewer = state.project.viewer
          val protoTable = rootViewer.getSingleProtoTable(tablePath.mkString("."))
          (name, protoTable)
      }
      val result = ExecuteSQL.run(sql, protoTables)
      import Scripting._
      result.df
    }

  private def queryTables(
    sql: String,
    tables: Iterable[(String, Table)])(
      implicit dataManager: DataManager, metaManager: MetaGraphManager): spark.sql.DataFrame = {
    import Scripting._
    val dfs = tables.map { case (name, table) => name -> table.df }
    DataManager.sql(dataManager.newSQLContext, sql, dfs.toList)
  }
}
case class SQLQueryRequest(dfSpec: DataFrameSpec, maxRows: Int)
case class SQLColumn(name: String, dataType: String)
case class SQLQueryResult(header: List[SQLColumn], data: List[List[DynamicValue]])

case class SQLExportToTableRequest(
  dfSpec: DataFrameSpec,
  table: String,
  privacy: String,
  overwrite: Boolean)
case class SQLExportToCSVRequest(
  dfSpec: DataFrameSpec,
  path: String,
  header: Boolean,
  delimiter: String,
  quote: String)
case class SQLExportToJsonRequest(
  dfSpec: DataFrameSpec,
  path: String)
case class SQLExportToParquetRequest(
  dfSpec: DataFrameSpec,
  path: String)
case class SQLExportToORCRequest(
  dfSpec: DataFrameSpec,
  path: String)
case class SQLExportToJdbcRequest(
    dfSpec: DataFrameSpec,
    jdbcUrl: String,
    table: String,
    mode: String) {
  val validModes = Seq( // Save as the save modes accepted by DataFrameWriter.
    "error", // The table will be created and must not already exist.
    "overwrite", // The table will be dropped (if it exists) and created.
    "append") // The table must already exist.
  assert(validModes.contains(mode), s"Mode ($mode) must be one of $validModes.")
}
case class SQLExportToFileResult(download: Option[serving.DownloadFileRequest])

object FileImportValidator {
  def checkFileHasContents(hadoopFile: HadoopFile): Unit = {
    assert(hadoopFile.list.map(f => f.getContentSummary.getSpaceConsumed).sum > 0,
      s"No data was found at '${hadoopFile.symbolicName}' (no or empty files).")
  }
}

// path denotes a directory entry (table/view/project/directory), or a
// a segmentation or an implicit project table. Segmentations and implicit
// project tables have the same form of path but occupy separate namespaces.
// Therefore implict tables can only be accessed by specifying
// isImplictTable = true. (Implicit tables are the vertices, edge_attributes,
// and etc. tables that are automatically parts of projects.)
case class TableBrowserNodeRequest(
  path: String,
  query: Option[String],
  isImplicitTable: Boolean = false)

case class TableBrowserNode(
  absolutePath: String,
  name: String,
  objectType: String,
  columnType: String = "")
case class TableBrowserNodeResponse(list: Seq[TableBrowserNode])

case class TableBrowserNodeForBoxRequest(
  operationRequest: GetOperationMetaRequest,
  path: String)

class SQLController(val env: BigGraphEnvironment, ops: OperationRepository) {
  implicit val metaManager = env.metaGraphManager
  implicit val dataManager: DataManager = env.dataManager
  // We don't want to block the HTTP threads -- we want to return Futures instead. But the DataFrame
  // API is not Future-based, so we need to block some threads. This also avoids #2906.
  implicit val executionContext = ThreadUtil.limitedExecutionContext("SQLController", 100)
  def async[T](func: => T): Future[T] = Future(func)

  import com.lynxanalytics.biggraph.serving.FrontendJson._
  def importBox(user: serving.User, box: Box) = async[ImportBoxResponse] {
    val op = ops.opForBox(
      user, box, inputs = null, workspaceParameters = null).asInstanceOf[ImportOperation]
    val parameterSettings = op.settingsString()
    val df = op.getDataFrame(SQLController.defaultContext(user))
    val table = ImportDataFrame.run(df)
    dataManager.getFuture(table) // Start importing in the background.
    val guid = table.gUID.toString
    ImportBoxResponse(guid, parameterSettings)
  }

  def getTableBrowserNodesForBox(
    user: serving.User, inputTables: Map[String, ProtoTable], path: String): TableBrowserNodeResponse = {
    if (path.isEmpty) { // Top level request, for boxes that means input tables.
      getInputTablesForBox(user, inputTables)
    } else { // Lower level request, for boxes that means table columns.
      assert(inputTables.contains(path), s"$path is not a valid proto table")
      getColumnsFromSchema(inputTables(path).schema)
    }
  }

  private def getInputTablesForBox(
    user: serving.User, inputTables: Map[String, ProtoTable]): TableBrowserNodeResponse = {
    TableBrowserNodeResponse(
      list = inputTables.map {
        case (name, table) =>
          TableBrowserNode(
            absolutePath = name, // Same as name for top level nodes.
            name = name,
            objectType = "table")
      }.toList.sortBy(_.name)) // Map orders elements randomly so we need to sort for the UI.
  }

  // Returns the list of nodes for the table browser. The nodes can be:
  // - snapshots and subdirs in directories
  // - segmentations and implicit tables of a project kind snapshot
  // - columns of a table kind snapshot
  def getTableBrowserNodes(user: serving.User, request: TableBrowserNodeRequest): TableBrowserNodeResponse =
    metaManager.synchronized {
      val pathParts = SubProject.splitPipedPath(request.path)
      val entry = DirectoryEntry.fromName(pathParts.head)
      entry.assertReadAllowedFrom(user)
      if (entry.isDirectory) {
        getDirectory(user, entry.asDirectory, request.query)
      } else if (entry.isSnapshot) {
        getSnapshot(user, entry.asSnapshotFrame, pathParts.tail)
      } else {
        throw new AssertionError(
          s"Table browser nodes are only available for snapshots and directories (${entry.path}).")
      }
    }

  private def getDirectory(
    user: serving.User,
    dir: Directory,
    query: Option[String]): TableBrowserNodeResponse = {
    val (visibleDirs, visibleObjectFrames) = if (!query.isEmpty && !query.get.isEmpty) {
      BigGraphController.entrySearch(user, dir, query.get, includeNotes = false)
    } else {
      BigGraphController.entryList(user, dir)
    }
    TableBrowserNodeResponse(list = (
      visibleDirs.map { dir =>
        TableBrowserNode(
          absolutePath = dir.path.toString,
          name = dir.path.name.name,
          objectType = "directory")
      } ++ visibleObjectFrames.filter(_.objectType == "snapshot").map { frame =>
        TableBrowserNode(
          absolutePath = frame.path.toString,
          name = frame.path.name.name,
          objectType = getObjectType(frame)
        )
      }
    ).toList)
  }

  private def getSnapshot(user: serving.User, frame: SnapshotFrame, pathTail: Seq[String]): TableBrowserNodeResponse = {
    val state = frame.getState
    if (state.isTable) {
      getColumnsFromSchema(state.table.schema)
    } else if (state.isProject) {
      if (pathTail.isEmpty) {
        // The last path segment is the frame, therefore the state is really a project.
        getProjectTables(frame.path, state.project.viewer, pathTail)
      } else {
        // The path identifies a table within a snapshot of a project kind.
        val protoTable = state.project.viewer.getSingleProtoTable(pathTail.mkString("."))
        getColumnsFromSchema(protoTable.schema)
      }
    } else {
      throw new AssertionError(
        s"Snaphot ${frame.path} has to be of table or project kind, not ${state.kind}.")
    }
  }

  private def getProjectTables(
    path: SymbolPath,
    parentViewer: RootProjectViewer,
    subPath: Seq[String]): TableBrowserNodeResponse = {
    val viewer = parentViewer.offspringViewer(subPath)
    val implicitTables = viewer.getProtoTables.map(_._1).toSeq.map {
      name =>
        TableBrowserNode(
          absolutePath = (Seq(path.toString) ++ subPath ++ Seq(name)).mkString("."),
          name = name,
          objectType = "table")
    }
    val subProjects = viewer.sortedSegmentations.map {
      segmentation =>
        TableBrowserNode(
          absolutePath =
            (Seq(path.toString) ++ subPath ++ Seq(segmentation.segmentationName)).mkString("."),
          name = segmentation.segmentationName,
          objectType = "segmentation"
        )
    }

    TableBrowserNodeResponse(list = implicitTables ++ subProjects)
  }

  private def getColumnsFromSchema(schema: spark.sql.types.StructType): TableBrowserNodeResponse = {
    TableBrowserNodeResponse(
      list = schema.fields.map { field =>
        TableBrowserNode(
          absolutePath = "",
          name = field.name,
          objectType = "column",
          columnType = ProjectViewer.feTypeName(
            SQLHelper.typeTagFromDataType(field.dataType))
        )
      })
  }

  private def getObjectType(frame: ObjectFrame): String = {
    if (frame.isSnapshot) {
      frame.asSnapshotFrame.getState().kind
    } else {
      frame.objectType
    }
  }

  def getTableColumns(frame: ObjectFrame, tablePath: Seq[String]): TableBrowserNodeResponse = {
    ??? // TODO: Do it for snapshots instead.
  }

  def runSQLQuery(user: serving.User, request: SQLQueryRequest) = async[SQLQueryResult] {
    val df = request.dfSpec.createDataFrame(user, SQLController.defaultContext(user))
    val columns = df.schema.toList.map { field =>
      field.name -> SQLHelper.typeTagFromDataType(field.dataType).asInstanceOf[TypeTag[Any]]
    }
    SQLQueryResult(
      header = columns.map { case (name, tt) => SQLColumn(name, ProjectViewer.feTypeName(tt)) },
      data = SQLHelper.toSeqRDD(df).take(request.maxRows).map {
        row =>
          row.toSeq.toList.zip(columns).map {
            case (null, field) => DynamicValue("null", defined = false)
            case (item, (name, tt)) => DynamicValue.convert(item)(tt)
          }
      }.toList
    )
  }

  // TODO: Remove code duplication
  def getTableSample(table: Table, sampleRows: Int) = async[GetTableOutputResponse] {
    val columns = table.schema.toList.map { field =>
      field.name -> SQLHelper.typeTagFromDataType(field.dataType).asInstanceOf[TypeTag[Any]]
    }
    import Scripting._
    val df = table.df
    val header = columns.map { case (name, tt) => TableColumn(name, ProjectViewer.feTypeName(tt)) }
    val rdd = SQLHelper.toSeqRDD(df)
    val local = if (sampleRows < 0) rdd.collect else rdd.take(sampleRows)
    val data = local.map {
      row =>
        row.toSeq.toList.zip(columns).map {
          case (null, field) => DynamicValue("null", defined = false)
          case (item, (name, tt)) => DynamicValue.convert(item)(tt)
        }
    }.toList
    GetTableOutputResponse(header, data)
  }
<<<<<<< HEAD

  def exportSQLQueryToCSV(
    user: serving.User, request: SQLExportToCSVRequest) = async[SQLExportToFileResult] {
    downloadableExportToFile(
      user,
      request.dfSpec,
      request.path,
      "csv",
      Map(
        "delimiter" -> request.delimiter,
        "quote" -> request.quote,
        "nullValue" -> "",
        "header" -> (if (request.header) "true" else "false")),
      stripHeaders = request.header)
  }

  def exportSQLQueryToJson(
    user: serving.User, request: SQLExportToJsonRequest) = async[SQLExportToFileResult] {
    downloadableExportToFile(user, request.dfSpec, request.path, "json")
  }

  def exportSQLQueryToParquet(
    user: serving.User, request: SQLExportToParquetRequest) = async[Unit] {
    exportToFile(user, request.dfSpec, HadoopFile(request.path), "parquet")
  }

  def exportSQLQueryToORC(
    user: serving.User, request: SQLExportToORCRequest) = async[Unit] {
    exportToFile(user, request.dfSpec, HadoopFile(request.path), "orc")
  }

  def exportSQLQueryToJdbc(
    user: serving.User, request: SQLExportToJdbcRequest) = async[Unit] {
    val df = request.dfSpec.createDataFrame(user, SQLController.defaultContext(user))
    df.write.mode(request.mode).jdbc(request.jdbcUrl, request.table, new java.util.Properties)
  }

  private def downloadableExportToFile(
    user: serving.User,
    dfSpec: DataFrameSpec,
    path: String,
    format: String,
    options: Map[String, String] = Map(),
    stripHeaders: Boolean = false): SQLExportToFileResult = {
    val file = if (path == "<download>") {
      dataManager.repositoryPath / "exports" / Timestamp.toString + "." + format
    } else {
      HadoopFile(path)
    }
    exportToFile(user, dfSpec, file, format, options)
    val download =
      if (path == "<download>") Some(serving.DownloadFileRequest(file.symbolicName, stripHeaders))
      else None
    SQLExportToFileResult(download)
  }

  private def exportToFile(
    user: serving.User,
    dfSpec: DataFrameSpec,
    file: HadoopFile,
    format: String,
    options: Map[String, String] = Map()): Unit = {
    val df = dfSpec.createDataFrame(user, SQLController.defaultContext(user))
    // TODO: #2889 (special characters in S3 passwords).
    file.assertWriteAllowedFrom(user)
    df.write.format(format).options(options).save(file.resolvedName)
  }

=======
>>>>>>> e8fdb55b
}
object SQLController {
  def stringOnlySchema(columns: Seq[String]) = {
    import spark.sql.types._
    StructType(columns.map(StructField(_, StringType, true)))
  }

  private def assertAccessAndGetTableEntry(
    user: serving.User,
    tableName: String,
    privacy: String)(implicit metaManager: MetaGraphManager): DirectoryEntry = {

    assert(!tableName.isEmpty, "Table name must be specified.")
    val entry = DirectoryEntry.fromName(tableName)
    entry.assertParentWriteAllowedFrom(user)
    entry
  }

  // Every query runs in its own SQLContext for isolation.
  def defaultContext(user: User)(implicit dataManager: DataManager): SQLContext = {
    dataManager.newSQLContext()
  }
}<|MERGE_RESOLUTION|>--- conflicted
+++ resolved
@@ -356,7 +356,6 @@
     }.toList
     GetTableOutputResponse(header, data)
   }
-<<<<<<< HEAD
 
   def exportSQLQueryToCSV(
     user: serving.User, request: SQLExportToCSVRequest) = async[SQLExportToFileResult] {
@@ -424,9 +423,6 @@
     file.assertWriteAllowedFrom(user)
     df.write.format(format).options(options).save(file.resolvedName)
   }
-
-=======
->>>>>>> e8fdb55b
 }
 object SQLController {
   def stringOnlySchema(columns: Seq[String]) = {
