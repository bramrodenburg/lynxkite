// SQLController includes the request handlers for SQL in Kite.
package com.lynxanalytics.biggraph.controllers

import org.apache.spark
import scala.concurrent.Future

import com.lynxanalytics.biggraph.BigGraphEnvironment
import com.lynxanalytics.biggraph.graph_api._
import com.lynxanalytics.biggraph.graph_util.HadoopFile
import com.lynxanalytics.biggraph.graph_util.TableStats
import com.lynxanalytics.biggraph.graph_util.Timestamp
import com.lynxanalytics.biggraph.serving
import com.lynxanalytics.biggraph.table.TableImport
import com.lynxanalytics.biggraph.{ bigGraphLogger => log }
import play.api.libs.json

object DataFrameSpec {
  // Utilities for testing.
  def local(project: String, sql: String) =
    new DataFrameSpec(isGlobal = false, directory = None, project = Some(project), sql = sql)
  def global(directory: String, sql: String) =
    new DataFrameSpec(isGlobal = true, directory = Some(directory), project = None, sql = sql)
}
case class DataFrameSpec(isGlobal: Boolean = false, directory: Option[String], project: Option[String], sql: String)
case class SQLQueryRequest(df: DataFrameSpec, maxRows: Int)
case class SQLQueryResult(header: List[String], data: List[List[String]])

case class SQLExportToTableRequest(
  df: DataFrameSpec,
  table: String,
  privacy: String)
case class SQLExportToCSVRequest(
  df: DataFrameSpec,
  path: String,
  header: Boolean,
  delimiter: String,
  quote: String)
case class SQLExportToJsonRequest(
  df: DataFrameSpec,
  path: String)
case class SQLExportToParquetRequest(
  df: DataFrameSpec,
  path: String)
case class SQLExportToORCRequest(
  df: DataFrameSpec,
  path: String)
case class SQLExportToJdbcRequest(
    df: DataFrameSpec,
    jdbcUrl: String,
    table: String,
    mode: String) {
  val validModes = Seq( // Save as the save modes accepted by DataFrameWriter.
    "error", // The table will be created and must not already exist.
    "overwrite", // The table will be dropped (if it exists) and created.
    "append") // The table must already exist.
  assert(validModes.contains(mode), s"Mode ($mode) must be one of $validModes.")
}
case class SQLExportToFileResult(download: Option[serving.DownloadFileRequest])

trait GenericImportRequest {
  val table: String
  val privacy: String
  // Empty list means all columns.
  val columnsToImport: List[String]

  def dataFrame(user: serving.User)(implicit dataManager: DataManager): spark.sql.DataFrame
  def notes: String

  def restrictedDataFrame(user: serving.User)(implicit dataManager: DataManager): spark.sql.DataFrame =
    restrictToColumns(dataFrame(user), columnsToImport)

  private def restrictToColumns(
    full: spark.sql.DataFrame, columnsToImport: Seq[String]): spark.sql.DataFrame = {
    if (columnsToImport.nonEmpty) {
      val columns = columnsToImport.map(spark.sql.functions.column(_))
      full.select(columns: _*)
    } else full
  }
}

case class CSVImportRequest(
    table: String,
    privacy: String,
    files: String,
    // Name of columns. Empty list means to take column names from the first line of the file.
    columnNames: List[String],
    delimiter: String,
    // One of: PERMISSIVE, DROPMALFORMED or FAILFAST
    mode: String,
    infer: Boolean,
    columnsToImport: List[String]) extends GenericImportRequest {
  assert(CSVImportRequest.ValidModes.contains(mode), s"Unrecognized CSV mode: $mode")
  assert(!infer || columnNames.isEmpty, "List of columns cannot be set when using type inference.")

  def dataFrame(user: serving.User)(implicit dataManager: DataManager): spark.sql.DataFrame = {
    val reader = dataManager.masterSQLContext
      .read
      .format("com.databricks.spark.csv")
      .option("mode", mode)
      .option("delimiter", delimiter)
      .option("inferSchema", if (infer) "true" else "false")
      // We don't want to skip lines starting with #
      .option("comment", null)

    val readerWithSchema = if (columnNames.nonEmpty) {
      reader.schema(SQLController.stringOnlySchema(columnNames))
    } else {
      // Read column names from header.
      reader.option("header", "true")
    }
    val hadoopFile = HadoopFile(files)
    hadoopFile.assertReadAllowedFrom(user)
    FileImportValidator.checkFileHasContents(hadoopFile)
    // TODO: #2889 (special characters in S3 passwords).
    readerWithSchema.load(hadoopFile.resolvedName)
  }

  def notes = s"Imported from CSV files ${files}."
}
object CSVImportRequest {
  val ValidModes = Set("PERMISSIVE", "DROPMALFORMED", "FAILFAST")
}

object FileImportValidator {
  def checkFileHasContents(hadoopFile: HadoopFile): Unit = {
    assert(hadoopFile.list.map(f => f.getContentSummary.getSpaceConsumed).sum > 0,
      s"No data was found at '${hadoopFile.symbolicName}' (no or empty files).")
  }
}

case class JdbcImportRequest(
    table: String,
    privacy: String,
    jdbcUrl: String,
    jdbcTable: String,
    keyColumn: String,
    columnsToImport: List[String]) extends GenericImportRequest {

  def dataFrame(user: serving.User)(implicit dataManager: DataManager): spark.sql.DataFrame = {
    assert(jdbcUrl.startsWith("jdbc:"), "JDBC URL has to start with jdbc:")
    val stats = {
      val connection = java.sql.DriverManager.getConnection(jdbcUrl)
      try TableStats(jdbcTable, keyColumn)(connection)
      finally connection.close()
    }
    val numPartitions = dataManager.runtimeContext.partitionerForNRows(stats.count).numPartitions
    dataManager.masterSQLContext
      .read
      .jdbc(
        jdbcUrl,
        jdbcTable,
        keyColumn,
        stats.minKey,
        stats.maxKey,
        numPartitions,
        new java.util.Properties)
  }

  def notes: String = {
    val uri = new java.net.URI(jdbcUrl.drop("jdbc:".size))
    val urlSafePart = s"${uri.getScheme()}://${uri.getAuthority()}${uri.getPath()}"
    s"Imported from table ${jdbcTable} at ${urlSafePart}."
  }
}

trait FilesWithSchemaImportRequest extends GenericImportRequest {
  val files: String
  val format: String

  def dataFrame(user: serving.User)(implicit dataManager: DataManager): spark.sql.DataFrame = {
    val hadoopFile = HadoopFile(files)
    hadoopFile.assertReadAllowedFrom(user)
    FileImportValidator.checkFileHasContents(hadoopFile)
    dataManager.masterHiveContext.read.format(format).load(hadoopFile.resolvedName)
  }

  def notes = s"Imported from ${format} files ${files}."
}

case class ParquetImportRequest(
    table: String,
    privacy: String,
    files: String,
    columnsToImport: List[String]) extends FilesWithSchemaImportRequest {
  val format = "parquet"
}

case class ORCImportRequest(
    table: String,
    privacy: String,
    files: String,
    columnsToImport: List[String]) extends FilesWithSchemaImportRequest {
  val format = "orc"
}

case class JsonImportRequest(
    table: String,
    privacy: String,
    files: String,
    columnsToImport: List[String]) extends FilesWithSchemaImportRequest {
  val format = "json"
}

case class HiveImportRequest(
    table: String,
    privacy: String,
    hiveTable: String,
    columnsToImport: List[String]) extends GenericImportRequest {

  def dataFrame(user: serving.User)(implicit dataManager: DataManager): spark.sql.DataFrame = {
    assert(
      dataManager.hiveConfigured,
      "Hive is not configured for this Kite instance. Contact your system administrator.")
    dataManager.masterHiveContext.table(hiveTable)
  }
  def notes = s"Imported from Hive table ${hiveTable}."
}

class SQLController(val env: BigGraphEnvironment) {
  implicit val metaManager = env.metaGraphManager
  implicit val dataManager: DataManager = env.dataManager
  // We don't want to block the HTTP threads -- we want to return Futures instead. But the DataFrame
  // API is not Future-based, so we need to block some threads. This also avoids #2906.
  implicit val executionContext = ThreadUtil.limitedExecutionContext("SQLController", 100)
  def async[T](func: => T): Future[T] = Future(func)

<<<<<<< HEAD
  def doImport[T <: GenericImportRequest: json.Writes](user: serving.User, request: T): FEOption =
    SQLController.saveTableFromDataFrame(
=======
  def doImport[T <: GenericImportRequest: json.Writes](user: serving.User, request: T) = async[FEOption] {
    SQLController.saveTable(
>>>>>>> 1425a9a2
      request.restrictedDataFrame(user),
      request.notes,
      user,
      request.table,
      request.privacy,
<<<<<<< HEAD
      TypedJson.createFromWriter(request).as[json.JsObject])
=======
      importConfig = Some(TypedJson.createFromWriter(request).as[json.JsObject]))
  }
>>>>>>> 1425a9a2

  import com.lynxanalytics.biggraph.serving.FrontendJson._
  def importCSV(user: serving.User, request: CSVImportRequest) = doImport(user, request)
  def importJdbc(user: serving.User, request: JdbcImportRequest) = doImport(user, request)
  def importParquet(user: serving.User, request: ParquetImportRequest) = doImport(user, request)
  def importORC(user: serving.User, request: ORCImportRequest) = doImport(user, request)
  def importJson(user: serving.User, request: JsonImportRequest) = doImport(user, request)
  def importHive(user: serving.User, request: HiveImportRequest) = doImport(user, request)

  // Finds the names of tables from string
  private def findTablesFromQuery(query: String): List[String] = {
    val split = query.split("`", -1)
    Iterator.range(start = 1, end = split.length, step = 2).map(split(_)).toList
  }

  // Creates a DataFrame from a global level SQL query.
  private def globalSQL(user: serving.User, spec: DataFrameSpec): spark.sql.DataFrame =
    metaManager.synchronized {
      assert(spec.project.isEmpty,
        "The project field in the DataFrameSpec must be empty for global SQL queries.")

      val directoryName = spec.directory.get
      val directoryPrefix = if (directoryName == "") "" else directoryName + "/"
      val givenTableNames = findTablesFromQuery(spec.sql)
      // Maps the relative table names used in the sql query with the global name
      val tableNames = givenTableNames.map(name => (name, directoryPrefix + name)).toMap
      // Separates tables depending on whether they are tables in projects or imported tables without assigned projects
      val (projectTableNames, importedTableNames) = tableNames.partition(_._2.contains('|'))
      // For the assumed project tables we select those whose corresponding project really exists and
      // is accessible to the user
      val usedProjectNames = projectTableNames.mapValues(_.split('|').head)
      val usedProjects = usedProjectNames.mapValues(DirectoryEntry.fromName(_))
      val goodProjectViewers = usedProjects.collect {
        case (name, proj) if proj.isProject && proj.readAllowedFrom(user) => (name, proj.asProjectFrame.viewer)
      }

      val goodTablePathsInGoodProjects = goodProjectViewers.flatMap {
        case (name, proj) => proj.allRelativeTablePaths.find(_.path == name.split('|').tail.toSeq)
          .map { path => ((name, path), proj) }
      }

      val projectTables = goodTablePathsInGoodProjects.map { case ((name, path), proj) => (name, Table(path, proj)) }

      val importedTableFrames = importedTableNames.mapValues(DirectoryEntry.fromName(_))
      val goodImportedTables = importedTableFrames.filter {
        case (name, entry) => entry.exists && entry.readAllowedFrom(user)
      }
      val importedTables = goodImportedTables.mapValues(_.asTableFrame.table)

      queryTables(spec.sql, projectTables ++ importedTables)
    }

  // Executes an SQL query at the project level.
  private def projectSQL(user: serving.User, spec: DataFrameSpec): spark.sql.DataFrame = {
    val tables = metaManager.synchronized {
      assert(spec.directory.isEmpty,
        "The directory field in the DataFrameSpec must be empty for local SQL queries.")
      val p = SubProject.parsePath(spec.project.get)
      assert(p.frame.exists, s"Project ${spec.project} does not exist.")
      p.frame.assertReadAllowedFrom(user)

      val v = p.viewer
      v.allRelativeTablePaths.map {
        path => (path.toString -> Table(path, v))
      }
    }
    queryTables(spec.sql, tables)
  }

  private def queryTables(sql: String, tables: Iterable[(String, Table)]): spark.sql.DataFrame = {
    // Every query runs in its own SQLContext for isolation.
    val sqlContext = dataManager.newSQLContext()
    for ((name, table) <- tables) {
      table.toDF(sqlContext).registerTempTable(name)
    }
    log.info(s"Trying to execute query: ${sql}")
    sqlContext.sql(sql)
  }

  // Creates a DataFrame from an SQL query. If it is a project level query then the computation steps will
  // also be entered into the Metagraph.
  private def dfFromSpec(user: serving.User, spec: DataFrameSpec): spark.sql.DataFrame = {
    if (spec.isGlobal) globalSQL(user, spec)
    else projectSQL(user, spec)
  }

  def runSQLQuery(user: serving.User, request: SQLQueryRequest) = async[SQLQueryResult] {
    val df = dfFromSpec(user, request.df)
    SQLQueryResult(
      header = df.columns.toList,
      data = df.head(request.maxRows).map {
        row =>
          row.toSeq.map {
            case null => "null"
            case item => item.toString
          }.toList
      }.toList
    )
  }

  def exportSQLQueryToTable(
    user: serving.User, request: SQLExportToTableRequest) = async[Unit] {
    val df = dfFromSpec(user, request.df)

    SQLController.saveTable(
      df, s"From ${request.df.project} by running ${request.df.sql}",
      user, request.table, request.privacy)
  }

  def exportSQLQueryToCSV(
    user: serving.User, request: SQLExportToCSVRequest) = async[SQLExportToFileResult] {
    downloadableExportToFile(
      user,
      request.df,
      request.path,
      "csv",
      Map(
        "delimiter" -> request.delimiter,
        "quote" -> request.quote,
        "nullValue" -> "",
        "header" -> (if (request.header) "true" else "false")),
      stripHeaders = request.header)
  }

  def exportSQLQueryToJson(
    user: serving.User, request: SQLExportToJsonRequest) = async[SQLExportToFileResult] {
    downloadableExportToFile(user, request.df, request.path, "json")
  }

  def exportSQLQueryToParquet(
    user: serving.User, request: SQLExportToParquetRequest) = async[Unit] {
    exportToFile(user, request.df, HadoopFile(request.path), "parquet")
  }

  def exportSQLQueryToORC(
    user: serving.User, request: SQLExportToORCRequest) = async[Unit] {
    exportToFile(user, request.df, HadoopFile(request.path), "orc")
  }

  def exportSQLQueryToJdbc(
    user: serving.User, request: SQLExportToJdbcRequest) = async[Unit] {
    val df = dfFromSpec(user, request.df)
    df.write.mode(request.mode).jdbc(request.jdbcUrl, request.table, new java.util.Properties)
  }

  private def downloadableExportToFile(
    user: serving.User,
    dfSpec: DataFrameSpec,
    path: String,
    format: String,
    options: Map[String, String] = Map(),
    stripHeaders: Boolean = false): SQLExportToFileResult = {
    val file = if (path == "<download>") {
      dataManager.repositoryPath / "exports" / Timestamp.toString + "." + format
    } else {
      HadoopFile(path)
    }
    exportToFile(user, dfSpec, file, format, options)
    val download =
      if (path == "<download>") Some(serving.DownloadFileRequest(file.symbolicName, stripHeaders))
      else None
    SQLExportToFileResult(download)
  }

  private def exportToFile(
    user: serving.User,
    dfSpec: DataFrameSpec,
    file: HadoopFile,
    format: String,
    options: Map[String, String] = Map()): Unit = {
    val df = dfFromSpec(user, dfSpec)
    // TODO: #2889 (special characters in S3 passwords).
    file.assertWriteAllowedFrom(user)
    df.write.format(format).options(options).save(file.resolvedName)
  }

}
object SQLController {
  def stringOnlySchema(columns: Seq[String]) = {
    import spark.sql.types._
    StructType(columns.map(StructField(_, StringType, true)))
  }

  private def assertAccessAndGetTableEntry(
    user: serving.User,
    tableName: String,
    privacy: String)(implicit metaManager: MetaGraphManager): DirectoryEntry = {

    assert(!tableName.isEmpty, "Table name must be specified.")
    val entry = DirectoryEntry.fromName(tableName)
    entry.assertParentWriteAllowedFrom(user)
    entry
  }

  def saveTable(
    df: spark.sql.DataFrame,
    notes: String,
    user: serving.User,
    tableName: String,
    privacy: String,
    importConfig: Option[json.JsObject] = None)(
      implicit metaManager: MetaGraphManager,
      dataManager: DataManager): FEOption = metaManager.synchronized {
    assertAccessAndGetTableEntry(user, tableName, privacy)
    val table = TableImport.importDataFrameAsync(df)
    val entry = assertAccessAndGetTableEntry(user, tableName, privacy)
    val checkpoint = table.saveAsCheckpoint(notes)
    val frame = entry.asNewTableFrame(checkpoint)
    importConfig.foreach(frame.setImportConfig)
    frame.setupACL(privacy, user)
    FEOption.titledCheckpoint(checkpoint, frame.name, s"|${Table.VertexTableName}")
  }
}<|MERGE_RESOLUTION|>--- conflicted
+++ resolved
@@ -224,24 +224,14 @@
   implicit val executionContext = ThreadUtil.limitedExecutionContext("SQLController", 100)
   def async[T](func: => T): Future[T] = Future(func)
 
-<<<<<<< HEAD
   def doImport[T <: GenericImportRequest: json.Writes](user: serving.User, request: T): FEOption =
-    SQLController.saveTableFromDataFrame(
-=======
-  def doImport[T <: GenericImportRequest: json.Writes](user: serving.User, request: T) = async[FEOption] {
     SQLController.saveTable(
->>>>>>> 1425a9a2
       request.restrictedDataFrame(user),
       request.notes,
       user,
       request.table,
       request.privacy,
-<<<<<<< HEAD
-      TypedJson.createFromWriter(request).as[json.JsObject])
-=======
       importConfig = Some(TypedJson.createFromWriter(request).as[json.JsObject]))
-  }
->>>>>>> 1425a9a2
 
   import com.lynxanalytics.biggraph.serving.FrontendJson._
   def importCSV(user: serving.User, request: CSVImportRequest) = doImport(user, request)
