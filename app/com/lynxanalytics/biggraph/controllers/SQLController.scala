// SQLController includes the request handlers for SQL in Kite.
package com.lynxanalytics.biggraph.controllers

import org.apache.spark

import scala.concurrent.Future
import com.lynxanalytics.biggraph.BigGraphEnvironment
import com.lynxanalytics.biggraph.graph_api._
import com.lynxanalytics.biggraph.graph_util.HadoopFile
import com.lynxanalytics.biggraph.graph_util.JDBCUtil
import com.lynxanalytics.biggraph.graph_util.Timestamp
import com.lynxanalytics.biggraph.serving
import com.lynxanalytics.biggraph.serving.User
import com.lynxanalytics.biggraph.table.TableImport
import com.lynxanalytics.biggraph.{ bigGraphLogger => log }
import org.apache.spark.sql.DataFrame
import org.apache.spark.sql.SQLContext
import play.api.libs.json
import play.api.libs.json.JsResult
import play.api.libs.json.JsValue

trait ViewRecipe {
  def createDataFrame(user: serving.User, context: SQLContext)(
    implicit dataManager: DataManager, metaManager: MetaGraphManager): spark.sql.DataFrame
  def notes: String
  val name: String
  val privacy: String
}
object DataFrameSpec extends FromJson[DataFrameSpec] {
  // Utilities for testing.
  def local(project: String, sql: String) =
    new DataFrameSpec(isGlobal = false, directory = None, project = Some(project), sql = sql)
  def global(directory: String, sql: String) =
    new DataFrameSpec(isGlobal = true, directory = Some(directory), project = None, sql = sql)

  import com.lynxanalytics.biggraph.serving.FrontendJson.fDataFrameSpec
  override def fromJson(j: JsValue): DataFrameSpec = json.Json.fromJson(j).get
}
case class DataFrameSpec(
    isGlobal: Boolean = false, directory: Option[String], project: Option[String], sql: String) {
  def createDataFrame(user: User, context: SQLContext)(
    implicit dataManager: DataManager, metaManager: MetaGraphManager): DataFrame = {
    if (isGlobal) globalSQL(user, context)
    else projectSQL(user, context)
  }

  // Finds the names of tables from string
  private def findTablesFromQuery(query: String): List[String] = {
    val split = query.split("`", -1)
    Iterator.range(start = 1, end = split.length, step = 2).map(split(_)).toList
  }

  // Creates a DataFrame from a global level SQL query.
  private def globalSQL(user: serving.User, context: SQLContext)(
    implicit dataManager: DataManager, metaManager: MetaGraphManager): spark.sql.DataFrame =
    metaManager.synchronized {
      assert(project.isEmpty,
        "The project field in the DataFrameSpec must be empty for global SQL queries.")

      val directoryName = directory.get
      val directoryPrefix = if (directoryName == "") "" else directoryName + "/"
      val givenTableNames = findTablesFromQuery(sql)
      // Maps the relative table names used in the sql query with the global name
      val tableNames = givenTableNames.map(name => (name, directoryPrefix + name)).toMap
      // Separates tables depending on whether they are tables in projects or imported tables without assigned projects
      val (projectTableNames, tableOrViewNames) = tableNames.partition(_._2.contains('|'))

      // For the assumed project tables we select those whose corresponding project really exists and
      // is accessible to the user
      val usedProjectNames = projectTableNames.mapValues(_.split('|').head)
      val usedProjects = usedProjectNames.mapValues(DirectoryEntry.fromName(_))
      val goodProjectViewers = usedProjects.collect {
        case (name, proj) if proj.isProject && proj.readAllowedFrom(user) => (name, proj.asProjectFrame.viewer)
      }

      val goodTablePathsInGoodProjects = goodProjectViewers.flatMap {
        case (name, proj) => proj.allRelativeTablePaths.find(_.path == name.split('|').tail.toSeq)
          .map { path => ((name, path), proj) }
      }

      val projectTables = goodTablePathsInGoodProjects.map {
        case ((name, path), proj) => (name, Table(path, proj))
      }

      val tableOrViewFrames = tableOrViewNames.mapValues(DirectoryEntry.fromName(_))
      val goodTablesOrViews = tableOrViewFrames.filter {
        case (name, entry) => entry.exists && entry.readAllowedFrom(user)
      }

      val (goodTables, goodViews) = goodTablesOrViews.partition(_._2.isTable)
      val importedTables = goodTables.mapValues(_.asTableFrame.table)
      val importedViews = goodViews.mapValues(a =>
        a.asViewFrame().getRecipe
      )
      queryTables(sql, projectTables ++ importedTables, user, context, importedViews)
    }

  // Executes an SQL query at the project level.
  private def projectSQL(user: serving.User, context: SQLContext)(
    implicit dataManager: DataManager, metaManager: MetaGraphManager): spark.sql.DataFrame = {
    val tables = metaManager.synchronized {
      assert(directory.isEmpty,
        "The directory field in the DataFrameSpec must be empty for local SQL queries.")
      val p = SubProject.parsePath(project.get)
      assert(p.frame.exists, s"Project $project does not exist.")
      p.frame.assertReadAllowedFrom(user)

      val v = p.viewer
      v.allRelativeTablePaths.map {
        path => (path.toString -> Table(path, v))
      }
    }
    queryTables(sql, tables, user, context)
  }

  private def queryTables(
    sql: String,
    tables: Iterable[(String, Table)], user: serving.User,
    context: SQLContext,
    viewRecipes: Iterable[(String, ViewRecipe)] = List())(
      implicit dataManager: DataManager, metaManager: MetaGraphManager): spark.sql.DataFrame = {
    for ((name, table) <- tables) {
      table.toDF(context).registerTempTable(name)
    }
    for ((name, recipe) <- viewRecipes) {
      recipe.createDataFrame(user, context).registerTempTable(name)
    }
    log.info(s"Trying to execute query: ${sql}")
    context.sql(sql)
  }
}
case class SQLQueryRequest(dfSpec: DataFrameSpec, maxRows: Int)
case class SQLQueryResult(header: List[String], data: List[List[String]])

case class SQLExportToTableRequest(
  dfSpec: DataFrameSpec,
  table: String,
  privacy: String)
case class SQLExportToCSVRequest(
  dfSpec: DataFrameSpec,
  path: String,
  header: Boolean,
  delimiter: String,
  quote: String)
case class SQLExportToJsonRequest(
  dfSpec: DataFrameSpec,
  path: String)
case class SQLExportToParquetRequest(
  dfSpec: DataFrameSpec,
  path: String)
case class SQLExportToORCRequest(
  dfSpec: DataFrameSpec,
  path: String)
case class SQLExportToJdbcRequest(
    dfSpec: DataFrameSpec,
    jdbcUrl: String,
    table: String,
    mode: String) {
  val validModes = Seq( // Save as the save modes accepted by DataFrameWriter.
    "error", // The table will be created and must not already exist.
    "overwrite", // The table will be dropped (if it exists) and created.
    "append") // The table must already exist.
  assert(validModes.contains(mode), s"Mode ($mode) must be one of $validModes.")
}
case class SQLExportToFileResult(download: Option[serving.DownloadFileRequest])
case class SQLCreateViewRequest(
    name: String, privacy: String, dfSpec: DataFrameSpec) extends ViewRecipe {
  override def createDataFrame(
    user: User, context: SQLContext)(
      implicit dataManager: DataManager, metaManager: MetaGraphManager): DataFrame =
    dfSpec.createDataFrame(user, context)

  override def notes: String = dfSpec.sql
}

object SQLCreateViewRequest extends FromJson[SQLCreateViewRequest] {
  import com.lynxanalytics.biggraph.serving.FrontendJson.fSQLCreateView
  override def fromJson(j: JsValue): SQLCreateViewRequest = json.Json.fromJson(j).get
}

trait GenericImportRequest extends ViewRecipe {
  val table: String
  val privacy: String
  override val name: String = table
  // Empty list means all columns.
  val columnsToImport: List[String]
  protected val needHiveContext = false
  protected def dataFrame(user: serving.User, context: SQLContext)(
    implicit dataManager: DataManager): spark.sql.DataFrame
  def notes: String

  def restrictedDataFrame(
    user: serving.User,
    context: SQLContext)(implicit dataManager: DataManager): spark.sql.DataFrame =
    restrictToColumns(dataFrame(user, context), columnsToImport)

  def defaultContext()(implicit dataManager: DataManager): SQLContext =
    if (needHiveContext) dataManager.masterHiveContext else dataManager.masterSQLContext

  private def restrictToColumns(
    full: spark.sql.DataFrame, columnsToImport: Seq[String]): spark.sql.DataFrame = {
    if (columnsToImport.nonEmpty) {
      val columns = columnsToImport.map(spark.sql.functions.column(_))
      full.select(columns: _*)
    } else full
  }

  override def createDataFrame(
    user: serving.User, context: SQLContext)(
      implicit dataManager: DataManager, metaManager: MetaGraphManager): spark.sql.DataFrame =
    restrictedDataFrame(user, context)
}

case class CSVImportRequest(
    table: String,
    privacy: String,
    files: String,
    // Name of columns. Empty list means to take column names from the first line of the file.
    columnNames: List[String],
    delimiter: String,
    // One of: PERMISSIVE, DROPMALFORMED or FAILFAST
    mode: String,
    infer: Boolean,
    columnsToImport: List[String]) extends GenericImportRequest {
  assert(CSVImportRequest.ValidModes.contains(mode), s"Unrecognized CSV mode: $mode")
  assert(!infer || columnNames.isEmpty, "List of columns cannot be set when using type inference.")

  def dataFrame(user: serving.User, context: SQLContext)(
    implicit dataManager: DataManager): spark.sql.DataFrame = {
    val reader = context
      .read
      .format("com.databricks.spark.csv")
      .option("mode", mode)
      .option("delimiter", delimiter)
      .option("inferSchema", if (infer) "true" else "false")
      // We don't want to skip lines starting with #
      .option("comment", null)

    val readerWithSchema = if (columnNames.nonEmpty) {
      reader.schema(SQLController.stringOnlySchema(columnNames))
    } else {
      // Read column names from header.
      reader.option("header", "true")
    }
    val hadoopFile = HadoopFile(files)
    hadoopFile.assertReadAllowedFrom(user)
    FileImportValidator.checkFileHasContents(hadoopFile)
    // TODO: #2889 (special characters in S3 passwords).
    readerWithSchema.load(hadoopFile.resolvedName)
  }

  def notes = s"Imported from CSV files ${files}."
}
object CSVImportRequest extends FromJson[CSVImportRequest] {
  val ValidModes = Set("PERMISSIVE", "DROPMALFORMED", "FAILFAST")
  import com.lynxanalytics.biggraph.serving.FrontendJson.fCSVImportRequest
  override def fromJson(j: JsValue): CSVImportRequest = json.Json.fromJson(j).get
}

object FileImportValidator {
  def checkFileHasContents(hadoopFile: HadoopFile): Unit = {
    assert(hadoopFile.list.map(f => f.getContentSummary.getSpaceConsumed).sum > 0,
      s"No data was found at '${hadoopFile.symbolicName}' (no or empty files).")
  }
}

case class JdbcImportRequest(
    table: String,
    privacy: String,
    jdbcUrl: String,
    jdbcTable: String,
    keyColumn: String,
    columnsToImport: List[String]) extends GenericImportRequest {

  def dataFrame(user: serving.User, context: SQLContext)(
    implicit dataManager: DataManager): spark.sql.DataFrame = {
<<<<<<< HEAD
    JDBCUtil.read(context, jdbcUrl, jdbcTable, keyColumn)
=======
    assert(jdbcUrl.startsWith("jdbc:"), "JDBC URL has to start with jdbc:")
    val stats = {
      val connection = java.sql.DriverManager.getConnection(jdbcUrl)
      try TableStats(jdbcTable, keyColumn)(connection)
      finally connection.close()
    }
    val numPartitions = dataManager.runtimeContext.partitionerForNRows(stats.count).numPartitions
    context
      .read
      .jdbc(
        jdbcUrl,
        jdbcTable,
        keyColumn,
        stats.minKey,
        stats.maxKey,
        numPartitions,
        new java.util.Properties)
>>>>>>> c8141a45
  }

  def notes: String = {
    val uri = new java.net.URI(jdbcUrl.drop("jdbc:".size))
    val urlSafePart = s"${uri.getScheme()}://${uri.getAuthority()}${uri.getPath()}"
    s"Imported from table ${jdbcTable} at ${urlSafePart}."
  }
}

object JdbcImportRequest extends FromJson[JdbcImportRequest] {
  import com.lynxanalytics.biggraph.serving.FrontendJson.fJdbcImportRequest
  override def fromJson(j: JsValue): JdbcImportRequest = json.Json.fromJson(j).get
}

trait FilesWithSchemaImportRequest extends GenericImportRequest {
  val files: String
  val format: String
  override val needHiveContext = true
  def dataFrame(user: serving.User, context: SQLContext)(
    implicit dataManager: DataManager): spark.sql.DataFrame = {
    val hadoopFile = HadoopFile(files)
    hadoopFile.assertReadAllowedFrom(user)
    FileImportValidator.checkFileHasContents(hadoopFile)
    context.read.format(format).load(hadoopFile.resolvedName)
  }

  def notes = s"Imported from ${format} files ${files}."
}

case class ParquetImportRequest(
    table: String,
    privacy: String,
    files: String,
    columnsToImport: List[String]) extends FilesWithSchemaImportRequest {
  val format = "parquet"
}

object ParquetImportRequest extends FromJson[ParquetImportRequest] {
  import com.lynxanalytics.biggraph.serving.FrontendJson.fParquetImportRequest
  override def fromJson(j: JsValue): ParquetImportRequest = json.Json.fromJson(j).get
}

case class ORCImportRequest(
    table: String,
    privacy: String,
    files: String,
    columnsToImport: List[String]) extends FilesWithSchemaImportRequest {
  val format = "orc"
}

object ORCImportRequest extends FromJson[ORCImportRequest] {
  import com.lynxanalytics.biggraph.serving.FrontendJson.fORCImportRequest
  override def fromJson(j: JsValue): ORCImportRequest = json.Json.fromJson(j).get
}

case class JsonImportRequest(
    table: String,
    privacy: String,
    files: String,
    columnsToImport: List[String]) extends FilesWithSchemaImportRequest {
  val format = "json"
}

object JsonImportRequest extends FromJson[JsonImportRequest] {
  import com.lynxanalytics.biggraph.serving.FrontendJson.fJsonImportRequest
  override def fromJson(j: JsValue): JsonImportRequest = json.Json.fromJson(j).get
}

case class HiveImportRequest(
    table: String,
    privacy: String,
    hiveTable: String,
    columnsToImport: List[String]) extends GenericImportRequest {

  override val needHiveContext = true
  def dataFrame(user: serving.User, context: SQLContext)(
    implicit dataManager: DataManager): spark.sql.DataFrame = {
    assert(
      dataManager.hiveConfigured,
      "Hive is not configured for this Kite instance. Contact your system administrator.")
    context.table(hiveTable)
  }
  def notes = s"Imported from Hive table ${hiveTable}."
}

object HiveImportRequest extends FromJson[HiveImportRequest] {
  import com.lynxanalytics.biggraph.serving.FrontendJson.fHiveImportRequest
  override def fromJson(j: JsValue): HiveImportRequest = json.Json.fromJson(j).get
}

class SQLController(val env: BigGraphEnvironment) {
  implicit val metaManager = env.metaGraphManager
  implicit val dataManager: DataManager = env.dataManager
  // We don't want to block the HTTP threads -- we want to return Futures instead. But the DataFrame
  // API is not Future-based, so we need to block some threads. This also avoids #2906.
  implicit val executionContext = ThreadUtil.limitedExecutionContext("SQLController", 100)
  def async[T](func: => T): Future[T] = Future(func)

  def doImport[T <: GenericImportRequest: json.Writes](user: serving.User, request: T): FEOption =
    SQLController.saveTable(
      request.restrictedDataFrame(user, request.defaultContext()),
      request.notes,
      user,
      request.table,
      request.privacy,
      importConfig = Some(TypedJson.createFromWriter(request).as[json.JsObject]))

  def saveView[T <: ViewRecipe: json.Writes](user: serving.User, recipe: T): FEOption = {
    SQLController.saveView(
      recipe.notes,
      user,
      recipe.name,
      recipe.privacy, recipe)
  }

  import com.lynxanalytics.biggraph.serving.FrontendJson._
  def importCSV(user: serving.User, request: CSVImportRequest) = doImport(user, request)
  def importJdbc(user: serving.User, request: JdbcImportRequest) = doImport(user, request)
  def importParquet(user: serving.User, request: ParquetImportRequest) = doImport(user, request)
  def importORC(user: serving.User, request: ORCImportRequest) = doImport(user, request)
  def importJson(user: serving.User, request: JsonImportRequest) = doImport(user, request)
  def importHive(user: serving.User, request: HiveImportRequest) = doImport(user, request)

  def createViewCSV(user: serving.User, request: CSVImportRequest) = saveView(user, request)
  def createViewJdbc(user: serving.User, request: JsonImportRequest) = saveView(user, request)
  def createViewParquet(user: serving.User, request: ParquetImportRequest) = saveView(user, request)
  def createViewORC(user: serving.User, request: ORCImportRequest) = saveView(user, request)
  def createViewJson(user: serving.User, request: JsonImportRequest) = saveView(user, request)
  def createViewHive(user: serving.User, request: HiveImportRequest) = saveView(user, request)
  def createViewDFSpec(user: serving.User, spec: SQLCreateViewRequest) = saveView(user, spec)

  def runSQLQuery(user: serving.User, request: SQLQueryRequest) = async[SQLQueryResult] {
    val df = request.dfSpec.createDataFrame(user, SQLController.defaultContext(user))
    SQLQueryResult(
      header = df.columns.toList,
      data = df.head(request.maxRows).map {
        row =>
          row.toSeq.map {
            case null => "null"
            case item => item.toString
          }.toList
      }.toList
    )
  }

  def exportSQLQueryToTable(
    user: serving.User, request: SQLExportToTableRequest) = async[Unit] {
    val df = request.dfSpec.createDataFrame(user, SQLController.defaultContext(user))

    SQLController.saveTable(
      df, s"From ${request.dfSpec.project} by running ${request.dfSpec.sql}",
      user, request.table, request.privacy)
  }

  def exportSQLQueryToCSV(
    user: serving.User, request: SQLExportToCSVRequest) = async[SQLExportToFileResult] {
    downloadableExportToFile(
      user,
      request.dfSpec,
      request.path,
      "csv",
      Map(
        "delimiter" -> request.delimiter,
        "quote" -> request.quote,
        "nullValue" -> "",
        "header" -> (if (request.header) "true" else "false")),
      stripHeaders = request.header)
  }

  def exportSQLQueryToJson(
    user: serving.User, request: SQLExportToJsonRequest) = async[SQLExportToFileResult] {
    downloadableExportToFile(user, request.dfSpec, request.path, "json")
  }

  def exportSQLQueryToParquet(
    user: serving.User, request: SQLExportToParquetRequest) = async[Unit] {
    exportToFile(user, request.dfSpec, HadoopFile(request.path), "parquet")
  }

  def exportSQLQueryToORC(
    user: serving.User, request: SQLExportToORCRequest) = async[Unit] {
    exportToFile(user, request.dfSpec, HadoopFile(request.path), "orc")
  }

  def exportSQLQueryToJdbc(
    user: serving.User, request: SQLExportToJdbcRequest) = async[Unit] {
    val df = request.dfSpec.createDataFrame(user, SQLController.defaultContext(user))
    df.write.mode(request.mode).jdbc(request.jdbcUrl, request.table, new java.util.Properties)
  }

  private def downloadableExportToFile(
    user: serving.User,
    dfSpec: DataFrameSpec,
    path: String,
    format: String,
    options: Map[String, String] = Map(),
    stripHeaders: Boolean = false): SQLExportToFileResult = {
    val file = if (path == "<download>") {
      dataManager.repositoryPath / "exports" / Timestamp.toString + "." + format
    } else {
      HadoopFile(path)
    }
    exportToFile(user, dfSpec, file, format, options)
    val download =
      if (path == "<download>") Some(serving.DownloadFileRequest(file.symbolicName, stripHeaders))
      else None
    SQLExportToFileResult(download)
  }

  private def exportToFile(
    user: serving.User,
    dfSpec: DataFrameSpec,
    file: HadoopFile,
    format: String,
    options: Map[String, String] = Map()): Unit = {
    val df = dfSpec.createDataFrame(user, SQLController.defaultContext(user))
    // TODO: #2889 (special characters in S3 passwords).
    file.assertWriteAllowedFrom(user)
    df.write.format(format).options(options).save(file.resolvedName)
  }

}
object SQLController {
  def stringOnlySchema(columns: Seq[String]) = {
    import spark.sql.types._
    StructType(columns.map(StructField(_, StringType, true)))
  }

  private def assertAccessAndGetTableEntry(
    user: serving.User,
    tableName: String,
    privacy: String)(implicit metaManager: MetaGraphManager): DirectoryEntry = {

    assert(!tableName.isEmpty, "Table name must be specified.")
    val entry = DirectoryEntry.fromName(tableName)
    entry.assertParentWriteAllowedFrom(user)
    entry
  }

  def saveTable(
    df: spark.sql.DataFrame,
    notes: String,
    user: serving.User,
    tableName: String,
    privacy: String,
    importConfig: Option[json.JsObject] = None)(
      implicit metaManager: MetaGraphManager,
      dataManager: DataManager): FEOption = metaManager.synchronized {
    assertAccessAndGetTableEntry(user, tableName, privacy)
    val table = TableImport.importDataFrameAsync(df)
    val entry = assertAccessAndGetTableEntry(user, tableName, privacy)
    val checkpoint = table.saveAsCheckpoint(notes)
    val frame = entry.asNewTableFrame(checkpoint)
    importConfig.foreach(frame.setImportConfig)
    frame.setupACL(privacy, user)
    FEOption.titledCheckpoint(checkpoint, frame.name, s"|${Table.VertexTableName}")
  }

<<<<<<< HEAD
  def saveView[T <: GenericImportRequest: json.Writes](
    notes: String, user: serving.User, tableName: String, privacy: String, recipe: T)(
      implicit metaManager: MetaGraphManager,
      dataManager: DataManager) = {
    val entry = assertAccessAndGetTableEntry(user, tableName, privacy)
=======
  def saveView[T <: ViewRecipe: json.Writes](
    notes: String, user: serving.User, name: String, privacy: String, recipe: T)(
      implicit metaManager: MetaGraphManager,
      dataManager: DataManager) = {
    val entry = assertAccessAndGetTableEntry(user, name, privacy)
>>>>>>> c8141a45
    val view = entry.asNewViewFrame(recipe, notes)
    FEOption.titledCheckpoint(view.checkpoint, name, s"|${name}")
  }

  // Every query runs in its own SQLContext for isolation.
  // Some import requests need a hivecontext to do their imports
  // (e.g. HiveImportRequest), but we don't want regular users to
  // do that.
  // With this implementation, if a non-admin calls hive related
  // stuff, the execution will simply fail
  def defaultContext(user: User)(implicit dataManager: DataManager): SQLContext = {
    if (user.isAdmin) {
      dataManager.newHiveContext()
    } else {
      dataManager.newSQLContext()
    }
  }
}<|MERGE_RESOLUTION|>--- conflicted
+++ resolved
@@ -274,27 +274,7 @@
 
   def dataFrame(user: serving.User, context: SQLContext)(
     implicit dataManager: DataManager): spark.sql.DataFrame = {
-<<<<<<< HEAD
     JDBCUtil.read(context, jdbcUrl, jdbcTable, keyColumn)
-=======
-    assert(jdbcUrl.startsWith("jdbc:"), "JDBC URL has to start with jdbc:")
-    val stats = {
-      val connection = java.sql.DriverManager.getConnection(jdbcUrl)
-      try TableStats(jdbcTable, keyColumn)(connection)
-      finally connection.close()
-    }
-    val numPartitions = dataManager.runtimeContext.partitionerForNRows(stats.count).numPartitions
-    context
-      .read
-      .jdbc(
-        jdbcUrl,
-        jdbcTable,
-        keyColumn,
-        stats.minKey,
-        stats.maxKey,
-        numPartitions,
-        new java.util.Properties)
->>>>>>> c8141a45
   }
 
   def notes: String = {
@@ -553,19 +533,11 @@
     FEOption.titledCheckpoint(checkpoint, frame.name, s"|${Table.VertexTableName}")
   }
 
-<<<<<<< HEAD
-  def saveView[T <: GenericImportRequest: json.Writes](
-    notes: String, user: serving.User, tableName: String, privacy: String, recipe: T)(
-      implicit metaManager: MetaGraphManager,
-      dataManager: DataManager) = {
-    val entry = assertAccessAndGetTableEntry(user, tableName, privacy)
-=======
   def saveView[T <: ViewRecipe: json.Writes](
     notes: String, user: serving.User, name: String, privacy: String, recipe: T)(
       implicit metaManager: MetaGraphManager,
       dataManager: DataManager) = {
     val entry = assertAccessAndGetTableEntry(user, name, privacy)
->>>>>>> c8141a45
     val view = entry.asNewViewFrame(recipe, notes)
     FEOption.titledCheckpoint(view.checkpoint, name, s"|${name}")
   }
