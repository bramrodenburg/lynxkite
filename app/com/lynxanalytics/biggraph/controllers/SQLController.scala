--- conflicted
+++ resolved
@@ -69,23 +69,15 @@
       reader.option("header", "true")
     }
     val hadoopFile = HadoopFile(request.files)
-<<<<<<< HEAD
-    // TODO: #2889
+    // TODO: #2889 (special characters in S3 passwords).
     SQLController.importFromDF(
       readerWithSchema.load(hadoopFile.resolvedName),
       s"Imported from CSV files ${request.files}.")
   }
 
-  def importJDBC(user: serving.User, request: JDBCImportRequest): TableImportResponse = {
+  def importJDBC(user: serving.User, request: JDBCImportRequest) = async[TableImportResponse] {
     val jdbcUrl = request.jdbcUrl
     assert(jdbcUrl.startsWith("jdbc:"), "JDBC URL has to start with jdbc:")
-=======
-    // TODO: #2889 (special characters in S3 passwords).
-    SQLController.importFromDF(readerWithSchema.load(hadoopFile.resolvedName))
-  }
-
-  def importJDBC(user: serving.User, request: JDBCImportRequest) = async[TableImportResponse] {
->>>>>>> 2580291a
     val stats = {
       val connection = java.sql.DriverManager.getConnection(jdbcUrl)
       try TableStats(request.table, request.keyColumn)(connection)
