// SQLController includes the request handlers for SQL in Kite.
package com.lynxanalytics.biggraph.controllers

import org.apache.spark
import scala.concurrent.Future

import com.lynxanalytics.biggraph.BigGraphEnvironment
import com.lynxanalytics.biggraph.graph_api._
import com.lynxanalytics.biggraph.graph_util.HadoopFile
import com.lynxanalytics.biggraph.graph_util.TableStats
import com.lynxanalytics.biggraph.graph_util.Timestamp
import com.lynxanalytics.biggraph.serving
import com.lynxanalytics.biggraph.table.TableImport
import com.lynxanalytics.biggraph.{ bigGraphLogger => log }

object DataFrameSpec {
  // Utilities for testing.
  def local(project: String, sql: String) =
    new DataFrameSpec(isGlobal = false, directory = None, project = Some(project), sql = sql)
  def global(directory: String, sql: String) =
    new DataFrameSpec(isGlobal = true, directory = Some(directory), project = None, sql = sql)
}
case class DataFrameSpec(isGlobal: Boolean = false, directory: Option[String], project: Option[String], sql: String)
case class SQLQueryRequest(df: DataFrameSpec, maxRows: Int)
case class SQLQueryResult(header: List[String], data: List[List[String]])

case class SQLExportToTableRequest(
  df: DataFrameSpec,
  table: String,
  privacy: String)
case class SQLExportToCSVRequest(
  df: DataFrameSpec,
  path: String,
  header: Boolean,
  delimiter: String,
  quote: String)
case class SQLExportToJsonRequest(
  df: DataFrameSpec,
  path: String)
case class SQLExportToParquetRequest(
  df: DataFrameSpec,
  path: String)
case class SQLExportToORCRequest(
  df: DataFrameSpec,
  path: String)
case class SQLExportToJdbcRequest(
    df: DataFrameSpec,
    jdbcUrl: String,
    table: String,
    mode: String) {
  val validModes = Seq( // Save as the save modes accepted by DataFrameWriter.
    "error", // The table will be created and must not already exist.
    "overwrite", // The table will be dropped (if it exists) and created.
    "append") // The table must already exist.
  assert(validModes.contains(mode), s"Mode ($mode) must be one of $validModes.")
}
case class SQLExportToFileResult(download: Option[serving.DownloadFileRequest])

trait GenericImportRequest {
  val table: String
  val privacy: String
  // Empty list means all columns.
  val columnsToImport: List[String]

  def dataFrame(user: serving.User)(implicit dataManager: DataManager): spark.sql.DataFrame
  def notes: String

  def restrictedDataFrame(user: serving.User)(implicit dataManager: DataManager): spark.sql.DataFrame =
    restrictToColumns(dataFrame(user), columnsToImport)

  private def restrictToColumns(
    full: spark.sql.DataFrame, columnsToImport: Seq[String]): spark.sql.DataFrame = {
    if (columnsToImport.nonEmpty) {
      val columns = columnsToImport.map(spark.sql.functions.column(_))
      full.select(columns: _*)
    } else full
  }
}

case class CSVImportRequest(
    table: String,
    privacy: String,
    files: String,
    // Name of columns. Empty list means to take column names from the first line of the file.
    columnNames: List[String],
    delimiter: String,
    // One of: PERMISSIVE, DROPMALFORMED or FAILFAST
    mode: String,
    infer: Boolean,
    columnsToImport: List[String]) extends GenericImportRequest {
  assert(CSVImportRequest.ValidModes.contains(mode), s"Unrecognized CSV mode: $mode")
  assert(!infer || columnNames.isEmpty, "List of columns cannot be set when using type inference.")

  def dataFrame(user: serving.User)(implicit dataManager: DataManager): spark.sql.DataFrame = {
    val reader = dataManager.masterSQLContext
      .read
      .format("com.databricks.spark.csv")
      .option("mode", mode)
      .option("delimiter", delimiter)
      .option("inferSchema", if (infer) "true" else "false")
      // We don't want to skip lines starting with #
      .option("comment", null)

    val readerWithSchema = if (columnNames.nonEmpty) {
      reader.schema(SQLController.stringOnlySchema(columnNames))
    } else {
      // Read column names from header.
      reader.option("header", "true")
    }
    val hadoopFile = HadoopFile(files)
    hadoopFile.assertReadAllowedFrom(user)
    FileImportValidator.checkFileHasContents(hadoopFile)
    // TODO: #2889 (special characters in S3 passwords).
    readerWithSchema.load(hadoopFile.resolvedName)
  }

  def notes = s"Imported from CSV files ${files}."
}
object CSVImportRequest {
  val ValidModes = Set("PERMISSIVE", "DROPMALFORMED", "FAILFAST")
}

object FileImportValidator {
  def checkFileHasContents(hadoopFile: HadoopFile): Unit = {
    assert(hadoopFile.list.map(f => f.getContentSummary.getSpaceConsumed).sum > 0,
      s"No data was found at '${hadoopFile.symbolicName}' (no or empty files).")
  }
}

case class JdbcImportRequest(
    table: String,
    privacy: String,
    jdbcUrl: String,
    jdbcTable: String,
    keyColumn: String,
    columnsToImport: List[String]) extends GenericImportRequest {

  def dataFrame(user: serving.User)(implicit dataManager: DataManager): spark.sql.DataFrame = {
    assert(jdbcUrl.startsWith("jdbc:"), "JDBC URL has to start with jdbc:")
    val stats = {
      val connection = java.sql.DriverManager.getConnection(jdbcUrl)
      try TableStats(jdbcTable, keyColumn)(connection)
      finally connection.close()
    }
    val numPartitions = dataManager.runtimeContext.partitionerForNRows(stats.count).numPartitions
    dataManager.masterSQLContext
      .read
      .jdbc(
        jdbcUrl,
        jdbcTable,
        keyColumn,
        stats.minKey,
        stats.maxKey,
        numPartitions,
        new java.util.Properties)
  }

  def notes: String = {
    val uri = new java.net.URI(jdbcUrl.drop("jdbc:".size))
    val urlSafePart = s"${uri.getScheme()}://${uri.getAuthority()}${uri.getPath()}"
    s"Imported from table ${jdbcTable} at ${urlSafePart}."
  }
}

trait FilesWithSchemaImportRequest extends GenericImportRequest {
  val files: String
  val format: String

  def dataFrame(user: serving.User)(implicit dataManager: DataManager): spark.sql.DataFrame = {
    val hadoopFile = HadoopFile(files)
    hadoopFile.assertReadAllowedFrom(user)
    FileImportValidator.checkFileHasContents(hadoopFile)
    dataManager.masterHiveContext.read.format(format).load(hadoopFile.resolvedName)
  }

  def notes = s"Imported from ${format} files ${files}."
}

case class ParquetImportRequest(
    table: String,
    privacy: String,
    files: String,
    columnsToImport: List[String]) extends FilesWithSchemaImportRequest {
  val format = "parquet"
}

case class ORCImportRequest(
    table: String,
    privacy: String,
    files: String,
    columnsToImport: List[String]) extends FilesWithSchemaImportRequest {
  val format = "orc"
}

case class JsonImportRequest(
    table: String,
    privacy: String,
    files: String,
    columnsToImport: List[String]) extends FilesWithSchemaImportRequest {
  val format = "json"
}

case class HiveImportRequest(
    table: String,
    privacy: String,
    hiveTable: String,
    columnsToImport: List[String]) extends GenericImportRequest {

  def dataFrame(user: serving.User)(implicit dataManager: DataManager): spark.sql.DataFrame = {
    assert(
      dataManager.hiveConfigured,
      "Hive is not configured for this Kite instance. Contact your system administrator.")
    dataManager.masterHiveContext.table(hiveTable)
  }
  def notes = s"Imported from Hive table ${hiveTable}."
}

class SQLController(val env: BigGraphEnvironment) {
  implicit val metaManager = env.metaGraphManager
  implicit val dataManager: DataManager = env.dataManager
  // We don't want to block the HTTP threads -- we want to return Futures instead. But the DataFrame
  // API is not Future-based, so we need to block some threads. This also avoids #2906.
  implicit val executionContext = ThreadUtil.limitedExecutionContext("SQLController", 100)
  def async[T](func: => T): Future[T] = Future(func)

  def doImport(user: serving.User, request: GenericImportRequest) = async[FEOption] {
    SQLController.saveTableFromDataFrame(
      request.restrictedDataFrame(user),
      request.notes,
      user,
      request.table,
      request.privacy)
  }

  def importCSV(user: serving.User, request: CSVImportRequest) = doImport(user, request)
  def importJdbc(user: serving.User, request: JdbcImportRequest) = doImport(user, request)
  def importParquet(user: serving.User, request: ParquetImportRequest) = doImport(user, request)
  def importORC(user: serving.User, request: ORCImportRequest) = doImport(user, request)
  def importJson(user: serving.User, request: JsonImportRequest) = doImport(user, request)
  def importHive(user: serving.User, request: HiveImportRequest) = doImport(user, request)

  // Finds the names of tables from string
  private def findTablesFromQuery(query: String): List[String] = {
    val split = query.split('`')
    val firstTable = if (query.head == '`') 0 else 1
    Iterator.from(firstTable, 2).takeWhile(_ < split.length).map(split(_)).toList
  }

  // Creates a DataFrame from a global level SQL query.
  private def globalSQL(user: serving.User, spec: DataFrameSpec): spark.sql.DataFrame =
    metaManager.synchronized {
<<<<<<< HEAD
      assert(spec.directory.nonEmpty && spec.project.isEmpty,
        "DataSFrameSpec must not have both of these fields defined: directory, project.")

      val directoryName = spec.directory.get
      val directoryPrefix = if (directoryName == "") "" else directoryName + "/"
      val givenTableNames = findTablesFromQuery(spec.sql)
      // Maps the relative table names used in the sql query with the global name
      val tableNames = givenTableNames.map(name => (name, directoryPrefix + name)).toMap
      // Separates tables depending on whether they are tables in projects or imported tables without assigned projects
      val (projectTableNames, importedTableNames) = tableNames.partition(_._2.contains('|'))
      // For project tables we take the name of the projects to check whether they exist and accessible to the user
      val usedProjectNames = projectTableNames.mapValues(_.split('|').head)
      val usedProjects = usedProjectNames.mapValues(DirectoryEntry.fromName(_))
      val wrongProjects = usedProjects.values.filterNot { proj => proj.isProject && proj.readAllowedFrom(user) }
      val wrongProjectNames = wrongProjects.mkString("' ")
      assert(wrongProjects.isEmpty,
        "The following projects do not exist or you do not have access to them: " + wrongProjectNames)

      // We check wheether the project tables given in the sql query really exist in the projects
      def listTableNames(proj: ProjectFrame) = {
        proj.viewer.allAbsoluteTablePaths.map(_.toString).map(proj.path.toString + _)
      }
      val possibleProjTables = usedProjects.flatMap {
        case (name, projFrame) => listTableNames(projFrame.asProjectFrame)
      }.toList
      val notRealProjTables = projectTableNames.values.filterNot(possibleProjTables.contains(_))
      val notRealProjTableNames = notRealProjTables.mkString(", ")
      assert(notRealProjTables.isEmpty,
        " There are no such tables as: " + notRealProjTableNames)

      // If everything is okay then we take all the project tables we need
      val projectTables = usedProjects.mapValues(_.asProjectFrame).flatMap {
        case (name, proj) => proj.viewer.allRelativeTablePaths.filter(_.path == name.split('|').tail.toSeq)
          .map(path => (name, controllers.Table(path, proj.viewer)))
=======
      if (spec.isGlobal) {
        assert(spec.directory.nonEmpty && spec.project.isEmpty,
          "DataFrameSpec must not have both of these fields defined: directory, project.")
        val directoryName = spec.directory.get
        val directoryPrefix = if (directoryName == "") "" else directoryName + "/"
        val directory = Directory.fromName(directoryName)
        val allProjectNames = directory.listObjectsRecursively.map(objFrame => objFrame.name)
        val allProjectsWithName = allProjectNames.map(name => (name, SubProject.parsePath(name))).toMap
        val allowedProjectsWithName = allProjectsWithName.filter(_._2.frame.readAllowedFrom(user))
        val availableProjectsWithName = allowedProjectsWithName.filter(_._2.frame.exists)
        val projectViewersWithNames = availableProjectsWithName.mapValues(_.viewer)
        val projectViewersWithRelativeNames = projectViewersWithNames
          .map { case (name, viewer) => (name.stripPrefix(directoryPrefix), viewer) }
        env.sqlHelper.sqlToTableGlobal(projectViewersWithRelativeNames, spec.sql)
      } else {
        assert(spec.directory.isEmpty && spec.project.nonEmpty,
          "DataFrameSpec must have one of these fields defined: directory, project.")
        val p = SubProject.parsePath(spec.project.get)
        assert(p.frame.exists, s"Project ${spec.project} does not exist.")
        p.frame.assertReadAllowedFrom(user)
        env.sqlHelper.sqlToTable(p.viewer, spec.sql)
>>>>>>> 3a14165d
      }

      val importedTableFrames = importedTableNames.mapValues(DirectoryEntry.fromName(_))
      val notExistingImpTables = importedTableFrames.values.filterNot { t => t.exists && t.readAllowedFrom(user) }
      val notExistingImpTableNames = notExistingImpTables.mkString(", ")
      assert(notExistingImpTables.isEmpty,
        "The following tables do not exist or you do not have access to them: " + notExistingImpTableNames)

      val importedTables = importedTableFrames.mapValues(_.asTableFrame.table)
      val allTables = projectTables ++ importedTables

      val sqlContext = dataManager.newSQLContext()

      val dataframes = allTables.mapValues(_.toDF(sqlContext))
      for ((name, df) <- dataframes) {
        df.registerTempTable(name)
      }

      sqlContext.sql(spec.sql)
    }

  // Creates Table from an SQL query for project level query
  private def tableFromSpec(user: serving.User, spec: DataFrameSpec): Table =
    metaManager.synchronized {
      assert(spec.directory.isEmpty && spec.project.nonEmpty,
        "DataSFrameSpec must have one of these fields defined: directory, project.")
      val p = SubProject.parsePath(spec.project.get)
      assert(p.frame.exists, s"Project ${spec.project} does not exist.")
      p.frame.assertReadAllowedFrom(user)
      env.sqlHelper.sqlToTable(p.viewer, spec.sql)
    }

  // Creates a DataFrame from an SQL query. If it is a project level query then the computation steps will
  // also be entered into the Metagraph.
  private def dfFromSpec(user: serving.User, spec: DataFrameSpec): spark.sql.DataFrame = {
    if (spec.isGlobal) globalSQL(user, spec)
    else tableFromSpec(user, spec).toDF(dataManager.masterSQLContext)
  }

  def runSQLQuery(user: serving.User, request: SQLQueryRequest) = async[SQLQueryResult] {
    val df = dfFromSpec(user, request.df)
    // TODO: use tableFromSpec directly here.
    SQLQueryResult(
      header = df.columns.toList,
      data = df.head(request.maxRows).map {
        row =>
          row.toSeq.map {
            case null => "null"
            case item => item.toString
          }.toList
      }.toList
    )
  }

  def exportSQLQueryToTable(
    user: serving.User, request: SQLExportToTableRequest) = async[Unit] {
    val table = tableFromSpec(user, request.df)

    SQLController.saveTable(
      table, s"From ${request.df.project} by running ${request.df.sql}",
      user, request.table, request.privacy)
  }

  def exportSQLQueryToCSV(
    user: serving.User, request: SQLExportToCSVRequest) = async[SQLExportToFileResult] {
    downloadableExportToFile(
      user,
      request.df,
      request.path,
      "csv",
      Map(
        "delimiter" -> request.delimiter,
        "quote" -> request.quote,
        "nullValue" -> "",
        "header" -> (if (request.header) "true" else "false")),
      stripHeaders = request.header)
  }

  def exportSQLQueryToJson(
    user: serving.User, request: SQLExportToJsonRequest) = async[SQLExportToFileResult] {
    downloadableExportToFile(user, request.df, request.path, "json")
  }

  def exportSQLQueryToParquet(
    user: serving.User, request: SQLExportToParquetRequest) = async[Unit] {
    exportToFile(user, request.df, HadoopFile(request.path), "parquet")
  }

  def exportSQLQueryToORC(
    user: serving.User, request: SQLExportToORCRequest) = async[Unit] {
    exportToFile(user, request.df, HadoopFile(request.path), "orc")
  }

  def exportSQLQueryToJdbc(
    user: serving.User, request: SQLExportToJdbcRequest) = async[Unit] {
    val df = dfFromSpec(user, request.df)
    df.write.mode(request.mode).jdbc(request.jdbcUrl, request.table, new java.util.Properties)
  }

  private def downloadableExportToFile(
    user: serving.User,
    dfSpec: DataFrameSpec,
    path: String,
    format: String,
    options: Map[String, String] = Map(),
    stripHeaders: Boolean = false): SQLExportToFileResult = {
    val file = if (path == "<download>") {
      dataManager.repositoryPath / "exports" / Timestamp.toString + "." + format
    } else {
      HadoopFile(path)
    }
    exportToFile(user, dfSpec, file, format, options)
    val download =
      if (path == "<download>") Some(serving.DownloadFileRequest(file.symbolicName, stripHeaders))
      else None
    SQLExportToFileResult(download)
  }

  private def exportToFile(
    user: serving.User,
    dfSpec: DataFrameSpec,
    file: HadoopFile,
    format: String,
    options: Map[String, String] = Map()): Unit = {
    val df = dfFromSpec(user, dfSpec)
    // TODO: #2889 (special characters in S3 passwords).
    file.assertWriteAllowedFrom(user)
    df.write.format(format).options(options).save(file.resolvedName)
  }

}
object SQLController {
  def stringOnlySchema(columns: Seq[String]) = {
    import spark.sql.types._
    StructType(columns.map(StructField(_, StringType, true)))
  }

  private def assertAccessAndGetTableEntry(
    user: serving.User,
    tableName: String,
    privacy: String)(implicit metaManager: MetaGraphManager): DirectoryEntry = {

    assert(!tableName.isEmpty, "Table name must be specified.")
    assert(!DirectoryEntry.fromName(tableName).exists, s"$tableName already exists.")
    val entry = DirectoryEntry.fromName(tableName)
    entry.assertParentWriteAllowedFrom(user)
    entry
  }

  def saveTableFromDataFrame(
    df: spark.sql.DataFrame,
    notes: String,
    user: serving.User,
    tableName: String,
    privacy: String)(
      implicit metaManager: MetaGraphManager,
      dataManager: DataManager): FEOption = metaManager.synchronized {
    assertAccessAndGetTableEntry(user, tableName, privacy)
    val table = TableImport.importDataFrameAsync(df)
    saveTable(table, notes, user, tableName, privacy)
  }

  def saveTable(
    table: Table,
    notes: String,
    user: serving.User,
    tableName: String,
    privacy: String)(
      implicit metaManager: MetaGraphManager): FEOption = metaManager.synchronized {
    val entry = assertAccessAndGetTableEntry(user, tableName, privacy)
    val checkpoint = table.saveAsCheckpoint(notes)
    val frame = entry.asNewTableFrame(checkpoint)
    frame.setupACL(privacy, user)
    FEOption.titledCheckpoint(checkpoint, frame.name, s"|${Table.VertexTableName}")
  }
}<|MERGE_RESOLUTION|>--- conflicted
+++ resolved
@@ -249,7 +249,6 @@
   // Creates a DataFrame from a global level SQL query.
   private def globalSQL(user: serving.User, spec: DataFrameSpec): spark.sql.DataFrame =
     metaManager.synchronized {
-<<<<<<< HEAD
       assert(spec.directory.nonEmpty && spec.project.isEmpty,
         "DataSFrameSpec must not have both of these fields defined: directory, project.")
 
@@ -283,30 +282,7 @@
       // If everything is okay then we take all the project tables we need
       val projectTables = usedProjects.mapValues(_.asProjectFrame).flatMap {
         case (name, proj) => proj.viewer.allRelativeTablePaths.filter(_.path == name.split('|').tail.toSeq)
-          .map(path => (name, controllers.Table(path, proj.viewer)))
-=======
-      if (spec.isGlobal) {
-        assert(spec.directory.nonEmpty && spec.project.isEmpty,
-          "DataFrameSpec must not have both of these fields defined: directory, project.")
-        val directoryName = spec.directory.get
-        val directoryPrefix = if (directoryName == "") "" else directoryName + "/"
-        val directory = Directory.fromName(directoryName)
-        val allProjectNames = directory.listObjectsRecursively.map(objFrame => objFrame.name)
-        val allProjectsWithName = allProjectNames.map(name => (name, SubProject.parsePath(name))).toMap
-        val allowedProjectsWithName = allProjectsWithName.filter(_._2.frame.readAllowedFrom(user))
-        val availableProjectsWithName = allowedProjectsWithName.filter(_._2.frame.exists)
-        val projectViewersWithNames = availableProjectsWithName.mapValues(_.viewer)
-        val projectViewersWithRelativeNames = projectViewersWithNames
-          .map { case (name, viewer) => (name.stripPrefix(directoryPrefix), viewer) }
-        env.sqlHelper.sqlToTableGlobal(projectViewersWithRelativeNames, spec.sql)
-      } else {
-        assert(spec.directory.isEmpty && spec.project.nonEmpty,
-          "DataFrameSpec must have one of these fields defined: directory, project.")
-        val p = SubProject.parsePath(spec.project.get)
-        assert(p.frame.exists, s"Project ${spec.project} does not exist.")
-        p.frame.assertReadAllowedFrom(user)
-        env.sqlHelper.sqlToTable(p.viewer, spec.sql)
->>>>>>> 3a14165d
+          .map(path => (name, Table(path, proj.viewer)))
       }
 
       val importedTableFrames = importedTableNames.mapValues(DirectoryEntry.fromName(_))
