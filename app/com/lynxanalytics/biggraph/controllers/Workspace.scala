// Things that go inside a "boxes & arrows" workspace.
package com.lynxanalytics.biggraph.controllers

import play.api.libs.json
import com.lynxanalytics.biggraph._
import com.lynxanalytics.biggraph.{ bigGraphLogger => log }

import scala.annotation.tailrec

case class Workspace(
    boxes: List[Box]) {
  val boxMap = boxes.map(b => b.id -> b).toMap
  assert(boxMap.size == boxes.size, {
    val dups = boxes.map(_.id).groupBy(identity).collect { case (id, ids) if ids.size > 1 => id }
    s"Duplicate box name: ${dups.mkString(", ")}"
  })

  def findBox(id: String): Box = {
    assert(boxMap.contains(id), s"Cannot find box $id")
    boxMap(id)
  }

  def checkpoint(previous: String = null)(implicit manager: graph_api.MetaGraphManager): String = {
    manager.checkpointRepo.checkpointState(
      RootProjectState.emptyState.copy(checkpoint = None, workspace = Some(this)),
      previous).checkpoint.get
  }

  def allStates(user: serving.User, ops: OperationRepository): Map[BoxOutput, BoxOutputState] = {
    val dependencies = discoverDependencies
    val statesWithoutCircularDependency = dependencies.topologicalOrder
      .foldLeft(Map[BoxOutput, BoxOutputState]()) {
        (states, box) =>
          val newOutputStates = outputStatesOfBox(user, ops, box, states)
          newOutputStates ++ states
      }
    val statesWithCircularDependency = dependencies.withCircularDependency.flatMap { box =>
      val meta = ops.getBoxMetadata(box.operationID)
      meta.outputs.map { o =>
        o.ofBox(box) ->
          BoxOutputState(
            o.kind,
            None,
            FEStatus.disabled("Can not compute state due to circular dependencies.")
          )
      }
    }.toMap
    statesWithoutCircularDependency ++ statesWithCircularDependency
  }

  private def outputStatesOfBox(user: serving.User, ops: OperationRepository, box: Box,
                                inputStates: Map[BoxOutput, BoxOutputState]): Map[BoxOutput, BoxOutputState] = {
    val meta = ops.getBoxMetadata(box.operationID)

    def allOutputsWithError(msg: String): Map[BoxOutput, BoxOutputState] = {
      meta.outputs.map {
        o => o.ofBox(box) -> BoxOutputState(o.kind, None, FEStatus.disabled(msg))
      }.toMap
    }

<<<<<<< HEAD
    val unconnectedInputs = meta.inputs.filterNot(conn => box.inputs.contains(conn.id))
    if (unconnectedInputs.nonEmpty) {
      val list = unconnectedInputs.map(_.id).mkString(", ")
      allOutputsWithError(s"Input $list is not connected.")
    } else {
      val inputs = box.inputs.map { case (id, output) => id -> inputStates(output) }
      val inputErrors = inputs.filter(_._2.isError)
      if (inputErrors.nonEmpty) {
        val list = inputErrors.keys.mkString(", ")
        allOutputsWithError(s"Input $list has an error.")
=======
      val unconnecteds = meta.inputs.filterNot(conn => box.inputs.contains(conn))
      if (unconnecteds.nonEmpty) {
        val list = unconnecteds.mkString(", ")
        states ++ errorOutputs(s"Input $list is not connected.")
>>>>>>> b908956c
      } else {
        val outputStates = try {
          box.execute(user, inputs, ops)
        } catch {
          case ex: Throwable =>
            log.error(s"Failed to execute $box:", ex)
            val msg = ex match {
              case ae: AssertionError => ae.getMessage
              case _ => ex.toString
            }
            allOutputsWithError(msg)
        }
        outputStates
      }
    }
  }

<<<<<<< HEAD
  case class Dependencies(topologicalOrder: List[Box], withCircularDependency: List[Box])

  // Tries to determine a topological order among boxes. All boxes with a circular dependency and
  // ones that depend on another with a circular dependency are returned unordered.
  private def discoverDependencies: Dependencies = {
    val outEdges: Map[Box, Set[Box]] = {
      val edges = boxes.flatMap(dst => dst.inputs.map(input => findBox(input._2.boxID) -> dst))
      edges.groupBy(_._1).mapValues(_.map(_._2).toSet)
=======
  // Calculates the progress of an output and all other outputs that had been calculated as a
  // side-effect.
  def progress(
    user: serving.User, ops: OperationRepository,
    connection: BoxOutput)(implicit entityProgressManager: graph_api.EntityProgressManager,
                           manager: graph_api.MetaGraphManager): List[BoxOutputProgress] = {
    val states = calculate(user, ops, connection, Map())
    states.toList.map { case (o, s) => calculatedStateProgress(o, s) }
  }

  private def calculatedStateProgress(
    boxOutput: BoxOutput,
    state: BoxOutputState)(implicit entityProgressManager: graph_api.EntityProgressManager,
                           manager: graph_api.MetaGraphManager): BoxOutputProgress = {
    val progressList: List[Double] = if (!state.success.enabled) List() else {
      state.kind match {
        case BoxOutputKind.Project => projectProgress(state.project)
        case BoxOutputKind.Table => List(entityProgressManager.computeProgress(state.table))
      }
>>>>>>> b908956c
    }
    BoxOutputProgress(
      boxOutput,
      Progress(
        computed = progressList.count(_ == 1.0),
        inProgress = progressList.count(x => x < 1.0 && x > 0.0),
        notYetStarted = progressList.count(_ == 0.0),
        failed = progressList.count(_ < 0.0)),
      state.success)
  }

<<<<<<< HEAD
    // Determines the topological order by selecting a node without in-edges, removing the node and
    // its connections and calling itself on the remaining graph.
    @tailrec
    def discover(reversedTopologicalOrder: List[Box],
                 remainingBoxInDegrees: List[(Box, Int)]): Dependencies =
      if (remainingBoxInDegrees.isEmpty) {
        Dependencies(reversedTopologicalOrder.reverse, List())
      } else {
        val (nextBox, lowestDegree) = remainingBoxInDegrees.minBy(_._2)
        if (lowestDegree > 0) {
          Dependencies(
            topologicalOrder = reversedTopologicalOrder.reverse,
            withCircularDependency = remainingBoxInDegrees.map(_._1)
          )
        } else {
          val dependants = outEdges.getOrElse(nextBox, Set())
          val updatedInDegrees = remainingBoxInDegrees.withFilter(_._1 != nextBox)
            .map {
              case (box, degree) => (box, if (dependants.contains(box)) degree - 1 else degree)
            }.map(identity)
          discover(nextBox :: reversedTopologicalOrder, updatedInDegrees)
        }
      }
=======
  private def projectProgress(
    project: ProjectEditor)(implicit entityProgressManager: graph_api.EntityProgressManager,
                            manager: graph_api.MetaGraphManager): List[Double] = {

    def commonProjectStateProgress(state: CommonProjectState): List[Double] = {
      val allEntities = state.vertexSetGUID.map(manager.vertexSet).toList ++
        state.edgeBundleGUID.map(manager.edgeBundle).toList ++
        state.scalarGUIDs.values.map(manager.scalar) ++
        state.vertexAttributeGUIDs.values.map(manager.attribute) ++
        state.edgeAttributeGUIDs.values.map(manager.attribute)

      val segmentationProgress = state.segmentations.values.flatMap(segmentationStateProgress)
      allEntities.map(entityProgressManager.computeProgress) ++ segmentationProgress
    }
>>>>>>> b908956c

    val inDegrees: List[(Box, Int)] = boxes.map(box => box -> box.inputs.size)
    discover(List(), inDegrees)
  }

<<<<<<< HEAD
  def state(
    user: serving.User, ops: OperationRepository, connection: BoxOutput): BoxOutputState = {
    allStates(user, ops)(connection)
=======
    commonProjectStateProgress(project.rootState.state)
>>>>>>> b908956c
  }

  def getOperation(
    user: serving.User, ops: OperationRepository, boxID: String): Operation = {
    val box = findBox(boxID)
    val meta = ops.getBoxMetadata(box.operationID)
    for (i <- meta.inputs) {
      assert(box.inputs.contains(i), s"Input $i is not connected.")
    }
    val states = allStates(user, ops)
    val inputs = box.inputs.map { case (id, output) => id -> states(output) }
    assert(!inputs.exists(_._2.isError), {
      val errors = inputs.filter(_._2.isError).map(_._1).mkString(", ")
      s"Input $errors has an error."
    })
    box.getOperation(user, inputs, ops)
  }
}

object Workspace {
  val empty = Workspace(List())
}

case class Box(
    id: String,
    operationID: String,
    parameters: Map[String, String],
    x: Double,
    y: Double,
    inputs: Map[String, BoxOutput]) {

  def output(id: String) = BoxOutput(this.id, id)

  def getOperation(
    user: serving.User,
    inputStates: Map[String, BoxOutputState],
    ops: OperationRepository): Operation = {
    assert(
      inputs.keys == inputStates.keys,
      s"Input mismatch: $inputStates does not match $inputs")
    ops.opForBox(user, this, inputStates)
  }

  def execute(
    user: serving.User,
    inputStates: Map[String, BoxOutputState],
    ops: OperationRepository): Map[BoxOutput, BoxOutputState] = {
    val op = getOperation(user, inputStates, ops)
    val outputStates = op.getOutputs
    outputStates
  }
}

case class TypedConnection(
    id: String,
    kind: String) {
  BoxOutputKind.assertKind(kind)
  def ofBox(box: Box) = box.output(id)
}

case class BoxOutput(
  boxID: String,
  id: String)

case class BoxMetadata(
  categoryID: String,
  operationID: String,
  inputs: List[String],
  outputs: List[TypedConnection])

object BoxOutputKind {
  val Project = "project"
  val Table = "table"
  val validKinds = Set(Project, Table)
  def assertKind(kind: String): Unit =
    assert(validKinds.contains(kind), s"Unknown connection type: $kind")
}

object BoxOutputState {
  // Cannot call these "apply" due to the JSON formatter macros.
  def from(project: ProjectEditor): BoxOutputState = {
    import CheckpointRepository._ // For JSON formatters.
    BoxOutputState(BoxOutputKind.Project, json.Json.toJson(project.rootState.state))
  }

  def from(table: graph_api.Table): BoxOutputState = {
    BoxOutputState(BoxOutputKind.Table, json.Json.obj("guid" -> table.gUID))
  }
}

case class BoxOutputState(
    kind: String,
    state: Option[json.JsValue],
    success: FEStatus = FEStatus.enabled) {
  BoxOutputKind.assertKind(kind)
<<<<<<< HEAD
  assert(success.enabled ^ state.isEmpty, "State should be present iff computation was successful")
=======

>>>>>>> b908956c
  def isError = !success.enabled

  def isProject = kind == BoxOutputKind.Project
  def isTable = kind == BoxOutputKind.Table

  def project(implicit m: graph_api.MetaGraphManager): RootProjectEditor = {
    assert(isProject, s"Tried to access '$kind' as 'project'.")
    assert(success.enabled, success.disabledReason)
    import CheckpointRepository.fCommonProjectState
    val p = state.get.as[CommonProjectState]
    val rps = RootProjectState.emptyState.copy(state = p)
    new RootProjectEditor(rps)
  }

  def table(implicit manager: graph_api.MetaGraphManager): graph_api.Table = {
    assert(isTable, s"Tried to access '$kind' as 'table'.")
    assert(success.enabled, success.disabledReason)
    import graph_api.MetaGraphManager.StringAsUUID
    manager.table((state \ "guid").as[String].asUUID)
  }
}

object WorkspaceJsonFormatters {
  import com.lynxanalytics.biggraph.serving.FrontendJson.fFEStatus
  implicit val fBoxOutput = json.Json.format[BoxOutput]
  implicit val fTypedConnection = json.Json.format[TypedConnection]
  implicit val fBoxOutputState = json.Json.format[BoxOutputState]
  implicit val fBox = json.Json.format[Box]
  implicit val fBoxMetadata = json.Json.format[BoxMetadata]
  implicit val fWorkspace = json.Json.format[Workspace]
}<|MERGE_RESOLUTION|>--- conflicted
+++ resolved
@@ -58,10 +58,9 @@
       }.toMap
     }
 
-<<<<<<< HEAD
-    val unconnectedInputs = meta.inputs.filterNot(conn => box.inputs.contains(conn.id))
+    val unconnectedInputs = meta.inputs.filterNot(conn => box.inputs.contains(conn))
     if (unconnectedInputs.nonEmpty) {
-      val list = unconnectedInputs.map(_.id).mkString(", ")
+      val list = unconnectedInputs.mkString(", ")
       allOutputsWithError(s"Input $list is not connected.")
     } else {
       val inputs = box.inputs.map { case (id, output) => id -> inputStates(output) }
@@ -69,12 +68,6 @@
       if (inputErrors.nonEmpty) {
         val list = inputErrors.keys.mkString(", ")
         allOutputsWithError(s"Input $list has an error.")
-=======
-      val unconnecteds = meta.inputs.filterNot(conn => box.inputs.contains(conn))
-      if (unconnecteds.nonEmpty) {
-        val list = unconnecteds.mkString(", ")
-        states ++ errorOutputs(s"Input $list is not connected.")
->>>>>>> b908956c
       } else {
         val outputStates = try {
           box.execute(user, inputs, ops)
@@ -92,7 +85,6 @@
     }
   }
 
-<<<<<<< HEAD
   case class Dependencies(topologicalOrder: List[Box], withCircularDependency: List[Box])
 
   // Tries to determine a topological order among boxes. All boxes with a circular dependency and
@@ -101,39 +93,8 @@
     val outEdges: Map[Box, Set[Box]] = {
       val edges = boxes.flatMap(dst => dst.inputs.map(input => findBox(input._2.boxID) -> dst))
       edges.groupBy(_._1).mapValues(_.map(_._2).toSet)
-=======
-  // Calculates the progress of an output and all other outputs that had been calculated as a
-  // side-effect.
-  def progress(
-    user: serving.User, ops: OperationRepository,
-    connection: BoxOutput)(implicit entityProgressManager: graph_api.EntityProgressManager,
-                           manager: graph_api.MetaGraphManager): List[BoxOutputProgress] = {
-    val states = calculate(user, ops, connection, Map())
-    states.toList.map { case (o, s) => calculatedStateProgress(o, s) }
-  }
-
-  private def calculatedStateProgress(
-    boxOutput: BoxOutput,
-    state: BoxOutputState)(implicit entityProgressManager: graph_api.EntityProgressManager,
-                           manager: graph_api.MetaGraphManager): BoxOutputProgress = {
-    val progressList: List[Double] = if (!state.success.enabled) List() else {
-      state.kind match {
-        case BoxOutputKind.Project => projectProgress(state.project)
-        case BoxOutputKind.Table => List(entityProgressManager.computeProgress(state.table))
-      }
->>>>>>> b908956c
-    }
-    BoxOutputProgress(
-      boxOutput,
-      Progress(
-        computed = progressList.count(_ == 1.0),
-        inProgress = progressList.count(x => x < 1.0 && x > 0.0),
-        notYetStarted = progressList.count(_ == 0.0),
-        failed = progressList.count(_ < 0.0)),
-      state.success)
-  }
-
-<<<<<<< HEAD
+    }
+
     // Determines the topological order by selecting a node without in-edges, removing the node and
     // its connections and calling itself on the remaining graph.
     @tailrec
@@ -157,34 +118,9 @@
           discover(nextBox :: reversedTopologicalOrder, updatedInDegrees)
         }
       }
-=======
-  private def projectProgress(
-    project: ProjectEditor)(implicit entityProgressManager: graph_api.EntityProgressManager,
-                            manager: graph_api.MetaGraphManager): List[Double] = {
-
-    def commonProjectStateProgress(state: CommonProjectState): List[Double] = {
-      val allEntities = state.vertexSetGUID.map(manager.vertexSet).toList ++
-        state.edgeBundleGUID.map(manager.edgeBundle).toList ++
-        state.scalarGUIDs.values.map(manager.scalar) ++
-        state.vertexAttributeGUIDs.values.map(manager.attribute) ++
-        state.edgeAttributeGUIDs.values.map(manager.attribute)
-
-      val segmentationProgress = state.segmentations.values.flatMap(segmentationStateProgress)
-      allEntities.map(entityProgressManager.computeProgress) ++ segmentationProgress
-    }
->>>>>>> b908956c
 
     val inDegrees: List[(Box, Int)] = boxes.map(box => box -> box.inputs.size)
     discover(List(), inDegrees)
-  }
-
-<<<<<<< HEAD
-  def state(
-    user: serving.User, ops: OperationRepository, connection: BoxOutput): BoxOutputState = {
-    allStates(user, ops)(connection)
-=======
-    commonProjectStateProgress(project.rootState.state)
->>>>>>> b908956c
   }
 
   def getOperation(
@@ -267,11 +203,11 @@
   // Cannot call these "apply" due to the JSON formatter macros.
   def from(project: ProjectEditor): BoxOutputState = {
     import CheckpointRepository._ // For JSON formatters.
-    BoxOutputState(BoxOutputKind.Project, json.Json.toJson(project.rootState.state))
+    BoxOutputState(BoxOutputKind.Project, Option(json.Json.toJson(project.rootState.state)))
   }
 
   def from(table: graph_api.Table): BoxOutputState = {
-    BoxOutputState(BoxOutputKind.Table, json.Json.obj("guid" -> table.gUID))
+    BoxOutputState(BoxOutputKind.Table, Option(json.Json.obj("guid" -> table.gUID)))
   }
 }
 
@@ -280,13 +216,9 @@
     state: Option[json.JsValue],
     success: FEStatus = FEStatus.enabled) {
   BoxOutputKind.assertKind(kind)
-<<<<<<< HEAD
   assert(success.enabled ^ state.isEmpty, "State should be present iff computation was successful")
-=======
-
->>>>>>> b908956c
+
   def isError = !success.enabled
-
   def isProject = kind == BoxOutputKind.Project
   def isTable = kind == BoxOutputKind.Table
 
@@ -303,7 +235,7 @@
     assert(isTable, s"Tried to access '$kind' as 'table'.")
     assert(success.enabled, success.disabledReason)
     import graph_api.MetaGraphManager.StringAsUUID
-    manager.table((state \ "guid").as[String].asUUID)
+    manager.table((state.get \ "guid").as[String].asUUID)
   }
 }
 
