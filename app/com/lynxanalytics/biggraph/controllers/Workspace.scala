// Things that go inside a "boxes & arrows" workspace.
package com.lynxanalytics.biggraph.controllers

import play.api.libs.json
import com.lynxanalytics.biggraph._
import com.lynxanalytics.biggraph.{ bigGraphLogger => log }

import scala.annotation.tailrec

case class Workspace(
    boxes: List[Box]) {
  val boxMap = boxes.map(b => b.id -> b).toMap
  assert(boxMap.size == boxes.size, {
    val dups = boxes.groupBy(_.id).filter(_._2.size > 1).keys
    s"Duplicate box name: ${dups.mkString(", ")}"
  })

  assert(findBox("anchor").operationID == "Anchor", "Anchor box is missing.")

  def findBox(id: String): Box = {
    assert(boxMap.contains(id), s"Cannot find box: $id")
    boxMap(id)
  }

<<<<<<< HEAD
  private def parametersMeta: List[FEOperationParameterMeta] = {
    val anchor = findBox("anchor")
    val parametersParamValue =
      anchor.parameters.getOrElse("parameters", OperationParams.ParametersParam.defaultValue)
    OperationParams.ParametersParam.parse(parametersParamValue)
  }

  private def defaultParameters: Map[String, String] =
    parametersMeta.map(p => p.id -> p.defaultValue).toMap

  private def fillDefaults(ctx: WorkspaceExecutionContext) =
    ctx.copy(workspaceParameters = defaultParameters ++ ctx.workspaceParameters)

  // Changes the workspace to enforce some invariants.
  def repaired(ops: OperationRepository): Workspace = {
    repairAnchor
    // TODO: #5883 after #5834.
  }

  private def repairAnchor: Workspace = {
    val anchors = boxes.filter(_.operationID == "Anchor")
    anchors match {
      case List(box) =>
        assert(box.id == "anchor", "The anchor box must have the 'anchor' ID.")
        this
      case Nil => Workspace(Workspace.anchorBox +: boxes)
      case _ => throw new AssertionError(s"${anchors.size} anchors found.")
    }
  }

=======
>>>>>>> 4922d272
  def checkpoint(previous: String = null)(implicit manager: graph_api.MetaGraphManager): String = {
    manager.checkpointRepo.checkpointState(
      RootProjectState.emptyState.copy(checkpoint = None, workspace = Some(this)),
      previous).checkpoint.get
  }

  def allStates(ctx: WorkspaceExecutionContext): Map[BoxOutput, BoxOutputState] = {
    val dependencies = discoverDependencies
    val statesWithoutCircularDependency = dependencies.topologicalOrder
      .foldLeft(Map[BoxOutput, BoxOutputState]()) {
        (states, box) =>
          val newOutputStates = outputStatesOfBox(ctx, box, states)
          newOutputStates ++ states
      }
    val statesWithCircularDependency = dependencies.withCircularDependency.flatMap { box =>
      val meta = ctx.ops.getBoxMetadata(box.operationID)
      meta.outputs.map { o =>
        o.ofBox(box) ->
          BoxOutputState(
            o.kind,
            None,
            FEStatus.disabled("Can not compute state due to circular dependencies.")
          )
      }
    }.toMap
    statesWithoutCircularDependency ++ statesWithCircularDependency
  }

  private def outputStatesOfBox(ctx: WorkspaceExecutionContext, box: Box,
                                inputStates: Map[BoxOutput, BoxOutputState]): Map[BoxOutput, BoxOutputState] = {
    val meta = ctx.ops.getBoxMetadata(box.operationID)

    def allOutputsWithError(msg: String): Map[BoxOutput, BoxOutputState] = {
      meta.outputs.map {
        o => o.ofBox(box) -> BoxOutputState(o.kind, None, FEStatus.disabled(msg))
      }.toMap
    }

    val unconnectedInputs = meta.inputs.filterNot(conn => box.inputs.contains(conn))
    if (unconnectedInputs.nonEmpty) {
      val list = unconnectedInputs.mkString(", ")
      allOutputsWithError(s"Input $list is not connected.")
    } else {
      val inputs = box.inputs.map { case (id, output) => id -> inputStates(output) }
      val inputErrors = inputs.filter(_._2.isError)
      if (inputErrors.nonEmpty) {
        val list = inputErrors.keys.mkString(", ")
        allOutputsWithError(s"Input $list has an error.")
      } else {
        val outputStates = try {
          box.execute(fillDefaults(ctx), inputs)
        } catch {
          case ex: Throwable =>
            log.error(s"Failed to execute $box:", ex)
            val msg = ex match {
              case ae: AssertionError => ae.getMessage
              case _ => ex.toString
            }
            allOutputsWithError(msg)
        }
        outputStates
      }
    }
  }

  case class Dependencies(topologicalOrder: List[Box], withCircularDependency: List[Box])

  // Tries to determine a topological order among boxes. All boxes with a circular dependency and
  // ones that depend on another with a circular dependency are returned unordered.
  private def discoverDependencies: Dependencies = {
    val outEdges: Map[Box, Set[Box]] = {
      val edges = boxes.flatMap(dst => dst.inputs.map(input => findBox(input._2.boxID) -> dst))
      edges.groupBy(_._1).mapValues(_.map(_._2).toSet)
    }

    // Determines the topological order by selecting a node without in-edges, removing the node and
    // its connections and calling itself on the remaining graph.
    @tailrec
    def discover(reversedTopologicalOrder: List[Box],
                 remainingBoxInDegrees: List[(Box, Int)]): Dependencies =
      if (remainingBoxInDegrees.isEmpty) {
        Dependencies(reversedTopologicalOrder.reverse, List())
      } else {
        val (nextBox, lowestDegree) = remainingBoxInDegrees.minBy(_._2)
        if (lowestDegree > 0) {
          Dependencies(
            topologicalOrder = reversedTopologicalOrder.reverse,
            withCircularDependency = remainingBoxInDegrees.map(_._1)
          )
        } else {
          val dependants = outEdges.getOrElse(nextBox, Set())
          val updatedInDegrees = remainingBoxInDegrees.withFilter(_._1 != nextBox)
            .map {
              case (box, degree) => (box, if (dependants.contains(box)) degree - 1 else degree)
            }.map(identity)
          discover(nextBox :: reversedTopologicalOrder, updatedInDegrees)
        }
      }

    val inDegrees: List[(Box, Int)] = boxes.map(box => box -> box.inputs.size)
    discover(List(), inDegrees)
  }

  def getOperation(
    ctx: WorkspaceExecutionContext, boxID: String): Operation = {
    val box = findBox(boxID)
    val meta = ctx.ops.getBoxMetadata(box.operationID)
    for (i <- meta.inputs) {
      assert(box.inputs.contains(i), s"Input $i is not connected.")
    }
    val states = allStates(ctx)
    val inputs = box.inputs.map { case (id, output) => id -> states(output) }
    assert(!inputs.exists(_._2.isError), {
      val errors = inputs.filter(_._2.isError).map(_._1).mkString(", ")
      s"Input $errors has an error."
    })
    box.getOperation(fillDefaults(ctx), inputs)
  }
}

// Things that are outside of the workspace itself, but are relevant to executing it.
case class WorkspaceExecutionContext(
  user: serving.User,
  ops: OperationRepository,
  workspaceParameters: Map[String, String])

object Workspace {
  def from(boxes: Box*): Workspace = {
    // Automatically add anchor if missing. Helps with tests.
    if (boxes.find(_.id == "anchor").nonEmpty) new Workspace(boxes.toList)
    else new Workspace(Box("anchor", "Anchor", Map(), 0, 0, Map()) +: boxes.toList)
  }
}

case class Box(
    id: String,
    operationID: String,
    parameters: Map[String, String],
    x: Double,
    y: Double,
    inputs: Map[String, BoxOutput]) {

  def output(id: String) = BoxOutput(this.id, id)

  def getOperation(
    ctx: WorkspaceExecutionContext,
    inputStates: Map[String, BoxOutputState]): Operation = {
    assert(
      inputs.keys == inputStates.keys,
      s"Input mismatch: $inputStates does not match $inputs")
    ctx.ops.opForBox(ctx.user, this, inputStates, ctx.workspaceParameters)
  }

  def execute(
    ctx: WorkspaceExecutionContext,
    inputStates: Map[String, BoxOutputState]): Map[BoxOutput, BoxOutputState] = {
    val op = getOperation(ctx, inputStates)
    val outputStates = op.getOutputs
    outputStates
  }
}

case class TypedConnection(
    id: String,
    kind: String) {
  BoxOutputKind.assertKind(kind)
  def ofBox(box: Box) = box.output(id)
}

case class BoxOutput(
  boxID: String,
  id: String)

case class BoxMetadata(
  categoryID: String,
  operationID: String,
  inputs: List[String],
  outputs: List[TypedConnection])

object BoxOutputKind {
  val Project = "project"
  val Table = "table"
  val validKinds = Set(Project, Table)
  def assertKind(kind: String): Unit =
    assert(validKinds.contains(kind), s"Unknown connection type: $kind")
}

object BoxOutputState {
  // Cannot call these "apply" due to the JSON formatter macros.
  def from(project: ProjectEditor): BoxOutputState = {
    import CheckpointRepository._ // For JSON formatters.
    BoxOutputState(BoxOutputKind.Project, Some(json.Json.toJson(project.rootState.state)))
  }

  def from(table: graph_api.Table): BoxOutputState = {
    BoxOutputState(BoxOutputKind.Table, Some(json.Json.obj("guid" -> table.gUID)))
  }
}

case class BoxOutputState(
    kind: String,
    state: Option[json.JsValue],
    success: FEStatus = FEStatus.enabled) {
  BoxOutputKind.assertKind(kind)
  assert(success.enabled ^ (state.isEmpty || state.get == null),
    "State should be present iff computation was successful")

  def isError = !success.enabled
  def isProject = kind == BoxOutputKind.Project
  def isTable = kind == BoxOutputKind.Table

  def project(implicit m: graph_api.MetaGraphManager): RootProjectEditor = {
    assert(isProject, s"Tried to access '$kind' as 'project'.")
    assert(success.enabled, success.disabledReason)
    import CheckpointRepository.fCommonProjectState
    val p = state.get.as[CommonProjectState]
    val rps = RootProjectState.emptyState.copy(state = p)
    new RootProjectEditor(rps)
  }

  def table(implicit manager: graph_api.MetaGraphManager): graph_api.Table = {
    assert(isTable, s"Tried to access '$kind' as 'table'.")
    assert(success.enabled, success.disabledReason)
    import graph_api.MetaGraphManager.StringAsUUID
    manager.table((state.get \ "guid").as[String].asUUID)
  }
}

object WorkspaceJsonFormatters {
  import com.lynxanalytics.biggraph.serving.FrontendJson.fFEStatus
  implicit val fBoxOutput = json.Json.format[BoxOutput]
  implicit val fTypedConnection = json.Json.format[TypedConnection]
  implicit val fBoxOutputState = json.Json.format[BoxOutputState]
  implicit val fBox = json.Json.format[Box]
  implicit val fBoxMetadata = json.Json.format[BoxMetadata]
  implicit val fWorkspace = json.Json.format[Workspace]
}<|MERGE_RESOLUTION|>--- conflicted
+++ resolved
@@ -22,7 +22,6 @@
     boxMap(id)
   }
 
-<<<<<<< HEAD
   private def parametersMeta: List[FEOperationParameterMeta] = {
     val anchor = findBox("anchor")
     val parametersParamValue =
@@ -36,25 +35,6 @@
   private def fillDefaults(ctx: WorkspaceExecutionContext) =
     ctx.copy(workspaceParameters = defaultParameters ++ ctx.workspaceParameters)
 
-  // Changes the workspace to enforce some invariants.
-  def repaired(ops: OperationRepository): Workspace = {
-    repairAnchor
-    // TODO: #5883 after #5834.
-  }
-
-  private def repairAnchor: Workspace = {
-    val anchors = boxes.filter(_.operationID == "Anchor")
-    anchors match {
-      case List(box) =>
-        assert(box.id == "anchor", "The anchor box must have the 'anchor' ID.")
-        this
-      case Nil => Workspace(Workspace.anchorBox +: boxes)
-      case _ => throw new AssertionError(s"${anchors.size} anchors found.")
-    }
-  }
-
-=======
->>>>>>> 4922d272
   def checkpoint(previous: String = null)(implicit manager: graph_api.MetaGraphManager): String = {
     manager.checkpointRepo.checkpointState(
       RootProjectState.emptyState.copy(checkpoint = None, workspace = Some(this)),
