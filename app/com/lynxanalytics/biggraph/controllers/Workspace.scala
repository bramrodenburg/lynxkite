--- conflicted
+++ resolved
@@ -31,15 +31,9 @@
   // This workspace as a custom box.
   def getBoxMetadata(name: String): BoxMetadata = {
     val description = anchor.parameters.getOrElse("description", "")
-<<<<<<< HEAD
-    val inputs = boxes.filter(_.operationID == "Input box").flatMap(b => b.parameters.get("name"))
-    val outputs = boxes.filter(_.operationID == "Output box").flatMap(b => b.parameters.get("name"))
-    BoxMetadata("Custom boxes", name, "", inputs, outputs, description = Some(description))
-=======
     val inputs = boxes.filter(_.operationId == "Input box").flatMap(b => b.parameters.get("name"))
     val outputs = boxes.filter(_.operationId == "Output box").flatMap(b => b.parameters.get("name"))
-    BoxMetadata("Custom boxes", name, inputs, outputs, description = Some(description))
->>>>>>> 1c063555
+    BoxMetadata("Custom boxes", name, "", inputs, outputs, description = Some(description))
   }
 
   def context(
@@ -237,14 +231,9 @@
   id: String)
 
 case class BoxMetadata(
-<<<<<<< HEAD
-  categoryID: String,
-  operationID: String,
-  htmlID: String,
-=======
   categoryId: String,
   operationId: String,
->>>>>>> 1c063555
+  htmlId: String,
   inputs: List[String],
   outputs: List[String],
   description: Option[String] = None)
