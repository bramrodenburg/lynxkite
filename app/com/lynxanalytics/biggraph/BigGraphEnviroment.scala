--- conflicted
+++ resolved
@@ -20,19 +20,7 @@
   val graphDataManager: graph_api.GraphDataManager
 }
 
-<<<<<<< HEAD
 trait TemporaryDirEnviroment extends BigGraphEnviroment {
-=======
-/*
- * This object is used to initialize common state shared by multiple controllers.
- * TODO: figure out what is the best practice for this in play.
- */
-object BigGraphProductionEnviroment extends BigGraphEnviroment {
-  lazy val sparkContext = BigGraphSparkContext(
-    "BigGraphServer",
-    scala.util.Properties.envOrElse("SPARK_MASTER", "local"))
-
->>>>>>> 81c1972e
   private val sysTempDir = System.getProperty("java.io.tmpdir")
   private val myTempDir = new File(
     "%s/%s-%d".format(sysTempDir, getClass.getName, scala.compat.Platform.currentTime))
