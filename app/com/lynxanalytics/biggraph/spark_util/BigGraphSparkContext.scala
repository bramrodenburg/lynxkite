--- conflicted
+++ resolved
@@ -189,10 +189,7 @@
     kryo.register(Class.forName("org.apache.spark.mllib.clustering.VectorWithNorm"))
     kryo.register(Class.forName("[Lorg.apache.spark.mllib.clustering.VectorWithNorm;"))
     kryo.register(Class.forName("[[Lorg.apache.spark.mllib.clustering.VectorWithNorm;"))
-<<<<<<< HEAD
     kryo.register(Class.forName("scala.collection.mutable.ArraySeq"))
-=======
-
     kryo.register(classOf[scala.math.Ordering$$anon$4])
     kryo.register(classOf[org.apache.spark.sql.catalyst.expressions.InterpretedOrdering])
     kryo.register(classOf[org.apache.spark.sql.catalyst.expressions.SortOrder])
@@ -200,7 +197,6 @@
     kryo.register(classOf[org.apache.spark.sql.catalyst.trees.Origin])
     kryo.register(org.apache.spark.sql.catalyst.expressions.Ascending.getClass)
     kryo.register(classOf[org.apache.spark.sql.catalyst.expressions.Literal])
->>>>>>> 2f503459
     // Add new stuff just above this line! Thanks.
     // Adding Foo$mcXXX$sp? It is a type specialization. Register the decoded type instead!
     // Z = Boolean, B = Byte, C = Char, D = Double, F = Float, I = Int, J = Long, S = Short.
