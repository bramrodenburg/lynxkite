--- conflicted
+++ resolved
@@ -101,9 +101,6 @@
     kryo.register(classOf[scala.reflect.ManifestFactory$$anon$10])
     kryo.register(classOf[scala.reflect.ClassTag$$anon$1])
     kryo.register(classOf[Class[_]])
-<<<<<<< HEAD
-    kryo.register(classOf[Array[Array[Long]]])
-=======
     // === #1518 / SPARK-5949 ===
     kryo.register(classOf[org.roaringbitmap.RoaringBitmap])
     kryo.register(classOf[org.roaringbitmap.RoaringArray])
@@ -113,7 +110,7 @@
     kryo.register(classOf[org.roaringbitmap.ArrayContainer])
     kryo.register(classOf[Array[Short]])
     // ==========================
->>>>>>> eed6662a
+    kryo.register(classOf[Array[Array[Long]]]) // #1612
     // Add new stuff just above this line! Thanks.
     // Adding Foo$mcXXX$sp? It is a type specialization. Register the decoded type instead!
     // Z = Boolean, B = Byte, C = Char, D = Double, F = Float, I = Int, J = Long, S = Short.
