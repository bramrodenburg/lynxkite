--- conflicted
+++ resolved
@@ -266,14 +266,11 @@
     kryo.register(classOf[org.apache.spark.ml.linalg.Vector])
     kryo.register(classOf[org.apache.spark.sql.types.BooleanType$])
     kryo.register(classOf[org.apache.spark.sql.catalyst.expressions.NullsFirst$])
-<<<<<<< HEAD
+    kryo.register(classOf[com.lynxanalytics.biggraph.graph_operations.EdgesAndNeighbors])
     kryo.register(Class.forName("org.apache.spark.mllib.tree.impurity.GiniAggregator"))
     kryo.register(Class.forName("org.apache.spark.mllib.tree.impurity.Gini$"))
     kryo.register(Class.forName("org.apache.spark.mllib.tree.impurity.GiniCalculator"))
 
-=======
-    kryo.register(classOf[com.lynxanalytics.biggraph.graph_operations.EdgesAndNeighbors])
->>>>>>> 95786929
     // Add new stuff just above this line! Thanks.
     // Adding Foo$mcXXX$sp? It is a type specialization. Register the decoded type instead!
     // Z = Boolean, B = Byte, C = Char, D = Double, F = Float, I = Int, J = Long, S = Short.
