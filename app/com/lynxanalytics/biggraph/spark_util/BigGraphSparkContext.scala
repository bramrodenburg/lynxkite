// Kryo registration and the creation of the SparkContext.
package com.lynxanalytics.biggraph.spark_util

import com.esotericsoftware.kryo.Kryo
import com.lynxanalytics.biggraph.controllers.LogController
import com.lynxanalytics.biggraph.graph_util.LoggedEnvironment
import com.lynxanalytics.biggraph.graph_util.KiteInstanceInfo
import org.apache.spark
import org.apache.spark.serializer.KryoRegistrator
import scala.collection.mutable
import scala.reflect.ClassTag

import com.lynxanalytics.biggraph.{ bigGraphLogger => log }
import com.lynxanalytics.biggraph.graph_api
import com.lynxanalytics.biggraph.graph_operations
import com.lynxanalytics.biggraph.spark_util

// Placeholders for deleted classes.
class DeadClass1
class DeadClass2
class DeadClass3
class DeadClass4
class DeadClass5
class DeadClass6
class DeadClass7
class DeadClass8
class DeadClass9
class DeadClass10

class BigGraphKryoRegistrator extends KryoRegistrator {

  override def registerClasses(kryo: Kryo): Unit = {
    // Uncomment this if you are debugging some Kryo issue.
    // import com.esotericsoftware.minlog.Log
    // Log.set(Log.LEVEL_TRACE);

    // Adding one more line? Do it at the bottom!
    // Deleting a line? Do not.
    // Types will change IDs otherwise.

    // Kryo 2.22 has registered a new primitive type (void) with ID 9. Previously our first class,
    // Tuple2 had ID 9. To make sure we can read back data written with earlier Kryo versions we
    // forcibly set ID 9 to Tuple2.
    // http://stackoverflow.com/questions/40867540/kryo-registration-issue-when-upgrading-to-spark-2-0
    kryo.register(classOf[Tuple2[_, _]], 9)
    kryo.register(classOf[Array[Any]])
    kryo.register(classOf[mutable.WrappedArray$ofRef])
    kryo.register(classOf[mutable.ArrayBuffer[_]])
    kryo.register(classOf[Array[mutable.ArrayBuffer[_]]])
    kryo.register(classOf[Array[Int]])
    kryo.register(classOf[Array[Long]])
    kryo.register(classOf[Array[Double]])
    kryo.register(classOf[Array[Tuple2[_, _]]])
    kryo.register(classOf[Array[Tuple3[_, _, _]]])
    kryo.register(classOf[Array[String]])
    kryo.register(classOf[scala.runtime.BoxedUnit])
    kryo.register(classOf[graph_api.CompactUndirectedGraph])
    kryo.register(classOf[::[_]])
    kryo.register(Nil.getClass)
    kryo.register(None.getClass)
    kryo.register(Set.empty[Int].getClass)
    kryo.register(classOf[mutable.ArrayBuffer[Any]])
    kryo.register(classOf[graph_api.Edge])
    kryo.register(classOf[Array[Seq[_]]])
    kryo.register(classOf[Array[graph_api.Edge]])
    kryo.register((0L, 0.0).getClass)
    kryo.register(Class.forName("org.apache.spark.util.BoundedPriorityQueue")) // SPARK-2306
    kryo.register(classOf[graph_operations.ComputeTopValues.PairOrdering[_]])
    kryo.register(classOf[collection.immutable.Range])
    kryo.register(classOf[DeadClass1])
    kryo.register(classOf[Array[DeadClass1]])
    kryo.register(classOf[mutable.WrappedArray$ofInt])
    kryo.register(('x', 'x').getClass)
    kryo.register(classOf[collection.mutable.Map[_, _]])
    kryo.register(classOf[scala.Tuple2[Double, Double]])
    kryo.register(classOf[Array[Tuple2[Long, Int]]])
    kryo.register(classOf[Option[_]])
    kryo.register(classOf[Array[Option[_]]])
    kryo.register(classOf[Vector[_]])
    kryo.register(classOf[graph_operations.DynamicValue])
    kryo.register(classOf[Array[graph_operations.DynamicValue]])
    kryo.register(ClassTag(Class.forName("org.apache.spark.util.collection.CompactBuffer")).wrap.runtimeClass)
    kryo.register(classOf[collection.mutable.Map$WithDefault])
    kryo.register(classOf[collection.mutable.Map$$anonfun$withDefaultValue$1])
    kryo.register(classOf[spark_util.IDBuckets[_]])
    kryo.register(classOf[graph_operations.Stats])
    kryo.register(classOf[Array[graph_operations.Stats]])
    kryo.register((0L, 0).getClass)
    kryo.register(classOf[Array[org.apache.spark.mllib.linalg.Vector]])
    kryo.register(classOf[org.apache.spark.mllib.linalg.DenseVector])
    kryo.register(breeze.linalg.DenseVector(Array[Double](0)).getClass)
    kryo.register(classOf[DeadClass2])
    kryo.register(classOf[DeadClass3])
    kryo.register((0.0, 0.0).getClass)
    kryo.register(math.Numeric.LongIsIntegral.getClass) // For using NumericRanges with sc.parallelize.
    kryo.register(classOf[DeadClass5])
    kryo.register(classOf[DeadClass6])
    kryo.register(classOf[DeadClass7])
    // The next three are required by some operations after the Spark 1.3.0 upgrade. (SPARK-6497)
    kryo.register(classOf[scala.reflect.ManifestFactory$$anon$10])
    kryo.register(classOf[scala.reflect.ClassTag$$anon$1])
    kryo.register(classOf[Class[_]])
    // === #1518 / SPARK-5949 ===
    kryo.register(classOf[org.roaringbitmap.RoaringBitmap])
    kryo.register(classOf[org.roaringbitmap.RoaringArray])
    kryo.register(classOf[DeadClass4])
    kryo.register(classOf[Array[DeadClass4]])
    kryo.register(classOf[org.roaringbitmap.BitmapContainer])
    kryo.register(classOf[org.roaringbitmap.ArrayContainer])
    kryo.register(classOf[Array[Short]])
    // ==========================
    kryo.register(classOf[Array[Array[Long]]]) // #1612
    kryo.register(classOf[com.lynxanalytics.biggraph.spark_util.CountOrdering[_]])
    kryo.register(classOf[com.lynxanalytics.biggraph.graph_util.HadoopFile])
    // More classes for SPARK-6497.
    kryo.register(classOf[scala.reflect.ManifestFactory$$anon$8])
    kryo.register(classOf[scala.reflect.ManifestFactory$$anon$9])
    kryo.register(classOf[scala.reflect.ManifestFactory$$anon$12])

    kryo.register(classOf[org.apache.spark.sql.types.StructType])
    kryo.register(classOf[org.apache.spark.sql.types.StructField])
    kryo.register(classOf[Array[org.apache.spark.sql.types.StructField]])
    kryo.register(classOf[org.apache.spark.sql.types.Metadata])
    kryo.register(org.apache.spark.sql.types.BinaryType.getClass)
    kryo.register(org.apache.spark.sql.types.ByteType.getClass)
    kryo.register(org.apache.spark.sql.types.DecimalType.getClass)
    kryo.register(org.apache.spark.sql.types.DoubleType.getClass)
    kryo.register(org.apache.spark.sql.types.FloatType.getClass)
    kryo.register(org.apache.spark.sql.types.IntegerType.getClass)
    kryo.register(org.apache.spark.sql.types.LongType.getClass)
    kryo.register(org.apache.spark.sql.types.MapType.getClass)
    kryo.register(org.apache.spark.sql.types.NullType.getClass)
    kryo.register(org.apache.spark.sql.types.ShortType.getClass)
    kryo.register(org.apache.spark.sql.types.StringType.getClass)
    kryo.register(org.apache.spark.sql.types.TimestampType.getClass)
    kryo.register(scala.collection.immutable.Map().getClass)
    kryo.register(classOf[Array[org.apache.spark.sql.catalyst.InternalRow]])
    kryo.register(classOf[org.apache.spark.sql.catalyst.expressions.GenericInternalRow])
    kryo.register(classOf[org.apache.spark.unsafe.types.UTF8String])
    kryo.register(classOf[Array[scala.collection.immutable.Map[_, _]]])
    kryo.register(classOf[collection.immutable.Set[_]])
    // Scala uses different actual classes for immutable sets up to size 5. Yay!
    kryo.register(Set().getClass)
    kryo.register(Set(1).getClass)
    kryo.register(Set(1, 2).getClass)
    kryo.register(Set(1, 2, 3).getClass)
    kryo.register(Set(1, 2, 3, 4).getClass)
    kryo.register(Set(1, 2, 3, 4, 5).getClass)
    kryo.register(classOf[org.apache.hadoop.io.BytesWritable])
    kryo.register(classOf[org.apache.spark.mllib.stat.MultivariateOnlineSummarizer])
    kryo.register(classOf[org.apache.spark.mllib.classification.NaiveBayesModel])
    kryo.register(classOf[Array[Array[Double]]])
    kryo.register(classOf[org.apache.spark.mllib.linalg.DenseMatrix])
    kryo.register(classOf[org.apache.spark.mllib.regression.LabeledPoint])
    kryo.register(classOf[Array[org.apache.spark.mllib.regression.LabeledPoint]])
    kryo.register(classOf[DeadClass8])
    kryo.register(Class.forName("org.apache.spark.mllib.tree.impurity.VarianceAggregator"))
    kryo.register(classOf[DeadClass9])
    kryo.register(org.apache.spark.mllib.tree.impurity.Variance.getClass)
    kryo.register(classOf[Enumeration$Val])
    kryo.register(org.apache.spark.mllib.tree.configuration.QuantileStrategy.getClass)
    kryo.register(classOf[org.apache.spark.mllib.tree.model.Split])
    kryo.register(org.apache.spark.mllib.tree.configuration.FeatureType.getClass)
    kryo.register(classOf[org.apache.spark.mllib.tree.model.InformationGainStats])
    kryo.register(classOf[org.apache.spark.mllib.tree.model.Predict])

    kryo.register(classOf[Array[collection.immutable.HashSet[_]]])
    kryo.register(classOf[collection.immutable.HashSet$HashSet1])

    kryo.register(classOf[Array[org.apache.spark.sql.Row]])
    kryo.register(classOf[org.apache.spark.sql.catalyst.expressions.GenericRowWithSchema])
    kryo.register(classOf[graph_operations.SegmentByEventSequence.EventListSegmentId])
    kryo.register(classOf[org.apache.spark.sql.catalyst.expressions.UnsafeRow])
    kryo.register(classOf[Array[org.apache.spark.mllib.tree.model.Split]])
    kryo.register(classOf[DeadClass10])
    kryo.register(classOf[Array[DeadClass10]])
    kryo.register(Class.forName("org.apache.spark.mllib.tree.model.DummyLowSplit"))
    kryo.register(Class.forName("org.apache.spark.mllib.tree.model.DummyHighSplit"))

    kryo.register(Class.forName("[Lorg.apache.spark.mllib.regression.impl.GLMRegressionModel$SaveLoadV1_0$Data;"))
    kryo.register(Class.forName("org.apache.spark.mllib.regression.impl.GLMRegressionModel$SaveLoadV1_0$Data"))
    kryo.register(Class.forName("[Lorg.apache.spark.sql.types.StructType;"))
    kryo.register(Class.forName("org.apache.spark.mllib.linalg.VectorUDT"))
    kryo.register(Class.forName("org.apache.spark.sql.catalyst.util.GenericArrayData"))
    kryo.register(classOf[com.clearspring.analytics.stream.cardinality.HyperLogLogPlus])
    kryo.register(classOf[com.clearspring.analytics.stream.cardinality.RegisterSet])
    kryo.register(Class.forName("com.clearspring.analytics.stream.cardinality.HyperLogLogPlus$Format"))
    kryo.register(classOf[Array[org.apache.spark.sql.types.DataType]])
    kryo.register(classOf[java.sql.Timestamp])
    kryo.register(Class.forName("org.apache.spark.sql.catalyst.expressions.GenericMutableRow"))
    kryo.register(Class.forName("org.apache.spark.sql.types.ArrayType"))
    kryo.register(Class.forName("org.apache.spark.ml.classification.MultiClassSummarizer"))
    kryo.register(Class.forName("org.apache.spark.ml.classification.LogisticAggregator"))
    kryo.register(Class.forName("org.apache.spark.ml.optim.WeightedLeastSquares$Aggregator"))
    kryo.register(Class.forName("org.apache.spark.ml.regression.LeastSquaresAggregator"))
    kryo.register(Class.forName("org.apache.spark.util.StatCounter"))
    kryo.register(Class.forName("org.apache.spark.mllib.clustering.VectorWithNorm"))
    kryo.register(Class.forName("[Lorg.apache.spark.mllib.clustering.VectorWithNorm;"))
    kryo.register(Class.forName("[[Lorg.apache.spark.mllib.clustering.VectorWithNorm;"))
    kryo.register(Class.forName("org.apache.spark.mllib.evaluation.binary.BinaryLabelCounter"))
    kryo.register(Class.forName("[Lorg.apache.spark.mllib.evaluation.binary.BinaryLabelCounter;"))
    kryo.register(Class.forName("scala.collection.mutable.ArraySeq"))
    kryo.register(classOf[scala.math.Ordering$$anon$4])
    kryo.register(classOf[org.apache.spark.sql.catalyst.expressions.InterpretedOrdering])
    kryo.register(classOf[org.apache.spark.sql.catalyst.expressions.SortOrder])
    kryo.register(classOf[org.apache.spark.sql.catalyst.expressions.BoundReference])
    kryo.register(classOf[org.apache.spark.sql.catalyst.trees.Origin])
    kryo.register(org.apache.spark.sql.catalyst.expressions.Ascending.getClass)
    kryo.register(classOf[org.apache.spark.sql.catalyst.expressions.Literal])
    // More classes for SPARK-6497.
    kryo.register(classOf[scala.reflect.ManifestFactory$$anon$1])
    kryo.register(classOf[Object])
    kryo.register(classOf[java.math.BigDecimal])
    kryo.register(classOf[java.sql.Date])
<<<<<<< HEAD
=======
    // Spark 2.0.2 upgrade.
    kryo.register(classOf[Array[Array[Byte]]])
    kryo.register(classOf[org.apache.spark.sql.catalyst.expressions.codegen.LazilyGeneratedOrdering])
    kryo.register(classOf[Array[org.apache.spark.sql.catalyst.expressions.SortOrder]])
    // mllib.linalg is migrating to ml.linalg.
    kryo.register(classOf[Array[org.apache.spark.ml.linalg.Vector]])
    kryo.register(classOf[org.apache.spark.ml.linalg.DenseVector])
    kryo.register(classOf[org.apache.spark.ml.linalg.DenseMatrix])
    kryo.register(Class.forName("org.apache.spark.ml.linalg.VectorUDT"))
    kryo.register(classOf[Array[org.apache.spark.ml.tree.Split]])
    kryo.register(classOf[org.apache.spark.ml.tree.ContinuousSplit])
    kryo.register(Class.forName("org.apache.spark.ml.tree.impl.DTStatsAggregator"))
    kryo.register(Class.forName("org.apache.spark.ml.tree.impl.DecisionTreeMetadata"))
    kryo.register(collection.immutable.HashMap().getClass)
    kryo.register(Class.forName("org.apache.spark.mllib.tree.model.ImpurityStats"))
    kryo.register(Class.forName("org.apache.spark.mllib.tree.impurity.VarianceCalculator"))
    kryo.register(classOf[org.apache.spark.ml.feature.LabeledPoint])
    kryo.register(classOf[Array[org.apache.spark.ml.feature.LabeledPoint]])
    kryo.register(classOf[org.apache.spark.ml.regression.RandomForestRegressionModel])
    kryo.register(classOf[org.apache.spark.ml.regression.DecisionTreeRegressionModel])
    kryo.register(classOf[Array[org.apache.spark.ml.regression.DecisionTreeRegressionModel]])
    kryo.register(classOf[org.apache.spark.ml.param.Param[_]])
    kryo.register(classOf[Array[org.apache.spark.ml.param.Param[_]]])
    kryo.register(classOf[org.apache.spark.ml.param.ParamMap])
    kryo.register(classOf[org.apache.spark.ml.param.BooleanParam])
    kryo.register(classOf[org.apache.spark.ml.param.DoubleArrayParam])
    kryo.register(classOf[org.apache.spark.ml.param.DoubleParam])
    kryo.register(classOf[org.apache.spark.ml.param.FloatParam])
    kryo.register(classOf[org.apache.spark.ml.param.IntArrayParam])
    kryo.register(classOf[org.apache.spark.ml.param.IntParam])
    kryo.register(classOf[org.apache.spark.ml.param.LongParam])
    kryo.register(classOf[org.apache.spark.ml.param.StringArrayParam])
    kryo.register(Class.forName("org.apache.spark.ml.param.ParamValidators$$anonfun$alwaysTrue$1"))
    kryo.register(Class.forName("org.apache.spark.ml.param.ParamValidators$$anonfun$gtEq$1"))
    kryo.register(Class.forName("org.apache.spark.ml.param.ParamValidators$$anonfun$inRange$1"))
    kryo.register(Class.forName("org.apache.spark.ml.param.shared.HasCheckpointInterval$$anonfun$1"))
    kryo.register(Class.forName("org.apache.spark.ml.tree.TreeRegressorParams$$anonfun$3"))
    kryo.register(classOf[org.apache.spark.ml.tree.LeafNode])
    kryo.register(classOf[org.apache.spark.ml.tree.InternalNode])
    kryo.register(Class.forName("org.apache.spark.ml.tree.HasFeatureSubsetStrategy$$anonfun$5"))
    kryo.register(classOf[org.apache.spark.ml.regression.GBTRegressionModel])
    kryo.register(Class.forName("org.apache.spark.ml.tree.GBTRegressorParams$$anonfun$10"))
>>>>>>> 734db030
    kryo.register(Class.forName("org.apache.spark.sql.execution.columnar.CachedBatch"))
    // Add new stuff just above this line! Thanks.
    // Adding Foo$mcXXX$sp? It is a type specialization. Register the decoded type instead!
    // Z = Boolean, B = Byte, C = Char, D = Double, F = Float, I = Int, J = Long, S = Short.
  }
}

class BigGraphKryoForcedRegistrator extends BigGraphKryoRegistrator {
  override def registerClasses(kryo: Kryo) {
    kryo.setRegistrationRequired(true)
    super.registerClasses(kryo)
  }
}

object BigGraphSparkContext {
  def createKryoWithForcedRegistration(): Kryo = {
    val myKryo = new Kryo()
    myKryo.setInstantiatorStrategy(new org.objenesis.strategy.StdInstantiatorStrategy());
    new BigGraphKryoForcedRegistrator().registerClasses(myKryo)
    myKryo
  }
  def isMonitoringEnabled =
    LoggedEnvironment.envOrNone("GRAPHITE_MONITORING_HOST").isDefined &&
      LoggedEnvironment.envOrNone("GRAPHITE_MONITORING_PORT").isDefined

  def setupMonitoring(conf: spark.SparkConf): spark.SparkConf = {
    val graphiteHostName = LoggedEnvironment.envOrElse("GRAPHITE_MONITORING_HOST", "")
    val graphitePort = LoggedEnvironment.envOrElse("GRAPHITE_MONITORING_PORT", "")
    val jvmSource = "org.apache.spark.metrics.source.JvmSource"
    // Set the keys normally defined in metrics.properties here.
    // This way it's easier to make sure that executors receive the
    // settings.
    conf
      .set("spark.metrics.conf.*.sink.graphite.class", "org.apache.spark.metrics.sink.GraphiteSink")
      .set("spark.metrics.conf.*.sink.graphite.host", graphiteHostName)
      .set("spark.metrics.conf.*.sink.graphite.port", graphitePort)
      .set("spark.metrics.conf.*.sink.graphite.period", "1")
      .set("spark.metrics.conf.*.sink.graphite.unit", "seconds")
      .set("spark.metrics.conf.master.source.jvm.class", jvmSource)
      .set("spark.metrics.conf.worker.source.jvm.class", jvmSource)
      .set("spark.metrics.conf.driver.source.jvm.class", jvmSource)
      .set("spark.metrics.conf.executor.source.jvm.class", jvmSource)
  }

  def setupCustomMonitoring(sc: spark.SparkContext) = {
    if (isMonitoringEnabled) {
      // Hacky solution to register BiggraphMonitoringSource as a
      // metric Source in Spark's metric system on each JVM. Why
      // are we not just registering it with Spark the same way as
      // JvmSource above? Because Spark sets up metrics before
      // adding the biggraph JAR file into its classpath.

      // We need to run the code in SetupMetricsSingleton for each
      // executor JVM exactly once. This code is inspired by H2O
      // sparkling-water's implementation of setting up workers on
      // each Spark executor. They go to great lengths of making sure
      // they exactly know the number of hosts and fail if they can't
      // reliably count them. Here we are just going to do a
      // best-effort hack.
      val numExecutors = LoggedEnvironment
        .envOrElse("NUM_EXECUTORS", "1")
        .toInt
      val numCoresPerExecutor = LoggedEnvironment
        .envOrElse("NUM_CORES_PER_EXECUTOR", "4")
        .toInt
      val dummyRddSize = numExecutors * numCoresPerExecutor * 10
      sc.parallelize(1 to dummyRddSize, dummyRddSize)
        .foreach(_ => SetupMetricsSingleton.dummy)
    }
  }

  def rotateSparkEventLogs() = {
    val currentTimeMillis = System.currentTimeMillis
    val deletionThresholdMillis = currentTimeMillis - 60 * 24 * 3600 * 1000
    for (file <- LogController.getLogDir.listFiles) {
      if (file.isFile() && (file.getName.endsWith("lz4") || file.getName.endsWith("lz4.inprogress"))) {
        if (file.lastModified() < deletionThresholdMillis) {
          file.delete()
        }
      }
    }
  }

  def getSession(
    appName: String,
    useKryo: Boolean = true,
    forceRegistration: Boolean = false,
    master: String = "",
    settings: Traversable[(String, String)] = Map()): spark.sql.SparkSession = {
    rotateSparkEventLogs()

    val versionFound = KiteInstanceInfo.sparkVersion
    val versionRequired = scala.io.Source.fromURL(getClass.getResource("/SPARK_VERSION")).mkString.trim
    assert(versionFound == versionRequired,
      s"Needs Apache Spark version $versionRequired. Found $versionFound.")

    var sparkConf = new spark.SparkConf()
      .setAppName(appName)
      .set("spark.memory.useLegacyMode", "true")
      .set("spark.io.compression.codec", "lz4")
      .set("spark.executor.memory",
        LoggedEnvironment.envOrElse("EXECUTOR_MEMORY", "1700m"))
      .set("spark.akka.threads",
        LoggedEnvironment.envOrElse("AKKA_THREADS", "4")) // set it to number of cores on master
      .set("spark.local.dir", LoggedEnvironment.envOrElse("KITE_LOCAL_TMP", "/tmp"))
      // Speculative execution will start extra copies of tasks to eliminate long tail latency.
      .set("spark.speculation", "false") // Speculative execution is disabled, see #1907.
      .set("spark.speculation.interval", "1000") // (Milliseconds.) How often to check.
      .set("spark.speculation.quantile", "0.90") // (Fraction.) This much of the stage has to complete first.
      .set("spark.speculation.multiplier", "2") // (Ratio.) Task has to be this much slower than the median.
      .set(
        // Enables fair scheduling, that is tasks of all running jobs are scheduled round-robin
        // instead of one job finishes completely first. See:
        // http://spark.apache.org/docs/latest/job-scheduling.html
        "spark.scheduler.mode",
        "FAIR")
      .set("spark.core.connection.ack.wait.timeout", "240")
      // Combines shuffle output into a single file which improves shuffle performance and reduces
      // number of open files for jobs with many reduce tasks. It only has some bad side effects
      // on ext3 with >8 cores, so I think we can enable this for our usecases.
      .set("spark.shuffle.consolidateFiles", "true")
      .set(
        "spark.executor.cores",
        LoggedEnvironment.envOrElse("NUM_CORES_PER_EXECUTOR", "4"))
      // We need a higher akka.frameSize (the Spark default is 10) as when the number of
      // partitions gets into the hundreds of thousands the map output statuses exceed this limit.
      .setIfMissing(
        "spark.akka.frameSize", "1000")
      .set("spark.sql.runSQLOnFiles", "false")
      // Configure Spark event logging:
      .set(
        "spark.eventLog.dir",
        "file://" + LogController.getLogDir.getAbsolutePath)
      .set("spark.eventLog.enabled", "true")
      .set("spark.eventLog.compress", "true")
      // Progress bars are not great in logs.
      .set("spark.ui.showConsoleProgress", "false")
    sparkConf = if (isMonitoringEnabled) setupMonitoring(sparkConf) else sparkConf
    if (useKryo) {
      sparkConf = sparkConf
        .set(
          "spark.serializer",
          "org.apache.spark.serializer.KryoSerializer")
        .set(
          "spark.kryo.registrator",
          if (forceRegistration)
            "com.lynxanalytics.biggraph.spark_util.BigGraphKryoForcedRegistrator"
          else "com.lynxanalytics.biggraph.spark_util.BigGraphKryoRegistrator")
    }
    if (master != "") {
      sparkConf = sparkConf.setMaster(master)
    }
    sparkConf = sparkConf.setAll(settings)
    log.info("Creating Spark Context with configuration: " + sparkConf.toDebugString)
    val sparkSession = spark.sql.SparkSession.builder().config(sparkConf).getOrCreate
    val sc = sparkSession.sparkContext
    sc.addSparkListener(new BigGraphSparkListener(sc))
    if (isMonitoringEnabled) {
      setupCustomMonitoring(sc)
    }
    sparkSession
  }
}

class BigGraphSparkListener(sc: spark.SparkContext) extends spark.scheduler.SparkListener {
  val maxStageFailures = LoggedEnvironment.envOrElse("KITE_STAGE_MAX_FAILURES", "4").toInt
  val stageFailures = collection.mutable.Map[Int, Int]()

  override def onStageCompleted(
    stageCompleted: spark.scheduler.SparkListenerStageCompleted): Unit = synchronized {
    val stage = stageCompleted.stageInfo
    if (stage.failureReason.nonEmpty) {
      stageFailures(stage.stageId) = stageFailures.getOrElse(stage.stageId, 0) + 1
    }
  }

  override def onStageSubmitted(
    stageSubmitted: spark.scheduler.SparkListenerStageSubmitted): Unit = synchronized {
    val stage = stageSubmitted.stageInfo
    val failures = stageFailures.getOrElse(stage.stageId, 0)
    if (failures >= maxStageFailures) {
      log.warn(s"Stage ${stage.stageId} has failed $failures times." +
        " Cancelling all jobs to prevent infinite retries. (#2001)")
      sc.cancelAllJobs()
    }
  }
}<|MERGE_RESOLUTION|>--- conflicted
+++ resolved
@@ -212,8 +212,6 @@
     kryo.register(classOf[Object])
     kryo.register(classOf[java.math.BigDecimal])
     kryo.register(classOf[java.sql.Date])
-<<<<<<< HEAD
-=======
     // Spark 2.0.2 upgrade.
     kryo.register(classOf[Array[Array[Byte]]])
     kryo.register(classOf[org.apache.spark.sql.catalyst.expressions.codegen.LazilyGeneratedOrdering])
@@ -256,7 +254,6 @@
     kryo.register(Class.forName("org.apache.spark.ml.tree.HasFeatureSubsetStrategy$$anonfun$5"))
     kryo.register(classOf[org.apache.spark.ml.regression.GBTRegressionModel])
     kryo.register(Class.forName("org.apache.spark.ml.tree.GBTRegressorParams$$anonfun$10"))
->>>>>>> 734db030
     kryo.register(Class.forName("org.apache.spark.sql.execution.columnar.CachedBatch"))
     // Add new stuff just above this line! Thanks.
     // Adding Foo$mcXXX$sp? It is a type specialization. Register the decoded type instead!
