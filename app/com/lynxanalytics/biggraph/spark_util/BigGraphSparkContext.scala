--- conflicted
+++ resolved
@@ -54,14 +54,10 @@
     kryo.register(classOf[graph_api.Edge])
     kryo.register(classOf[Array[Seq[_]]])
     kryo.register(classOf[Array[graph_api.Edge]])
-<<<<<<< HEAD
-    kryo.register((0L, 0.0).getClass);
-=======
     kryo.register((0L, 0.0).getClass)
     // Add new stuff just above this line! Thanks.
     // Adding Foo$mcXXX$sp? It is a type specialization. Register the decoded type instead!
     // Z = Boolean, B = Byte, C = Char, D = Double, F = Float, I = Int, J = Long, S = Short.
->>>>>>> 2efcd378
   }
 }
 
