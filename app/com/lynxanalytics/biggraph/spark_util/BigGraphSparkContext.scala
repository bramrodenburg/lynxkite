--- conflicted
+++ resolved
@@ -56,12 +56,9 @@
     kryo.register(classOf[Array[graph_operations.SampledViewVertex]])
     kryo.register(classOf[mutable.WrappedArray$ofInt])
     kryo.register(('x', 'x').getClass)
-<<<<<<< HEAD
+    kryo.register(classOf[collection.mutable.Map[_, _]])
     kryo.register(classOf[scala.Tuple2[Double, Double]])
     kryo.register(classOf[Array[Tuple2[Long, Int]]])
-=======
-    kryo.register(classOf[collection.mutable.Map[_, _]])
->>>>>>> 3c1cad18
     // Add new stuff just above this line! Thanks.
     // Adding Foo$mcXXX$sp? It is a type specialization. Register the decoded type instead!
     // Z = Boolean, B = Byte, C = Char, D = Double, F = Float, I = Int, J = Long, S = Short.
