package com.lynxanalytics.biggraph.graph_api.attributes

import scala.collection.immutable
import scala.reflect.runtime.universe._

/**
 * Represents an index that can be used to access elements of
 * a DenseAttributes object.
 */
class AttributeIndex[T](private[attributes] val idx: Int) extends Serializable

/**
 * Class representing what attributes are available on some entity.
 *
 * It defines the names and types of available attributes and an ordering
 * on the attributes.
 *
 * This class indirectly uses reflection, so it is not thread-safe (see
 * http://docs.scala-lang.org/overviews/reflection/thread-safety.html). Do not
 * use it on Spark workers.
 */
class AttributeSignature private (
    attributes: Map[String, TypedAttributeIndex[_]],
    val attributeSeq: immutable.Seq[String]) {
  def readIndex[T: TypeTag](name: String): AttributeReadIndex[T] = {
    attributes(name).forClassRead
  }

  def canRead[T: TypeTag](name: String): Boolean = {
    attributes.contains(name) && attributes(name).readableAs[T]
  }

  def writeIndex[T: TypeTag](name: String): AttributeWriteIndex[T] = {
    attributes(name).forClassWrite
  }

  def canWrite[T: TypeTag](name: String): Boolean = {
    attributes.contains(name) && attributes(name).writableAs[T]
  }

  def addAttribute[T: TypeTag](name: String): SignatureExtension = {
    SignatureExtension(
      new AttributeSignature(attributes +
                               (name -> TypedAttributeIndex[T](attributeSeq.size)),
                             attributeSeq :+ name),
      PrimitiveCloner(1))
  }

<<<<<<< HEAD
  def getAttributesReadableAs[T](implicit c: TypeTag[T]): Seq[String] = {
    attributes.flatMap {
      case (name, tidx) => if (tidx.readableAs(c)) Some(name) else None
    }.toSeq
=======
  def getAttributesReadableAs[T: TypeTag]: Seq[String] = {
    attributes.flatMap({
      case (name, tidx) => if (tidx.readableAs[T]) Some(name) else None
    }).toSeq
>>>>>>> 8a765e02
  }

  def maker: DenseAttributesMaker = new PrimitiveMaker(size)

  override lazy val toString: String = {
    "AttributeSignature: %s".format(
      attributeSeq.map(name => (name, attributes(name).toString)))
  }

  val size = attributeSeq.size

  def getReadersForOperation[S](op: TypeDependentOperation[S]): Seq[AttributeReader[S]] = {
    attributeSeq.map(attributes(_).getReaderForOperation(op))
  }
}

object AttributeSignature {
  def empty = new AttributeSignature(Map(), immutable.Seq())
}

/*
 * Clones a DenseAttributes to one with a larger signature.
 *
 * This class takes a DenseAttributes object corresponding to a narrower signature and creates
 * one corresponding to a larger, derived signature. Cloners can be obtained when building new
 * signatures from old ones by adding attributes.
 */
trait ExtensionCloner extends Serializable {
  def clone(original: DenseAttributes): DenseAttributes
  def composeWith(nextCloner: ExtensionCloner): ExtensionCloner
}

/*
 * One should use instance of this class to create new DenseAttributes objects.
 *
 * Get your maker from your signature.
 */
trait DenseAttributesMaker extends Serializable {
  def make(): DenseAttributes
}

/*
 * Couples an AttributeSignature with an ExtensionCloner.
 *
 * This is used to conveniently create new signatures from old
 * ones together with the cloner using the builder pattern.
 */
case class SignatureExtension(signature: AttributeSignature,
                              cloner: ExtensionCloner) {
  def addAttribute[T: TypeTag](name: String): SignatureExtension = {
    val oneStepExtension = signature.addAttribute[T](name)
    SignatureExtension(oneStepExtension.signature, cloner.composeWith(oneStepExtension.cloner))
  }
}


/*
 * Class used to represent raw attribute data on entities (e.g. nodes, edges).
 *
 * This class doesn't know anything about what data it stores. One needs to use it together
 * with indices obtained from the corresponding AttributeSignature to make sense of the data.
 */
class DenseAttributes private[attributes] (data: Array[Any])
    extends Serializable {
  def apply[T](idx: AttributeIndex[T]): T = {
    return data(idx.idx).asInstanceOf[T]
  }

  def set[T](idx: AttributeIndex[T], value: T): DenseAttributes = {
    data(idx.idx) = value
    return this
  }

  private[attributes] def cloneWithAdditionalAttributes(numAdditionalAttributes: Int) = {
    new DenseAttributes(Array.concat(
      data, Array.fill[Any](numAdditionalAttributes)(null)))
  }

  override def toString: String = {
    data.map(_.toString).mkString(",")
  }
}

private[attributes] case class PrimitiveCloner(numNewAttributes: Int) extends ExtensionCloner {
  def clone(original: DenseAttributes): DenseAttributes = {
    original.cloneWithAdditionalAttributes(numNewAttributes)
  }
  def composeWith(nextCloner: ExtensionCloner): ExtensionCloner = {
    nextCloner match {
      case PrimitiveCloner(otherNumNewAttributes)
          => PrimitiveCloner(numNewAttributes + otherNumNewAttributes)
    }
  }
}

private[attributes] class PrimitiveMaker(size: Int) extends DenseAttributesMaker {
  def make(): DenseAttributes = {
    new DenseAttributes(Array.fill[Any](size)(null))
  }
}

/*
 * A trait that can read some value of type T from a DenseAttributes object.
 *
 * Similar to an AttributeReadIndex, but it is able to do some conversion/transformation
 * on the raw value and/or combine multiple attributes to a single value.
 */
trait AttributeReader[T] extends Serializable {
  def readFrom(attr: DenseAttributes): T
}

/*
 * This trait represents some operation on attributes where what needs to happen may depend on
 * the type of the attribute.
 *
 * The getReaderForIndex method gets an index for an attribute and also (implicitly) a TypeTag for
 * the (signature) type of the attribute. This TypeTag can be used to implement different
 * operations based on the signature type of the attribute.
 */
trait TypeDependentOperation[T] {
  def getReaderForIndex[S: TypeTag](idx: AttributeReadIndex[S]): AttributeReader[T]
}<|MERGE_RESOLUTION|>--- conflicted
+++ resolved
@@ -46,17 +46,10 @@
       PrimitiveCloner(1))
   }
 
-<<<<<<< HEAD
-  def getAttributesReadableAs[T](implicit c: TypeTag[T]): Seq[String] = {
-    attributes.flatMap {
-      case (name, tidx) => if (tidx.readableAs(c)) Some(name) else None
-    }.toSeq
-=======
   def getAttributesReadableAs[T: TypeTag]: Seq[String] = {
     attributes.flatMap({
       case (name, tidx) => if (tidx.readableAs[T]) Some(name) else None
     }).toSeq
->>>>>>> 8a765e02
   }
 
   def maker: DenseAttributesMaker = new PrimitiveMaker(size)
