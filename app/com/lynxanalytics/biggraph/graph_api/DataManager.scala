--- conflicted
+++ resolved
@@ -18,41 +18,34 @@
 import com.lynxanalytics.biggraph.{ bigGraphLogger => log }
 import com.lynxanalytics.biggraph.graph_util.HadoopFile
 
-case class DMParam(repoPath: HadoopFile, sparkContext: spark.SparkContext)
+case class DMParam(dataRoot: io.DataRootLike, sparkContext: spark.SparkContext)
 
 case class EntityMetadata(lines: Int)
 
 abstract class EntityIOWrapper(val entity: MetaGraphEntity, dmParam: DMParam) {
-  val repositoryPath = dmParam.repoPath
+  val dataRoot = dmParam.dataRoot
   val sc = dmParam.sparkContext
   val newDirectoryName = "new_entries"
-  def legacyPath: HadoopFile
+  def legacyPath: io.HadoopFileLike
   def existsAtLegacy = (legacyPath / "_SUCCESS").exists
   def exists: Boolean
 
   def read(parent: Option[VertexSetData] = None): EntityData
   def write(data: EntityData): Unit
-
-  val possiblySavedEntities: Set[UUID] = {
-    val scalars = (repositoryPath / "scalars" / "*").list
-    val entities = (repositoryPath / "entities" / "*").list
-    val newEntities = (repositoryPath / newDirectoryName / "*").list
-    (scalars ++ entities ++ newEntities).map(_.path.getName.asUUID).toSet
-  }
 }
 
 class ScalarIOWrapper[T](entity: Scalar[T], dMParam: DMParam)
     extends EntityIOWrapper(entity, dMParam) {
 
-  def legacyPath = repositoryPath / "scalars" / entity.gUID.toString
+  def legacyPath = dataRoot / "scalars" / entity.gUID.toString
   def exists = existsAtLegacy
-  private def serializedScalarFileName: HadoopFile = legacyPath / "serialized_data"
-  private def successPath: HadoopFile = legacyPath / "_SUCCESS"
+  private def serializedScalarFileName: io.HadoopFileLike = legacyPath / "serialized_data"
+  private def successPath: io.HadoopFileLike = legacyPath / "_SUCCESS"
 
   override def read(parent: Option[VertexSetData] = None): ScalarData[T] = {
     val scalar = entity
     log.info(s"PERF Loading scalar $scalar from disk")
-    val ois = new java.io.ObjectInputStream(serializedScalarFileName.open())
+    val ois = new java.io.ObjectInputStream(serializedScalarFileName.forReading.open())
     val value = try ois.readObject.asInstanceOf[T] finally ois.close()
     log.info(s"PERF Loaded scalar $scalar from disk")
     new ScalarData[T](scalar, value)
@@ -60,12 +53,12 @@
   override def write(data: EntityData): Unit = {
     val scalarData = data.asInstanceOf[ScalarData[T]]
     log.info(s"PERF Writing scalar $entity to disk")
-    val targetDir = legacyPath
+    val targetDir = legacyPath.forWriting
     targetDir.mkdirs
-    val oos = new java.io.ObjectOutputStream(serializedScalarFileName.create())
+    val oos = new java.io.ObjectOutputStream(serializedScalarFileName.forWriting.create())
     oos.writeObject(scalarData.value)
     oos.close()
-    successPath.createFromStrings("")
+    successPath.forWriting.createFromStrings("")
     log.info(s"PERF Written scalar $entity to disk")
   }
 }
@@ -75,8 +68,9 @@
 
   protected lazy val availablePartitions = collectAvailablePartitions
 
-  val targetRootDir = repositoryPath / newDirectoryName / entity.gUID.toString
-  val metaFile = targetRootDir / "metadata"
+  val rootDir = dataRoot / newDirectoryName / entity.gUID.toString
+  val targetRootDir = rootDir.forWriting
+  val metaFile = rootDir / "metadata"
 
   implicit val fEntityMetadata = json.Json.format[EntityMetadata]
 
@@ -87,13 +81,13 @@
 
   def readMetadata: EntityMetadata = {
     // TODO: What happens if the file is not there?
-    val j = json.Json.parse(metaFile.readAsString)
+    val j = json.Json.parse(metaFile.forReading.readAsString)
     j.as[EntityMetadata]
   }
 
   def writeMetadata(metaData: EntityMetadata) = {
     val j = json.Json.toJson(metaData)
-    metaFile.createFromStrings(json.Json.prettyPrint(j))
+    metaFile.forWriting.createFromStrings(json.Json.prettyPrint(j))
   }
 
   def write(data: EntityData): Unit = {
@@ -112,7 +106,7 @@
     val availablePartitions = scala.collection.mutable.Map[Int, HadoopFile]()
 
     if (existsAtLegacy) {
-      availablePartitions(-1) = legacyPath
+      availablePartitions(-1) = legacyPath.forReading
     }
 
     val subDirs = (newPath / ".*").list
@@ -154,8 +148,8 @@
     finalRead(availablePartitions(pn), parent)
   }
 
-  def legacyPath = repositoryPath / "entities" / entity.gUID.toString
-  def newPath = repositoryPath / "new_entities" / entity.gUID.toString
+  def legacyPath = dataRoot / "entities" / entity.gUID.toString
+  def newPath = dataRoot / "new_entities" / entity.gUID.toString
   def exists: Boolean = availablePartitions.nonEmpty
 
 }
@@ -247,12 +241,11 @@
   // This can be switched to false to enter "demo mode" where no new calculations are allowed.
   var computationAllowed = true
 
-<<<<<<< HEAD
   private def instancePath(instance: MetaGraphOperationInstance) =
-    repositoryPath / "operations" / instance.gUID.toString
+    dataRoot / "operations" / instance.gUID.toString
 
   def entityWrapperFactory(entity: MetaGraphEntity): EntityIOWrapper = {
-    val param = DMParam(repositoryPath, sc)
+    val param = DMParam(dataRoot, sc)
     entity match {
       case vs: VertexSet => new VertexIOWrapper(vs, param)
       case eb: EdgeBundle => new EdgeBundleIOWrapper(eb, param)
@@ -261,18 +254,12 @@
     }
   }
 
-  // Things saved during previous runs. Checking for the _SUCCESS files is slow so we use the
-  // list of directories instead. The results are thus somewhat optimistic.
-  val possiblySavedInstances: Set[UUID] = {
-    val instances = (repositoryPath / "operations" / "*").list
-    instances.map(_.path.getName.asUUID).toSet
-=======
-  private val ephemeralRoot = new io.DataRoot(ephemeralPath.getOrElse(repositoryPath))
-  private val combinedRoot: io.DataRootLike = {
+  private val dataRoot = {
     val mainRoot = new io.DataRoot(repositoryPath)
-    if (ephemeralPath.nonEmpty) new io.CombinedRoot(ephemeralRoot, mainRoot)
-    else mainRoot
->>>>>>> 40ff62be
+    ephemeralPath.map { ephemeralPath =>
+      val ephemeralRoot = new io.DataRoot(ephemeralPath)
+      new io.CombinedRoot(ephemeralRoot, mainRoot)
+    }.getOrElse(mainRoot)
   }
 
   private def serializedScalarFileName(basePath: HadoopFile): HadoopFile = basePath / "serialized_data"
@@ -280,25 +267,16 @@
   private def hasEntityOnDisk(wrapper: EntityIOWrapper): Boolean =
     (wrapper.entity.source.operation.isHeavy || wrapper.entity.isInstanceOf[Scalar[_]]) &&
       // Fast check for directory.
-<<<<<<< HEAD
-      possiblySavedInstances.contains(wrapper.entity.source.gUID) &&
-      wrapper.possiblySavedEntities.contains(wrapper.entity.gUID) &&
+      (dataRoot / io.OperationsDir / wrapper.entity.source.gUID.toString).fastExists &&
+      (dataRoot / io.NewEntitiesDir / wrapper.entity.gUID.toString).fastExists &&
       // Slow check for _SUCCESS file.
-      successPath(instancePath(wrapper.entity.source)).exists &&
+      (dataRoot / io.OperationsDir / wrapper.entity.source.gUID.toString / io.Success).exists &&
       wrapper.exists
-=======
-      combinedRoot.fastHasInstance(entity.source) &&
-      combinedRoot.fastHasEntity(entity) &&
-      // Slow check for _SUCCESS file.
-      combinedRoot.hasInstance(entity.source) &&
-      combinedRoot.hasEntity(entity)
->>>>>>> 40ff62be
 
   private def hasEntity(entity: MetaGraphEntity): Boolean = entityCache.contains(entity.gUID)
 
   private def load(wrapper: VertexIOWrapper): Future[VertexSetData] = {
     future {
-<<<<<<< HEAD
       wrapper.read()
     }
   }
@@ -312,52 +290,13 @@
   private def load[T](wrapper: AttributeIOWrapper[T]): Future[AttributeData[T]] = {
     getFuture(wrapper.vertexSet).map {
       vs => wrapper.read(Some(vs))
-=======
-      val fn = combinedRoot.entityPath(vertexSet)
-      val rdd = fn.loadEntityRDD[Unit](sc)
-      new VertexSetData(vertexSet, rdd)
-    }
-  }
-
-  private def load(edgeBundle: EdgeBundle): Future[EdgeBundleData] = {
-    getFuture(edgeBundle.idSet).map { idSet =>
-      // We do our best to colocate partitions to corresponding vertex set partitions.
-      val idsRDD = idSet.rdd
-      idsRDD.cacheBackingArray()
-      val rawRDD = combinedRoot.entityPath(edgeBundle).loadEntityRDD[Edge](sc, idsRDD.partitioner)
-      new EdgeBundleData(
-        edgeBundle,
-        idsRDD.sortedJoin(rawRDD).mapValues { case (_, edge) => edge })
-    }
-  }
-
-  private def load[T](attribute: Attribute[T]): Future[AttributeData[T]] = {
-    implicit val ct = attribute.classTag
-    getFuture(attribute.vertexSet).map { vs =>
-      // We do our best to colocate partitions to corresponding vertex set partitions.
-      val vsRDD = vs.rdd
-      vsRDD.cacheBackingArray()
-      val rawRDD = combinedRoot.entityPath(attribute).loadEntityRDD[T](sc, vsRDD.partitioner)
-      new AttributeData[T](
-        attribute,
-        // This join does nothing except enforcing colocation.
-        vsRDD.sortedJoin(rawRDD).mapValues { case (_, value) => value })
->>>>>>> 40ff62be
     }
   }
 
   private def load[T](wrapper: ScalarIOWrapper[T]): Future[ScalarData[T]] = {
     future {
       blocking {
-<<<<<<< HEAD
         wrapper.read()
-=======
-        log.info(s"PERF Loading scalar $scalar from disk")
-        val ois = new java.io.ObjectInputStream(serializedScalarFileName(combinedRoot.entityPath(scalar)).open())
-        val value = try ois.readObject.asInstanceOf[T] finally ois.close()
-        log.info(s"PERF Loaded scalar $scalar from disk")
-        new ScalarData[T](scalar, value)
->>>>>>> 40ff62be
       }
     }
   }
@@ -421,7 +360,7 @@
     // Mark the operation as complete. Entities may not be loaded from incomplete operations.
     // The reason for this is that an operation may give different results if the number of
     // partitions is different. So for consistency, all outputs must be from the same run.
-    (ephemeralRoot.instancePath(instance) / io.Success).createFromStrings("")
+    (dataRoot / io.OperationsDir / instance.gUID.toString / io.Success).forWriting.createFromStrings("")
   }
 
   private def validateOutput(instance: MetaGraphOperationInstance,
@@ -556,10 +495,9 @@
 
   private def saveToDisk(data: EntityData): Unit = {
     val entity = data.entity
-<<<<<<< HEAD
     val wrapper = entityWrapperFactory(entity)
-    val entityPath = wrapper.legacyPath
-    val doesNotExist = !entityPath.exists() || entityPath.delete()
+    val entityPath = wrapper.legacyPath.forWriting
+    val doesNotExist = !entityPath.exists || entityPath.delete()
     assert(doesNotExist, s"Cannot delete directory of entity $entity")
     log.info(s"Saving entity $entity ...")
     data match {
@@ -571,25 +509,6 @@
       //        log.info(s"PERF Instantiated entity $entity on disk")
       case scalarData: ScalarData[_] => {
         wrapper.write(data)
-=======
-    val path = ephemeralRoot.entityPath(entity)
-    val doesNotExist = !path.exists() || path.delete()
-    assert(doesNotExist, s"Cannot delete directory of entity $entity ($path)")
-    log.info(s"Saving entity $entity to $path...")
-    data match {
-      case rddData: EntityRDDData =>
-        log.info(s"PERF Instantiating entity $entity on disk")
-        path.saveEntityRDD(rddData.rdd)
-        log.info(s"PERF Instantiated entity $entity on disk")
-      case scalarData: ScalarData[_] => {
-        log.info(s"PERF Writing scalar $entity to disk")
-        path.mkdirs
-        val oos = new java.io.ObjectOutputStream(serializedScalarFileName(path).create())
-        oos.writeObject(scalarData.value)
-        oos.close()
-        (path / io.Success).createFromStrings("")
-        log.info(s"PERF Written scalar $entity to disk")
->>>>>>> 40ff62be
       }
     }
     log.info(s"Entity $entity saved.")
