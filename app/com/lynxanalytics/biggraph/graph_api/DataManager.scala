// The DataManager can get the EntityDatas (RDDs/scalar values) for a MetaGraphEntity.
//
// It will either load the data from disk, or run the required operations
// (and then save the data) when RDDs are requested.

package com.lynxanalytics.biggraph.graph_api

import java.util.UUID
import com.lynxanalytics.biggraph.spark_util.SortedRDD
import org.apache.spark
import org.apache.spark.HashPartitioner
import org.apache.spark.sql.SQLContext
import play.api.libs.json
import scala.collection.concurrent.TrieMap
import scala.concurrent._
import com.lynxanalytics.biggraph.spark_util.Implicits._

import com.lynxanalytics.biggraph.{ bigGraphLogger => log }
import com.lynxanalytics.biggraph.graph_util.HadoopFile

case class DMParam(dataRoot: io.DataRootLike, sparkContext: spark.SparkContext)

case class EntityMetadata(lines: Int)

abstract class EntityIOWrapper(val entity: MetaGraphEntity, dmParam: DMParam) {
  val dataRoot = dmParam.dataRoot
  val sc = dmParam.sparkContext
<<<<<<< HEAD
  val newDirectoryName = "new_entries"
  def legacyPath: io.HadoopFileLike
=======
  val newDirectoryName = "new_entities"
  def legacyPath: HadoopFile
>>>>>>> 40bb2a77
  def existsAtLegacy = (legacyPath / "_SUCCESS").exists
  def exists: Boolean

  def read(parent: Option[VertexSetData] = None): EntityData
  def write(data: EntityData): Unit
<<<<<<< HEAD
=======

  override def toString = s"exists: $exists legacy path: $legacyPath"

  val possiblySavedEntities: Set[UUID] = {
    val scalars = (repositoryPath / "scalars" / "*").list
    val entities = (repositoryPath / "entities" / "*").list
    val newEntities = (repositoryPath / newDirectoryName / "*").list
    println((repositoryPath / newDirectoryName).path.getName)
    newEntities.foreach(println)
    (scalars ++ entities ++ newEntities).map(_.path.getName.asUUID).toSet
  }
>>>>>>> 40bb2a77
}

class ScalarIOWrapper[T](entity: Scalar[T], dMParam: DMParam)
    extends EntityIOWrapper(entity, dMParam) {

  def legacyPath = dataRoot / "scalars" / entity.gUID.toString
  def exists = existsAtLegacy
  private def serializedScalarFileName: io.HadoopFileLike = legacyPath / "serialized_data"
  private def successPath: io.HadoopFileLike = legacyPath / "_SUCCESS"

  override def read(parent: Option[VertexSetData] = None): ScalarData[T] = {
    val scalar = entity
    log.info(s"PERF Loading scalar $scalar from disk")
    val ois = new java.io.ObjectInputStream(serializedScalarFileName.forReading.open())
    val value = try ois.readObject.asInstanceOf[T] finally ois.close()
    log.info(s"PERF Loaded scalar $scalar from disk")
    new ScalarData[T](scalar, value)
  }
  override def write(data: EntityData): Unit = {
    val scalarData = data.asInstanceOf[ScalarData[T]]
    log.info(s"PERF Writing scalar $entity to disk")
    val targetDir = legacyPath.forWriting
    targetDir.mkdirs
    val oos = new java.io.ObjectOutputStream(serializedScalarFileName.forWriting.create())
    oos.writeObject(scalarData.value)
    oos.close()
    successPath.forWriting.createFromStrings("")
    log.info(s"PERF Written scalar $entity to disk")
  }
}

abstract class PartitionableDataIOWrapper[DT <: EntityRDDData](entity: MetaGraphEntity, dMParam: DMParam)
    extends EntityIOWrapper(entity, dMParam) {

  protected lazy val availablePartitions = collectAvailablePartitions

<<<<<<< HEAD
  val rootDir = dataRoot / newDirectoryName / entity.gUID.toString
  val targetRootDir = rootDir.forWriting
  val metaFile = rootDir / "metadata"
=======
  override def toString = s"exists: $exists  legacy path: $legacyPath  available: $availablePartitions  targetdir: $targetRootDir"

  val targetRootDir = repositoryPath / newDirectoryName / entity.gUID.toString
  val metaFile = targetRootDir / "metadata"
>>>>>>> 40bb2a77

  implicit val fEntityMetadata = json.Json.format[EntityMetadata]

  def targetDir(numPartitions: Int) = {
    val subdir = numPartitions.toString
    targetRootDir / subdir
  }

  def readMetadata: EntityMetadata = {
    // TODO: What happens if the file is not there?
    val j = json.Json.parse(metaFile.forReading.readAsString)
    j.as[EntityMetadata]
  }

  def writeMetadata(metaData: EntityMetadata) = {
    val j = json.Json.toJson(metaData)
    metaFile.forWriting.createFromStrings(json.Json.prettyPrint(j))
  }

  def write(data: EntityData): Unit = {
    val rddData = data.asInstanceOf[EntityRDDData]
    log.info(s"PERF Instantiating entity $entity on disk")
    val rdd = rddData.rdd
    val partitions = rdd.partitions.size
    val lines = targetDir(partitions).saveEntityRDD(rdd)
    val metadata = EntityMetadata(lines)
    writeMetadata(metadata)
    log.info(s"PERF Instantiated entity $entity on disk")
  }

  private def collectAvailablePartitions = {
    val availablePartitions = scala.collection.mutable.Map[Int, HadoopFile]()

    if (existsAtLegacy) {
      availablePartitions(-1) = legacyPath.forReading
    }

    val subDirs = (newPath / "*").list
    val number = "[123456789][0-9]*".r
    val subdirCandidates = subDirs.filter(x => number.pattern.matcher(x.path.getName).matches)
    val a = subdirCandidates.map(_.path.getName).toSet
    val b = subDirs.map(_.path.getName).toSet
    for (v <- subdirCandidates) {
      val successFile = v / "_SUCCESS"
      if (successFile.exists) {
        val numParts = v.path.getName.toInt
        availablePartitions(numParts) = v
      }
    }
    availablePartitions
  }

  def finalRead(path: HadoopFile, parent: Option[VertexSetData] = None): DT

  def repartitionTo(pn: Int): Unit = {
    assert(availablePartitions.nonEmpty)
    val from = availablePartitions.head._2
    val rawRDD = from.loadEntityRDD[Int](sc)
    val newRDD = rawRDD.toSortedRDD(new HashPartitioner(pn))
    val newFile = targetDir(pn)
    val lines = newFile.saveEntityRDD(newRDD)
    writeMetadata(EntityMetadata(lines))
    availablePartitions(pn) = newFile
  }

  def selectPartitionNumber(parent: Option[VertexSetData] = None): Int = {
    parent.get.rdd.partitions.size
  }

  override def read(parent: Option[VertexSetData] = None): DT = {
    val pn = selectPartitionNumber(parent)
    if (!availablePartitions.contains(pn)) {
      repartitionTo(pn)
    }
    println(s"read: pn: $pn, ${availablePartitions(pn)}}")
    finalRead(availablePartitions(pn), parent)
  }

<<<<<<< HEAD
  def legacyPath = dataRoot / "entities" / entity.gUID.toString
  def newPath = dataRoot / "new_entities" / entity.gUID.toString
=======
  def legacyPath = repositoryPath / "entities" / entity.gUID.toString
  def newPath = repositoryPath / newDirectoryName / entity.gUID.toString
>>>>>>> 40bb2a77
  def exists: Boolean = availablePartitions.nonEmpty

}

class VertexIOWrapper(entity: VertexSet, dMParam: DMParam)
    extends PartitionableDataIOWrapper[VertexSetData](entity, dMParam) {

  override def selectPartitionNumber(parent: Option[VertexSetData] = None): Int = {
    val numVertices = readMetadata.lines
    val verticesPerPartition = System.getProperty("biggraph.vertices.per.partition", "1000000").toInt
    val tolerance = System.getProperty("biggraph.vertices.partition.tolerance", "2.0").toDouble
    val desired = Math.ceil(numVertices.toDouble / verticesPerPartition.toDouble)
    println(s"numVertices: $numVertices verticesPerPartition: $verticesPerPartition desired: $desired tolerance: $tolerance")

    def fun(a: Int) = {
      val aa = a.toDouble
      if (aa > desired) aa / desired
      else desired / aa
    }

    val bestCandidate =
      availablePartitions.map { case (p, h) => (p, h, fun(p)) }.toSeq.sortBy(_._3).headOption
    println(s"selectPartitionNumber:")
    bestCandidate.foreach(println)
    println()
    bestCandidate.filter(_._3 < tolerance).map(_._1).getOrElse(desired.toInt)
  }

  def finalRead(path: HadoopFile, parent: Option[VertexSetData] = None): VertexSetData = {
    val fn = path
    val rdd = fn.loadEntityRDD[Unit](sc)
    new VertexSetData(entity, rdd)
  }
}

class EdgeBundleIOWrapper(entity: EdgeBundle, dMParam: DMParam)
    extends PartitionableDataIOWrapper[EdgeBundleData](entity, dMParam) {

  def edgeBundle = entity
  def finalRead(path: HadoopFile, parent: Option[VertexSetData]): EdgeBundleData = {
    // We do our best to colocate partitions to corresponding vertex set partitions.
    val idsRDD = parent.get.rdd
    idsRDD.cacheBackingArray()
    val rawRDD = path.loadEntityRDD[Edge](sc, idsRDD.partitioner)
    new EdgeBundleData(
      edgeBundle,
      idsRDD.sortedJoin(rawRDD).mapValues { case (_, edge) => edge })
  }
}

class AttributeIOWrapper[T](entity: Attribute[T], dMParam: DMParam)
    extends PartitionableDataIOWrapper[AttributeData[T]](entity, dMParam) {
  def vertexSet = entity.vertexSet
  def finalRead(path: HadoopFile, parent: Option[VertexSetData]): AttributeData[T] = {
    // We do our best to colocate partitions to corresponding vertex set partitions.
    val vsRDD = parent.get.rdd
    vsRDD.cacheBackingArray()
    implicit val ct = entity.classTag
    val rawRDD = path.loadEntityRDD[T](sc, vsRDD.partitioner)
    new AttributeData[T](
      entity,
      // This join does nothing except enforcing colocation.
      vsRDD.sortedJoin(rawRDD).mapValues { case (_, value) => value })
  }
}

object DataManager {
  val maxParallelSparkStages =
    scala.util.Properties.envOrElse("KITE_SPARK_PARALLELISM", "5").toInt
}
class DataManager(sc: spark.SparkContext,
                  val repositoryPath: HadoopFile,
                  val ephemeralPath: Option[HadoopFile] = None) {
  // Limit parallelism to maxParallelSparkStages.
  implicit val executionContext =
    ExecutionContext.fromExecutorService(
      java.util.concurrent.Executors.newFixedThreadPool(
        DataManager.maxParallelSparkStages,
        new java.util.concurrent.ThreadFactory() {
          private var nextIndex = 1
          def newThread(r: Runnable) = synchronized {
            val t = new Thread(r)
            t.setDaemon(true)
            t.setName(s"DataManager-$nextIndex")
            nextIndex += 1
            t
          }
        }
      ))
  private val instanceOutputCache = TrieMap[UUID, Future[Map[UUID, EntityData]]]()
  private val entityCache = TrieMap[UUID, Future[EntityData]]()
  val sqlContext = new SQLContext(sc)

  // This can be switched to false to enter "demo mode" where no new calculations are allowed.
  var computationAllowed = true

  private def instancePath(instance: MetaGraphOperationInstance) =
    dataRoot / "operations" / instance.gUID.toString

  def entityWrapperFactory(entity: MetaGraphEntity): EntityIOWrapper = {
    val param = DMParam(dataRoot, sc)
    entity match {
      case vs: VertexSet => new VertexIOWrapper(vs, param)
      case eb: EdgeBundle => new EdgeBundleIOWrapper(eb, param)
      case va: Attribute[_] => new AttributeIOWrapper(va, param)
      case sc: Scalar[_] => new ScalarIOWrapper(sc, param)
    }
  }

  private val dataRoot = {
    val mainRoot = new io.DataRoot(repositoryPath)
    ephemeralPath.map { ephemeralPath =>
      val ephemeralRoot = new io.DataRoot(ephemeralPath)
      new io.CombinedRoot(ephemeralRoot, mainRoot)
    }.getOrElse(mainRoot)
  }

  private def serializedScalarFileName(basePath: HadoopFile): HadoopFile = basePath / "serialized_data"

  private def hasEntityOnDisk(wrapper: EntityIOWrapper): Boolean = {
    println(s"hasEntityOnDisk: $wrapper")
    println(s"${wrapper.exists}")
    (wrapper.entity.source.operation.isHeavy || wrapper.entity.isInstanceOf[Scalar[_]]) &&
      // Fast check for directory.
      (dataRoot / io.OperationsDir / wrapper.entity.source.gUID.toString).fastExists &&
      (dataRoot / io.NewEntitiesDir / wrapper.entity.gUID.toString).fastExists &&
      // Slow check for _SUCCESS file.
      (dataRoot / io.OperationsDir / wrapper.entity.source.gUID.toString / io.Success).exists &&
      wrapper.exists
  }
  private def hasEntity(entity: MetaGraphEntity): Boolean = entityCache.contains(entity.gUID)

  private def load(wrapper: VertexIOWrapper): Future[VertexSetData] = {
    future {
      wrapper.read()
    }
  }

  private def load(wrapper: EdgeBundleIOWrapper): Future[EdgeBundleData] = {
    getFuture(wrapper.edgeBundle.idSet).map {
      idSet => wrapper.read(Some(idSet))
    }
  }

  private def load[T](wrapper: AttributeIOWrapper[T]): Future[AttributeData[T]] = {
    getFuture(wrapper.vertexSet).map {
      vs => wrapper.read(Some(vs))
    }
  }

  private def load[T](wrapper: ScalarIOWrapper[T]): Future[ScalarData[T]] = {
    future {
      blocking {
        wrapper.read()
      }
    }
  }

  private def load(entity: EntityIOWrapper): Future[EntityData] = {
    log.info(s"PERF Found entity $entity on disk")
    entity match {
      case vs: VertexIOWrapper => load(vs)
      case eb: EdgeBundleIOWrapper => load(eb)
      case va: AttributeIOWrapper[_] => load(va)
      case sc: ScalarIOWrapper[_] => load(sc)
    }
  }

  private def set(entity: MetaGraphEntity, data: Future[EntityData]) = synchronized {
    entityCache(entity.gUID) = data
    data.onFailure {
      case _ => synchronized { entityCache.remove(entity.gUID) }
    }
  }

  private def execute(instance: MetaGraphOperationInstance): Future[Map[UUID, EntityData]] = {
    val inputs = instance.inputs
    val futureInputs = Future.sequence(
      inputs.all.toSeq.map {
        case (name, entity) =>
          getFuture(entity).map(data => (name, data))
      })
    futureInputs.map { inputs =>
      val inputDatas = DataSet(inputs.toMap)
      for (scalar <- instance.outputs.scalars.values) {
        log.info(s"PERF Computing scalar $scalar")
      }
      val outputDatas = blocking {
        instance.run(inputDatas, runtimeContext)
      }
      validateOutput(instance, outputDatas)
      blocking {
        if (instance.operation.isHeavy) {
          saveOutputs(instance, outputDatas.values)
        } else {
          // We still save all scalars even for non-heavy operations.
          // This can happen asynchronously though.
          future {
            saveOutputs(instance, outputDatas.values.collect { case o: ScalarData[_] => o })
          }
        }
      }
      for (scalar <- instance.outputs.scalars.values) {
        log.info(s"PERF Computed scalar $scalar")
      }
      outputDatas
    }
  }

  private def saveOutputs(instance: MetaGraphOperationInstance,
                          outputs: Iterable[EntityData]): Unit = {
    for (output <- outputs) {
      saveToDisk(output)
    }
    // Mark the operation as complete. Entities may not be loaded from incomplete operations.
    // The reason for this is that an operation may give different results if the number of
    // partitions is different. So for consistency, all outputs must be from the same run.
    (dataRoot / io.OperationsDir / instance.gUID.toString / io.Success).forWriting.createFromStrings("")
  }

  private def validateOutput(instance: MetaGraphOperationInstance,
                             output: Map[UUID, EntityData]): Unit = {
    // Make sure attributes re-use the partitioners from their vertex sets.
    // An identity check is used to catch the case where the same number of partitions is used
    // accidentally (as is often the case in tests), but the code does not guarantee this.
    val attributes = output.values.collect { case x: AttributeData[_] => x }
    val edgeBundles = output.values.collect { case x: EdgeBundleData => x }
    val dataAndVs =
      attributes.map(x => x -> x.entity.vertexSet) ++
        edgeBundles.map(x => x -> x.entity.idSet)
    for ((entityd, vs) <- dataAndVs) {
      val entity = entityd.entity
      // The vertex set must either be loaded, or in the output.
      val vsd = output.get(vs.gUID) match {
        case Some(vsd) => vsd.asInstanceOf[VertexSetData]
        case None =>
          assert(entityCache.contains(vs.gUID), s"$vs, vertex set of $entity, not known")
          assert(entityCache(vs.gUID).value.nonEmpty, s"$vs, vertex set of $entity, not loaded")
          assert(entityCache(vs.gUID).value.get.isSuccess, s"$vs, vertex set of $entity, failed")
          entityCache(vs.gUID).value.get.get.asInstanceOf[VertexSetData]
      }
      assert(vsd.rdd.partitioner.get eq entityd.rdd.partitioner.get,
        s"The partitioner of $entity does not match the partitioner of $vs.")
    }
  }

  private def getInstanceFuture(
    instance: MetaGraphOperationInstance): Future[Map[UUID, EntityData]] = synchronized {

    val gUID = instance.gUID
    if (!instanceOutputCache.contains(gUID)) {
      instanceOutputCache(gUID) = execute(instance)
      instanceOutputCache(gUID).onFailure {
        case _ => synchronized { instanceOutputCache.remove(gUID) }
      }
    }
    instanceOutputCache(gUID)
  }

  def isCalculated(entity: MetaGraphEntity): Boolean = {
    if (hasEntity(entity)) true
    else {
      val wrapper = entityWrapperFactory(entity)
      hasEntityOnDisk(wrapper)
    }
  }

  private def loadOrExecuteIfNecessary(entity: MetaGraphEntity): Unit = synchronized {
    if (!hasEntity(entity)) {
      val wrapper = entityWrapperFactory(entity)
      if (hasEntityOnDisk(wrapper)) {
        // If on disk already, we just load it.
        set(entity, load(wrapper))
      } else {
        assert(computationAllowed, "DEMO MODE, you cannot start new computations")
        // Otherwise we schedule execution of its operation.
        val instance = entity.source
        val instanceFuture = getInstanceFuture(instance)
        for (output <- instance.outputs.all.values) {
          val wrapper2 = entityWrapperFactory(output)
          set(
            output,
            // And the entity will have to wait until its full completion (including saves).
            if (instance.operation.isHeavy && !output.isInstanceOf[Scalar[_]]) {
              instanceFuture.flatMap(_ => load(wrapper2))
            } else {
              instanceFuture.map(_(output.gUID))
            })
        }
      }
    }
  }

  def getFuture(vertexSet: VertexSet): Future[VertexSetData] = {
    loadOrExecuteIfNecessary(vertexSet)
    entityCache(vertexSet.gUID).map(_.asInstanceOf[VertexSetData])
  }

  def getFuture(edgeBundle: EdgeBundle): Future[EdgeBundleData] = {
    loadOrExecuteIfNecessary(edgeBundle)
    entityCache(edgeBundle.gUID).map(_.asInstanceOf[EdgeBundleData])
  }

  def getFuture[T](attribute: Attribute[T]): Future[AttributeData[T]] = {
    loadOrExecuteIfNecessary(attribute)
    implicit val tagForT = attribute.typeTag
    entityCache(attribute.gUID).map(_.asInstanceOf[AttributeData[_]].runtimeSafeCast[T])
  }

  def getFuture[T](scalar: Scalar[T]): Future[ScalarData[T]] = {
    loadOrExecuteIfNecessary(scalar)
    implicit val tagForT = scalar.typeTag
    entityCache(scalar.gUID).map(_.asInstanceOf[ScalarData[_]].runtimeSafeCast[T])
  }

  def getFuture(entity: MetaGraphEntity): Future[EntityData] = {
    entity match {
      case vs: VertexSet => getFuture(vs)
      case eb: EdgeBundle => getFuture(eb)
      case va: Attribute[_] => getFuture(va)
      case sc: Scalar[_] => getFuture(sc)
    }
  }

  def get(vertexSet: VertexSet): VertexSetData = {
    Await.result(getFuture(vertexSet), duration.Duration.Inf)
  }
  def get(edgeBundle: EdgeBundle): EdgeBundleData = {
    Await.result(getFuture(edgeBundle), duration.Duration.Inf)
  }
  def get[T](attribute: Attribute[T]): AttributeData[T] = {
    Await.result(getFuture(attribute), duration.Duration.Inf)
  }
  def get[T](scalar: Scalar[T]): ScalarData[T] = {
    Await.result(getFuture(scalar), duration.Duration.Inf)
  }
  def get(entity: MetaGraphEntity): EntityData = {
    Await.result(getFuture(entity), duration.Duration.Inf)
  }

  def cache(entity: MetaGraphEntity): Unit = {
    // We do not cache anything in demo mode.
    if (!computationAllowed) return
    val data = get(entity)
    data match {
      case rddData: EntityRDDData => rddData.rdd.cacheBackingArray()
      case _ => ()
    }
  }

  private def saveToDisk(data: EntityData): Unit = {
    val entity = data.entity
    val wrapper = entityWrapperFactory(entity)
    val entityPath = wrapper.legacyPath.forWriting
    val doesNotExist = !entityPath.exists || entityPath.delete()
    assert(doesNotExist, s"Cannot delete directory of entity $entity")
    log.info(s"Saving entity $entity ...")
    data match {
      case rddData: EntityRDDData =>
        wrapper.write(data)
      //        log.info(s"PERF Instantiating entity $entity on disk")
      //        val rdd = rddData.rdd
      //        entityPath.saveEntityRDD(rdd)
      //        log.info(s"PERF Instantiated entity $entity on disk")
      case scalarData: ScalarData[_] => {
        wrapper.write(data)
      }
    }
    log.info(s"Entity $entity saved.")
  }

  // No way to find cores per executor programmatically. SPARK-2095
  private val numCoresPerExecutor = scala.util.Properties.envOrElse(
    "NUM_CORES_PER_EXECUTOR", "4").toInt
  def runtimeContext = {
    val numExecutors = (sc.getExecutorStorageStatus.size - 1) max 1
    val totalCores = numExecutors * numCoresPerExecutor
    val cacheMemory = sc.getExecutorMemoryStatus.values.map(_._1).sum
    val conf = sc.getConf
    // Unfortunately the defaults are hard-coded in Spark and not available.
    val cacheFraction = conf.getDouble("spark.storage.memoryFraction", 0.6)
    val shuffleFraction = conf.getDouble("spark.shuffle.memoryFraction", 0.2)
    val workFraction = 1.0 - cacheFraction - shuffleFraction
    val workMemory = workFraction * cacheMemory / cacheFraction
    log.info("Creating runtime context")
    log.info("Work memory: " + workMemory)
    log.info("Total cores: " + totalCores)
    log.info("Cache memory: " + cacheMemory)
    log.info("Work fraction: " + workFraction)
    log.info("Cache fraction: " + cacheFraction)
    log.info("WM per core: " + (workMemory / totalCores).toLong)
    val broadcastDirectory = ephemeralPath.getOrElse(repositoryPath) / io.BroadcastsDir
    RuntimeContext(
      sparkContext = sc,
      broadcastDirectory = broadcastDirectory,
      numExecutors = numExecutors,
      numAvailableCores = totalCores,
      workMemoryPerCore = (workMemory / totalCores).toLong)
  }
}<|MERGE_RESOLUTION|>--- conflicted
+++ resolved
@@ -25,32 +25,15 @@
 abstract class EntityIOWrapper(val entity: MetaGraphEntity, dmParam: DMParam) {
   val dataRoot = dmParam.dataRoot
   val sc = dmParam.sparkContext
-<<<<<<< HEAD
-  val newDirectoryName = "new_entries"
+  val newDirectoryName = "new_entities"
   def legacyPath: io.HadoopFileLike
-=======
-  val newDirectoryName = "new_entities"
-  def legacyPath: HadoopFile
->>>>>>> 40bb2a77
   def existsAtLegacy = (legacyPath / "_SUCCESS").exists
   def exists: Boolean
 
   def read(parent: Option[VertexSetData] = None): EntityData
   def write(data: EntityData): Unit
-<<<<<<< HEAD
-=======
 
   override def toString = s"exists: $exists legacy path: $legacyPath"
-
-  val possiblySavedEntities: Set[UUID] = {
-    val scalars = (repositoryPath / "scalars" / "*").list
-    val entities = (repositoryPath / "entities" / "*").list
-    val newEntities = (repositoryPath / newDirectoryName / "*").list
-    println((repositoryPath / newDirectoryName).path.getName)
-    newEntities.foreach(println)
-    (scalars ++ entities ++ newEntities).map(_.path.getName.asUUID).toSet
-  }
->>>>>>> 40bb2a77
 }
 
 class ScalarIOWrapper[T](entity: Scalar[T], dMParam: DMParam)
@@ -87,16 +70,11 @@
 
   protected lazy val availablePartitions = collectAvailablePartitions
 
-<<<<<<< HEAD
+  override def toString = s"exists: $exists  legacy path: $legacyPath  available: $availablePartitions  targetdir: $targetRootDir"
+
   val rootDir = dataRoot / newDirectoryName / entity.gUID.toString
   val targetRootDir = rootDir.forWriting
   val metaFile = rootDir / "metadata"
-=======
-  override def toString = s"exists: $exists  legacy path: $legacyPath  available: $availablePartitions  targetdir: $targetRootDir"
-
-  val targetRootDir = repositoryPath / newDirectoryName / entity.gUID.toString
-  val metaFile = targetRootDir / "metadata"
->>>>>>> 40bb2a77
 
   implicit val fEntityMetadata = json.Json.format[EntityMetadata]
 
@@ -175,13 +153,8 @@
     finalRead(availablePartitions(pn), parent)
   }
 
-<<<<<<< HEAD
   def legacyPath = dataRoot / "entities" / entity.gUID.toString
-  def newPath = dataRoot / "new_entities" / entity.gUID.toString
-=======
-  def legacyPath = repositoryPath / "entities" / entity.gUID.toString
-  def newPath = repositoryPath / newDirectoryName / entity.gUID.toString
->>>>>>> 40bb2a77
+  def newPath = dataRoot / newDirectoryName / entity.gUID.toString
   def exists: Boolean = availablePartitions.nonEmpty
 
 }
