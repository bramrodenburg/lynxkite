--- conflicted
+++ resolved
@@ -19,7 +19,9 @@
 object EntityIO {
   // These "constants" are mutable for the sake of testing.
   var verticesPerPartition =
-    System.getProperty("biggraph.vertices.per.partition", "1000000").toInt
+    scala.util.Properties.envOrElse(
+      "KITE_VERTICES_PER_PARTITION",
+      System.getProperty("biggraph.vertices.per.partition", "1000000")).toInt
   var tolerance =
     System.getProperty("biggraph.vertices.partition.tolerance", "2.0").toDouble
 
@@ -212,16 +214,10 @@
   private def legacyRDD = loadRDD(legacyPath.forReading)
 
   private def desiredPartitions(entityLocation: EntityLocationSnapshot) = {
-<<<<<<< HEAD
     val vertices = entityLocation.numVertices
     val p = Math.ceil(vertices.toDouble / EntityIO.verticesPerPartition).toInt
     // Always have at least 1 partition.
     p max 1
-=======
-    val v = entityLocation.numVertices
-    val vertices = if (v > 0) v else 1
-    Math.ceil(vertices.toDouble / RuntimeContext.getVerticesPerPartition).toInt
->>>>>>> 01c21c21
   }
 
   private def selectPartitionNumber(entityLocation: EntityLocationSnapshot): Int = {
