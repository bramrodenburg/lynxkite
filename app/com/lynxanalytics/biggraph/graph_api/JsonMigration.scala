--- conflicted
+++ resolved
@@ -43,23 +43,17 @@
 class JsonMigration {
   val version: VersionMap = Map(
     "com.lynxanalytics.biggraph.graph_operations.FastRandomEdgeBundle" -> 1,
-<<<<<<< HEAD
-    "com.lynxanalytics.biggraph.graph_operations.CreateVertexSet" -> 1)
-=======
+    "com.lynxanalytics.biggraph.graph_operations.CreateVertexSet" -> 1,
     "com.lynxanalytics.biggraph.graph_operations.ComputeVertexNeighborhoodFromTriplets" -> 1)
->>>>>>> 24a84a47
     .withDefaultValue(0)
   // Upgrader functions keyed by class name and starting version.
   // They take the JsObject from version X to version X + 1.
   val upgraders = Map[(String, Int), Function[json.JsObject, json.JsObject]](
     ("com.lynxanalytics.biggraph.graph_operations.FastRandomEdgeBundle", 0) -> identity,
-<<<<<<< HEAD
-    ("com.lynxanalytics.biggraph.graph_operations.CreateVertexSet", 0) -> identity)
-=======
+    ("com.lynxanalytics.biggraph.graph_operations.CreateVertexSet", 0) -> identity,
     ("com.lynxanalytics.biggraph.graph_operations.ComputeVertexNeighborhoodFromTriplets", 0) -> {
       j => JsonMigration.replaceJson(j, "maxCount" -> Json.toJson(1000))
     })
->>>>>>> 24a84a47
 }
 
 object MetaRepositoryManager {
