--- conflicted
+++ resolved
@@ -199,20 +199,6 @@
 
   private def saveInstanceToDisk(inst: MetaGraphOperationInstance): Unit = {
     log.info(s"Saving $inst to disk.")
-<<<<<<< HEAD
-    val time = Timestamp.toString
-    val repo = new File(new File(repositoryPath), "operations")
-    val dumpFile = new File(repo, s"dump-$time")
-    val finalFile = new File(repo, s"save-$time")
-    FileUtils.writeStringToFile(dumpFile, serializeOperation(inst), "utf8")
-    // Validate the saved operation by trying to reload it.
-    loadInstanceFromDisk(dumpFile) match {
-      case util.Success(i) => assert(
-        inst == i,
-        "Operation reloaded after serialization was not identical." +
-          s" File: $dumpFile Operation: $inst")
-      case util.Failure(e) => throw new Exception(s"Failed to reload $dumpFile", e)
-=======
     val j = serializeOperation(inst)
     // Validate the serialized operation by trying to reload it.
     val i = deserializeOperation(j)
@@ -221,7 +207,6 @@
       saveOperation(j)
     } catch {
       case e: Throwable => throw new Exception(s"Failed to write $inst.", e)
->>>>>>> 1d57bc60
     }
   }
 
