// Some handy extensions to the SparkContext interface.
package com.lynxanalytics.biggraph.graph_api

import org.apache.spark
import scala.util.Random

import com.lynxanalytics.biggraph.{ bigGraphLogger => log }
import com.lynxanalytics.biggraph.graph_util.HadoopFile
import com.lynxanalytics.biggraph.graph_util.FileBasedObjectCache

case class Broadcast[T](filename: HadoopFile) {
  def get: T = FileBasedObjectCache.get[T](filename)
}

case class RuntimeContext(sparkContext: spark.SparkContext,
                          broadcastDirectory: HadoopFile,
                          numExecutors: Int,
                          // The number of cores available for computations.
                          numAvailableCores: Int,
                          // Memory per core that can be used for RDD work.
<<<<<<< HEAD
                          workMemoryPerCore: Long,
                          // Memory per core available for caching.
                          cacheMemoryPerCore: Long) {
  val workerMemoryMult = scala.util.Properties.envOrElse("WORKER_MEMORY_MULT", "0.5").toDouble
  val bytesPerPartition = (workMemoryPerCore * workerMemoryMult).toLong
  val defaultPartitions = numAvailableCores
  // A suitable partitioner for N bytes.
  def partitionerForNBytes(n: Long): spark.Partitioner =
    new spark.HashPartitioner((n / bytesPerPartition).toInt max defaultPartitions)
=======
                          workMemoryPerCore: Long) {
  private lazy val verticesPerPartition =
    System.getProperty("biggraph.vertices.per.partition", "1000000").toInt
  // A suitable partitioner for an RDD of N rows.
  def partitionerForNRows(n: Long): spark.Partitioner =
    new spark.HashPartitioner((n / verticesPerPartition).ceil.toInt max 1)
>>>>>>> 6f6945b7
  lazy val onePartitionPartitioner: spark.Partitioner =
    new spark.HashPartitioner(1)

  def broadcast[T](value: T): Broadcast[T] = {
    val filename = broadcastDirectory / Random.alphanumeric.take(10).mkString.toLowerCase
    log.info("Creating broadcast file at " + filename)
    filename.createFromObjectKryo(value)
    log.info("Broadcast file at " + filename + " created.")
    Broadcast[T](filename)
  }
}<|MERGE_RESOLUTION|>--- conflicted
+++ resolved
@@ -18,24 +18,14 @@
                           // The number of cores available for computations.
                           numAvailableCores: Int,
                           // Memory per core that can be used for RDD work.
-<<<<<<< HEAD
                           workMemoryPerCore: Long,
                           // Memory per core available for caching.
                           cacheMemoryPerCore: Long) {
-  val workerMemoryMult = scala.util.Properties.envOrElse("WORKER_MEMORY_MULT", "0.5").toDouble
-  val bytesPerPartition = (workMemoryPerCore * workerMemoryMult).toLong
-  val defaultPartitions = numAvailableCores
-  // A suitable partitioner for N bytes.
-  def partitionerForNBytes(n: Long): spark.Partitioner =
-    new spark.HashPartitioner((n / bytesPerPartition).toInt max defaultPartitions)
-=======
-                          workMemoryPerCore: Long) {
   private lazy val verticesPerPartition =
     System.getProperty("biggraph.vertices.per.partition", "1000000").toInt
   // A suitable partitioner for an RDD of N rows.
   def partitionerForNRows(n: Long): spark.Partitioner =
     new spark.HashPartitioner((n / verticesPerPartition).ceil.toInt max 1)
->>>>>>> 6f6945b7
   lazy val onePartitionPartitioner: spark.Partitioner =
     new spark.HashPartitioner(1)
 
