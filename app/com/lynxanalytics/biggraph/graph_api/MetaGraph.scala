--- conflicted
+++ resolved
@@ -250,13 +250,8 @@
   val outputs: MetaDataSet = result.metaDataSet
   def run(inputDatas: DataSet, runtimeContext: RuntimeContext): Map[UUID, EntityData] = {
     val outputBuilder = new OutputBuilder(this)
-<<<<<<< HEAD
     operation.execute(inputDatas, result, outputBuilder, runtimeContext)
-    outputBuilder.datas.toMap
-=======
-    operation.execute(inputDatas, outputs, outputBuilder, runtimeContext)
     outputBuilder.dataMap.toMap
->>>>>>> 8c32b257
   }
 }
 
@@ -415,13 +410,8 @@
 }
 
 class OutputBuilder(instance: MetaGraphOperationInstance) {
-<<<<<<< HEAD
   val outputMeta: MetaDataSet = instance.outputs
-  val datas = mutable.Map[UUID, EntityData]()
-=======
-  val outputMeta: MetaDataSet = instance.operation.outputs(instance)
   val dataMap = mutable.Map[UUID, EntityData]()
->>>>>>> 8c32b257
 
   def addData(data: EntityData): Unit = {
     val gUID = data.gUID
