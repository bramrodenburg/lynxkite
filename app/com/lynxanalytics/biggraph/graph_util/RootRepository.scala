// Singleton class that controls the symbolic root names for file handling.

package com.lynxanalytics.biggraph.graph_util

import com.lynxanalytics.biggraph.{ bigGraphLogger => log }

import org.apache.hadoop
import scala.io.Source

object PathNormalizer {
  def normalize(str: String) = {
    val s1 = "@/+".r.replaceAllIn(str, "@") // Collapes @/ sequences

    // Collapse slashes into one slash, unless in contexts such as s3n://
    val s2 = "([^:])//+".r.replaceAllIn(s1, "$1/")

    // Collapse initial slash sequences as well
    val s3 = "(\\A)//+".r.replaceAllIn(s2, "$1/")
    assert(!s3.contains(".."), "Double dots are not allowed in path names")
    s3
  }
}

object RootRepository {
  private val pathResolutions = scala.collection.mutable.Map[String, String]()
  private val symbolicRootPattern = "([_A-Z][_A-Z0-9]*[$])(.*)".r
  private val schemePattern = "[A-Za-z][-\\+\\.A-Za-z0-9]*:".r

  private def hasScheme(filename: String): Boolean = {
    schemePattern.findPrefixMatchOf(filename).nonEmpty
  }

  private def getBestCandidate(path: String): Option[(String, String)] = {

    val candidates = pathResolutions.filter { x => path.startsWith(x._2) }
    if (candidates.isEmpty) {
<<<<<<< HEAD
      assert(false, s"Cannot find a prefix notation for path $path. " +
        "See KITE_ROOT_DEFINITIONS in .kiterc for a possible solution")
      ???
=======
      None
>>>>>>> bc11dab2
    } else {
      Some(candidates.maxBy(_._2.length))
    }
  }

  private def fullyQualify(path: String): String =
    HadoopFile.defaultFs.makeQualified(new hadoop.fs.Path(path)).toString

  def tryToSplitBasedOnTheAvailableRoots(path: String): (String, String) =
    getBestCandidate(path)
      .map {
        case (rootSym, resolution) =>
          (rootSym, path.drop(resolution.length))
      }
      .getOrElse(throw new AssertionError(
        s"Cannot find a prefix notation for path $path. " +
          "See KITE_ADDITIONAL_ROOT_DEFINITIONS in .kiterc for a possible solution"))

  def splitSymbolicPattern(str: String, legacyMode: Boolean): (String, String) = {
    str match {
      case symbolicRootPattern(rootSymbol, relativePath) =>
        (rootSymbol, relativePath)
      case _ if legacyMode =>
        if (hasScheme(str)) tryToSplitBasedOnTheAvailableRoots(str)
        else tryToSplitBasedOnTheAvailableRoots(fullyQualify(str))
      case _ =>
        throw new AssertionError(
          "File name specifications should always start with a registered prefix (XYZ$)")
    }
  }

  private def rootSymbolSyntaxIsOK(rootSymbol: String): Boolean = {
    rootSymbol match {
      case symbolicRootPattern(_, rest) => rest.isEmpty
      case _ => false
    }
  }

  def getRootInfo(rootSymbol: String) = pathResolutions(rootSymbol)

  // This is only used by the testing module
  def dropResolutions() = {
    pathResolutions.clear()
  }

  def registerRoot(rootSymbol: String, rootResolution: String) = {
    assert(!pathResolutions.contains(rootSymbol), s"Root symbol $rootSymbol already set")
    assert(rootSymbolSyntaxIsOK(rootSymbol), s"Invalid root symbol syntax: $rootSymbol")
    val resolvedResolution = rootResolution match {
      case symbolicRootPattern(root, rest) => pathResolutions(root) + rest
      case _ => rootResolution
    }
    assert(
      resolvedResolution.isEmpty || hasScheme(resolvedResolution),
      "Resolved prefix definition has to specify URI scheme (aka filesystem type) or be empty." +
        s"But ${rootSymbol}'s definition ${rootResolution} resolved to ${resolvedResolution}.")
    pathResolutions(rootSymbol) = PathNormalizer.normalize(resolvedResolution)
  }

  private def extractUserDefinedRoot(rootDef: String): (String, String) = {
    val pattern = "([_A-Z][_A-Z0-9]+)=\"([^\"]*)\"".r
    rootDef match {
      case pattern(rootSymbolNoDollar, path) =>
        rootSymbolNoDollar -> path
    }
  }

  private def parseInput(stringIterator: Iterator[String]): Iterator[(String, String)] = {
    stringIterator.map { line => "[#].*$".r.replaceAllIn(line, "") } // Strip comments
      .map { line => line.trim } // Strip leading and trailing blanks
      .filter(line => line.nonEmpty) // Strip blank lines
      .map(line => extractUserDefinedRoot(line))
  }

  def parseUserDefinedInputFromFile(filename: String): Iterator[(String, String)] = {
    parseInput(Source.fromFile(filename).getLines)
  }
  def parseUserDefinedInputFromURI(filename: String): Iterator[(String, String)] = {
    val URI = new java.net.URI(filename)
    parseInput(Source.fromURI(URI).getLines)
  }

  private def checkPathSanity(path: String) = {
    assert(path.isEmpty || path.endsWith("@") || path.endsWith("/"),
      s"path: $path should either be empty or end with a @ or with a slash.")
  }

  def addUserDefinedResolutions() = {
    val userDefinedRootResolutionFile =
      scala.util.Properties.envOrElse("KITE_ROOT_DEFINITIONS", "")
    if (userDefinedRootResolutionFile.nonEmpty) {
      val userDefinedResolutions = parseUserDefinedInputFromFile(userDefinedRootResolutionFile)
      for ((rootSymbolNoDollar, path) <- userDefinedResolutions) {
        checkPathSanity(path)
        registerRoot(rootSymbolNoDollar + "$", path)
      }
    }
  }

  addUserDefinedResolutions()
}<|MERGE_RESOLUTION|>--- conflicted
+++ resolved
@@ -34,13 +34,7 @@
 
     val candidates = pathResolutions.filter { x => path.startsWith(x._2) }
     if (candidates.isEmpty) {
-<<<<<<< HEAD
-      assert(false, s"Cannot find a prefix notation for path $path. " +
-        "See KITE_ROOT_DEFINITIONS in .kiterc for a possible solution")
-      ???
-=======
       None
->>>>>>> bc11dab2
     } else {
       Some(candidates.maxBy(_._2.length))
     }
