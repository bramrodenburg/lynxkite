// Implicit classes that add utility methods to entities. For example edgeBundle.reverse is the
// reversed edge bundle. All the operations have compile-time safety and operate on the metagraph.
package com.lynxanalytics.biggraph.graph_util

import scala.reflect.runtime.universe.TypeTag

import com.lynxanalytics.biggraph.graph_api._
import com.lynxanalytics.biggraph.graph_api.Scripting._
import com.lynxanalytics.biggraph.graph_operations

object Scripting {

  implicit class RichContainedVertexSet(
    p: EntityContainer[VertexSet])(implicit m: MetaGraphManager) extends RichVertexSet(p.entity)
  implicit class RichVertexSet(self: VertexSet)(implicit manager: MetaGraphManager) {
    def const(value: String): Attribute[String] =
      graph_operations.AddConstantAttribute.run(self, value)
    def const(value: Double): Attribute[Double] =
      graph_operations.AddConstantAttribute.run(self, value)
    def const(value: Int): Attribute[Int] =
      graph_operations.AddConstantAttribute.run(self, value)

    def countScalar: Scalar[Long] = // Named to distinguish from EntityRDDData.count.
      graph_operations.Count.run(self)

    def idAttribute: Attribute[ID] =
      graph_operations.IdAsAttribute.run(self)

    // A random attribute with a standard normal distribution.
    def randomAttribute(seed: Int): Attribute[Double] = {
      val op = graph_operations.AddRandomAttribute(seed, "Standard Normal")
      op(op.vs, self).result.attr
    }

    def loops: EdgeBundle = {
      val op = graph_operations.LoopEdgeBundle()
      op(op.vs, self).result.eb
    }

    def emptyEdgeBundle: EdgeBundle = {
      val op = graph_operations.EmptyEdgeBundle()
      op(op.src, self)(op.dst, self).result.eb
    }
  }

  implicit class RichContainedEdgeBundle(
    p: EntityContainer[EdgeBundle])(implicit m: MetaGraphManager) extends RichEdgeBundle(p.entity)
  implicit class RichEdgeBundle(self: EdgeBundle)(implicit manager: MetaGraphManager) {
    def const(value: String): Attribute[String] =
      graph_operations.AddConstantAttribute.run(self.idSet, value)
    def const(value: Double): Attribute[Double] =
      graph_operations.AddConstantAttribute.run(self.idSet, value)
    def const(value: Int): Attribute[Int] =
      graph_operations.AddConstantAttribute.run(self.idSet, value)

    def concat(other: EdgeBundle) =
      new BundleChain(Seq(self, other)).getCompositeEdgeBundle._1

    def countScalar: Scalar[Long] = // Named to distinguish from EntityRDDData.count.
      graph_operations.Count.run(self)

    def reverse: EdgeBundle =
      graph_operations.ReverseEdges.run(self)

    def makeSymmetric: EdgeBundle = {
      val op = graph_operations.MakeEdgeBundleSymmetric()
      op(op.es, self).result.symmetric
    }

    def addReversed: EdgeBundle = {
      val op = graph_operations.AddReversedEdges()
      op(op.es, self).result.esPlus
    }
  }

  implicit class RichContainedAttribute[T](
    p: EntityContainer[Attribute[T]])(implicit m: MetaGraphManager)
      extends RichAttribute[T](p.entity)
  implicit class RichAttribute[T](self: Attribute[T])(implicit manager: MetaGraphManager) {
    def countScalar: Scalar[Long] = // Named to distinguish from EntityRDDData.count.
      graph_operations.Count.run(self.vertexSet)

    def pullVia(function: EdgeBundle) =
      graph_operations.PulledOverVertexAttribute.pullAttributeVia(self, function)

    def fallback(fallback: Attribute[T]): Attribute[T] = {
      val op = graph_operations.AttributeFallback[T]()
      op(op.originalAttr, self)(op.defaultAttr, fallback).result.defaultedAttr
    }

    def asString: Attribute[String] = {
      val op = graph_operations.VertexAttributeToString[T]()
      op(op.attr, self).result.attr
    }

    def join[S](other: Attribute[S]): Attribute[(T, S)] = {
      graph_operations.JoinAttributes.run(self, other)
    }

<<<<<<< HEAD
    def derive[S: TypeTag](expression: String): Attribute[S] = {
      graph_operations.DeriveJS.deriveFromAttributes[S](
        expression, Seq("x" -> self), self.vertexSet).attr
=======
    def deriveX[S: TypeTag](expression: String): Attribute[S] = {
      graph_operations.DeriveJS.deriveFromAttributes[S](
        expression, Seq("x" -> self), self.vertexSet)
>>>>>>> c9055229
    }
  }

  implicit class RichContainedStringAttribute(
    p: EntityContainer[Attribute[String]])(implicit m: MetaGraphManager)
      extends RichStringAttribute(p.entity)
  implicit class RichStringAttribute(self: Attribute[String])(implicit manager: MetaGraphManager) {
    def asDouble: Attribute[Double] =
      graph_operations.VertexAttributeToDouble.run(self)
  }

  implicit class RichContainedDoubleAttribute(
    p: EntityContainer[Attribute[Double]])(implicit m: MetaGraphManager)
      extends RichDoubleAttribute(p.entity)
  implicit class RichDoubleAttribute(self: Attribute[Double])(implicit manager: MetaGraphManager) {
    def asLong: Attribute[Long] =
      graph_operations.DoubleAttributeToLong.run(self)
  }

  implicit class RichContainedLongAttribute(
    p: EntityContainer[Attribute[Long]])(implicit m: MetaGraphManager)
      extends RichLongAttribute(p.entity)
  implicit class RichLongAttribute(self: Attribute[Long])(implicit manager: MetaGraphManager) {
    def asDouble: Attribute[Double] =
      graph_operations.LongAttributeToDouble.run(self)
  }

  implicit class RichContainedIntAttribute(
    p: EntityContainer[Attribute[Int]])(implicit m: MetaGraphManager)
      extends RichIntAttribute(p.entity)
  implicit class RichIntAttribute(self: Attribute[Int])(implicit manager: MetaGraphManager) {
    def asLong: Attribute[Long] =
      graph_operations.IntAttributeToLong.run(self)
  }

  // Take the union of edge bundles that are parallel, that is that are going between the same
  // two vertex sets.
  def parallelEdgeBundleUnion(
    first: EdgeBundle, others: EdgeBundle*)(
      implicit m: MetaGraphManager): EdgeBundle = {
    if (others.isEmpty) first
    else {
      others.foreach { other =>
        assert(
          first.srcVertexSet.gUID == other.srcVertexSet.gUID,
          s"Source vertex set of $first does not match that of $other so" +
            " they cannot be used together in a parallelEdgeBundleUnion")
        assert(first.dstVertexSet.gUID == other.dstVertexSet.gUID,
          s"Destination vertex set of $first does not match that of $other so" +
            " they cannot be used together in a parallelEdgeBundleUnion")
      }
      val all = first +: others
      val idSetUnion = {
        val op = graph_operations.VertexSetUnion(all.size)
        op(op.vss, all.map(_.idSet)).result
      }
      val ebUnion = {
        val op = graph_operations.EdgeBundleUnion(all.size)
        op(op.ebs, all)(op.injections, idSetUnion.injections.map(_.entity)).result
      }
      ebUnion.union
    }
  }

  // Take the union of edge bundles that potentially go between different vertex set pairs.
  // We first take the union of all different source vertex sets and the union of all
  // different destination vertex sets,
  // induce all the bundles to go between these two new vertex sets and then take their union.
  // In effect, this corresponds to the mathematical "model" where we assume all different
  // vertex sets represent disjoint mathematical sets.
  def generalEdgeBundleUnion(
    first: EdgeBundle, others: EdgeBundle*)(
      implicit m: MetaGraphManager): EdgeBundle = {
    if (others.isEmpty) first
    else {
      val all = first +: others
      // We sort these to make sure that the we get the same union vertex set if we start from
      // the same component vertex sets. (E.g. A U B is the same as B U A.)
      val srcs = all.map(_.srcVertexSet).toSet.toSeq.sortBy[java.util.UUID](_.gUID)
      val dsts = all.map(_.dstVertexSet).toSet.toSeq.sortBy[java.util.UUID](_.gUID)

      val induceSrc = (srcs.size > 1)
      val induceDst = (dsts.size > 1)

      val inducedAll = if (induceSrc || induceDst) {
        var opBuilders = all.map { eb =>
          val op = graph_operations.InducedEdgeBundle(induceSrc, induceDst)
          op(op.edges, eb)
        }
        if (induceSrc) {
          val op = graph_operations.VertexSetUnion(srcs.size)
          val injections = op(op.vss, srcs).result.injections
          val injectionMap = (srcs zip injections).toMap
          opBuilders = (opBuilders zip all).map {
            case (builder, eb) =>
              builder(builder.op.srcMapping, injectionMap(eb.srcVertexSet))
          }
        }
        if (induceDst) {
          val op = graph_operations.VertexSetUnion(dsts.size)
          val injections = op(op.vss, dsts).result.injections
          val injectionMap = (dsts zip injections).toMap
          opBuilders = (opBuilders zip all).map {
            case (builder, eb) =>
              builder(builder.op.dstMapping, injectionMap(eb.dstVertexSet))
          }
        }
        opBuilders.map(_.result.induced.entity)
      } else {
        all
      }
      parallelEdgeBundleUnion(inducedAll.head, inducedAll.tail: _*)
    }
  }
}<|MERGE_RESOLUTION|>--- conflicted
+++ resolved
@@ -97,15 +97,9 @@
       graph_operations.JoinAttributes.run(self, other)
     }
 
-<<<<<<< HEAD
-    def derive[S: TypeTag](expression: String): Attribute[S] = {
-      graph_operations.DeriveJS.deriveFromAttributes[S](
-        expression, Seq("x" -> self), self.vertexSet).attr
-=======
     def deriveX[S: TypeTag](expression: String): Attribute[S] = {
       graph_operations.DeriveJS.deriveFromAttributes[S](
         expression, Seq("x" -> self), self.vertexSet)
->>>>>>> c9055229
     }
   }
 
