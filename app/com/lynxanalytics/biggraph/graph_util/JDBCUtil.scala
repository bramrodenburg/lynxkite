--- conflicted
+++ resolved
@@ -8,24 +8,7 @@
 import org.apache.spark.sql.DataFrame
 import org.apache.spark.sql.SQLContext
 
-<<<<<<< HEAD
-=======
-object JDBCQuoting {
-  private val SimpleTableIdentifier = "[a-zA-Z0-9_.]+".r
-  private val SimpleColumnIdentifier = "[a-zA-Z0-9_]+".r
-  // Quote and return s iff r does not match s (s contains "special" characters).
-  // Otherwise return s.
-  private def quoteIdentifier(s: String, r: scala.util.matching.Regex): String = {
-    s match {
-      case r() => s
-      case _ => '"' + s.replaceAll("\"", "\"\"") + '"'
-    }
-  }
-  def quoteTable(s: String): String = quoteIdentifier(s, SimpleTableIdentifier)
-  def quoteColumn(s: String): String = quoteIdentifier(s, SimpleColumnIdentifier)
-}
 
->>>>>>> 1e9f76fd
 object JDBCUtil {
   // Reads a table from JDBC, partitioned by a keyColumn. This is a wrapper around Spark's
   // DataFrameReader.jdbc() but it also takes care of deciding the optimal number of partitions and
