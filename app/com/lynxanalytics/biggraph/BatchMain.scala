// BatchMain allows for running lynxkite in batch mode: without web interface, just having it
// execute a workflow.

package com.lynxanalytics.biggraph

import scala.io.Source
import play.api.libs.json

import com.lynxanalytics.biggraph.graph_api.SymbolPath
import com.lynxanalytics.biggraph.{ bigGraphLogger => log }
import com.lynxanalytics.biggraph.controllers._
import com.lynxanalytics.biggraph.frontend_operations.Operations
import com.lynxanalytics.biggraph.controllers.ProjectFrame
import com.lynxanalytics.biggraph.controllers.RootProjectState
import com.lynxanalytics.biggraph.controllers.SubProject
import com.lynxanalytics.biggraph.controllers.WorkflowOperation
import com.lynxanalytics.biggraph.graph_api._
import com.lynxanalytics.biggraph.graph_api.Scripting._
import com.lynxanalytics.biggraph.serving.ProductionJsonServer._
import com.lynxanalytics.biggraph.serving.User
<<<<<<< HEAD

import scala.io.Source
=======
>>>>>>> 6f6945b7

object BatchMain {
  private val commentRE = "#.*".r
  private val twoArgPtrn = raw"\s*\(\s*'([^']+)'\s*,\s*'([^']+)'\s*\)"
  private val scalarRE = ("GetScalar" + twoArgPtrn).r
  private val scalarBenchRE = ("BenchmarkScalar" + twoArgPtrn).r
  private val opsRE = raw"Operations\s*\(\s*'([^']+)'\s*\)".r
  private val opsEnd = "EndOperations"
  private val waitForever = "WaitForever"
  private val resetTimer = "ResetTimer"
  private val histogramRE = ("Histogram" + twoArgPtrn).r

  def getScalarMeta(
    projectName: String, scalarName: String)(
      implicit metaManager: MetaGraphManager): Scalar[_] = {
    val project = SubProject.parsePath(projectName).viewer
    project.scalars(scalarName)
  }

  def getAttributeMeta(
    projectName: String, attributeName: String)(
      implicit metaManager: MetaGraphManager): Attribute[_] = {
    val project = SubProject.parsePath(projectName).viewer
    if (project.vertexAttributes.contains(attributeName))
      project.vertexAttributes(attributeName)
    else
      project.edgeAttributes(attributeName)
  }

  def main(args: Array[String]) {
    val env = BigGraphProductionEnvironment
    implicit val metaManager = env.metaGraphManager
    implicit val dataManager = env.dataManager

    if (args.size < 1) {
      System.err.println("""
Usage:
./run-kite.sh batch name_of_script_file [parameter_values]

parameter_values is list of items in the format parameter_name:parameter_value

For example:
./run-kite.sh batch my_script seed:42 input_file_name:data1.csv
""")
      System.exit(-1)
    }
    val scriptFileName :: paramSpecs = args.toList
    val params = paramSpecs
      .map { paramSpec =>
        val colonIdx = paramSpec.indexOf(':')
        assert(
          colonIdx > 0,
          s"Invalid parameter value spec: $paramSpec. " +
            "Parameter values should be specified as name:value")
        (paramSpec.take(colonIdx), paramSpec.drop(colonIdx + 1))
      }
      .toMap

    val drawing = new GraphDrawingController(env)
    val user = User("Batch User", isAdmin = true)
    val lit = Source.fromFile(scriptFileName).getLines()
    var timer = System.currentTimeMillis
    while (lit.hasNext) {
      val line = lit.next()
      val trimmed = line.trim
      trimmed match {
        case commentRE() => ()
        case "" => ()
        case scalarRE(projectNameSpec, scalarName) =>
          val projectName = WorkflowOperation.substituteUserParameters(projectNameSpec, params)
          val scalar = getScalarMeta(projectName, scalarName)
          log.info(s"Value of scalar ${scalarName} on project ${projectName}: ${scalar.value}")
          println(s"${projectName}|${scalarName}|${scalar.value}")
        case scalarBenchRE(projectNameSpec, scalarName) =>
          val projectName = WorkflowOperation.substituteUserParameters(projectNameSpec, params)
          val scalar = getScalarMeta(projectName, scalarName)
          val rc0 = dataManager.runtimeContext
          val t0 = System.nanoTime
          val (value, duration) = try {
            (scalar.value.toString, (System.nanoTime - t0).toString)
          } catch {
            case _: Exception => ("ERROR", "ERROR")
          }
          val rc1 = dataManager.runtimeContext
          assert(
            (rc0 == rc1) || duration == "ERROR",
            "Runtime context changed while running, benchmark is invalid.\n" +
              s"Before: $rc0\nAfter: $rc1")
          val outRow = Seq(
            rc0.numExecutors,
            rc0.numAvailableCores,
            rc0.workMemoryPerCore,
<<<<<<< HEAD
            rc0.cacheMemoryPerCore,
            rc0.bytesPerPartition,
            graph_operations.ImportUtil.cacheLines,
=======
>>>>>>> 6f6945b7
            duration,
            projectName,
            scalarName,
            value)
          println(outRow.mkString(","))
        case opsRE(projectNameSpec) =>
          val projectName = WorkflowOperation.substituteUserParameters(projectNameSpec, params)
          val project = ProjectFrame.fromName(projectName)
          val opRepo = new Operations(env)
          if (!project.exists) {
            // Create project if doesn't yet exist.
            project.writeACL = user.email
            project.readACL = user.email
            project.initialize
            opRepo.apply(
              user,
              project.subproject,
              Operations.addNotesOperation(
                s"Created by batch job: run-kite.sh batch ${args.mkString(" ")}"))
          }

          var opJson = ""
          var line = ""
          while (line != opsEnd) {
            if (line.nonEmpty) opJson += line + "\n"
            assert(lit.hasNext, "Unexpected end of script file, was looking for ${opsEnd}")
            line = lit.next
          }

          for (step <- WorkflowOperation.workflowSteps(opJson, params)) {
            val sp = SubProject(project, step.path)
            opRepo.apply(user, sp, step.op)
          }
        case histogramRE(project, attr) =>
          val req = HistogramSpec(
            attributeId = getAttributeMeta(project, attr).gUID.toString,
            vertexFilters = Seq(),
            numBuckets = 10,
            axisOptions = AxisOptions(logarithmic = false))
          val res = drawing.getHistogram(user, req)
          val j = json.Json.toJson(res).toString
          log.info(s"Histogram for $attr on project $project: $j")
          println(s"$project|$attr|$j")
        case `waitForever` =>
          println("Waiting indefinitely...")
          this.synchronized { this.wait() }
        case `resetTimer` =>
          val t = System.currentTimeMillis
          println(f"Time elapsed: ${0.001 * (t - timer)}%.3f s")
          timer = t
        case _ =>
          System.err.println(s"Cannot parse line: ${line}")
          System.exit(1)
      }
    }
  }
}<|MERGE_RESOLUTION|>--- conflicted
+++ resolved
@@ -18,11 +18,6 @@
 import com.lynxanalytics.biggraph.graph_api.Scripting._
 import com.lynxanalytics.biggraph.serving.ProductionJsonServer._
 import com.lynxanalytics.biggraph.serving.User
-<<<<<<< HEAD
-
-import scala.io.Source
-=======
->>>>>>> 6f6945b7
 
 object BatchMain {
   private val commentRE = "#.*".r
@@ -115,12 +110,8 @@
             rc0.numExecutors,
             rc0.numAvailableCores,
             rc0.workMemoryPerCore,
-<<<<<<< HEAD
             rc0.cacheMemoryPerCore,
-            rc0.bytesPerPartition,
             graph_operations.ImportUtil.cacheLines,
-=======
->>>>>>> 6f6945b7
             duration,
             projectName,
             scalarName,
