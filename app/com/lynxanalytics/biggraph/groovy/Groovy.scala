// The code for providing a nice interface to Groovy.

package com.lynxanalytics.biggraph.groovy

import groovy.lang.{ Binding, GroovyShell }
import org.apache.spark
import org.kohsuke.groovy.sandbox
import play.api.libs.json
import scala.collection.JavaConversions

import com.lynxanalytics.biggraph
import com.lynxanalytics.biggraph.controllers._
import com.lynxanalytics.biggraph.frontend_operations.Operations
import com.lynxanalytics.biggraph.graph_api._
import com.lynxanalytics.biggraph.graph_api.Scripting._
import com.lynxanalytics.biggraph.serving
import com.lynxanalytics.biggraph.table

object GroovyContext {
  def runScript(scriptFileName: String, params: (String, String)*): Unit = {
    val env = biggraph.BigGraphProductionEnvironment
    val ops = new Operations(env)
    val user = serving.User("Batch User", isAdmin = true)
    val formattedParams = params.map { case (name, value) => s"$name: $value" }.mkString(" ")
    val commandLine = s"$scriptFileName $formattedParams"
    val ctx = GroovyContext(user, ops, Some(env), Some(commandLine))
    val shell = ctx.trustedShell("params" -> JavaConversions.mapAsJavaMap(params.toMap))
    shell.evaluate(new java.io.File(scriptFileName))
    env.dataManager.waitAllFutures() // Finish any writes before shutting down.
  }
}
case class GroovyContext(
    user: biggraph.serving.User,
    ops: OperationRepository,
    env: Option[biggraph.BigGraphEnvironment] = None,
    commandLine: Option[String] = None) {

  implicit lazy val metaManager = env.get.metaGraphManager
  implicit lazy val dataManager = env.get.dataManager
  // Every Groovy script execution should have its own SQLContext for isolation.
  lazy val sqlContext = dataManager.newSQLContext()
  def normalize(name: String) = name.replace("-", "").toLowerCase
  lazy val normalizedIds = ops.operationIds.map(id => normalize(id) -> id).toMap

  def trustedShell(bindings: (String, AnyRef)*) = {
    val binding = new Binding()
    binding.setProperty("lynx", new LynxGroovyInterface(this))
    for ((k, v) <- bindings) {
      binding.setProperty(k, v)
    }
    new GroovyShell(binding)
  }

  // withUntrustedShell has to unregister the thread-local sandbox after evaluations,
  // so the shell is only accessible within a block.
  def withUntrustedShell(bindings: (String, AnyRef)*)(fn: GroovyShell => Unit): Unit = {
    val binding = new Binding()
    for ((k, v) <- bindings) {
      binding.setProperty(k, v)
    }
    val cc = new org.codehaus.groovy.control.CompilerConfiguration()
    cc.addCompilationCustomizers(new sandbox.SandboxTransformer())
    val shell = new GroovyShell(binding, cc)
    val gs = new GroovySandbox(bindings.toMap.keySet)
    gs.register()
    try fn(shell)
    finally gs.unregister()
  }
}

// The sandbox used in withUntrustedShell.
class GroovySandbox(bindings: Set[String]) extends sandbox.GroovyValueFilter {
  override def filter(receiver: AnyRef): AnyRef = {
    // Make all operations not explicitly allowed below fail.
    // (This includes instance creation and setting properties for example.)
    throw new SecurityException(s"Script tried to execute a disallowed operation ($receiver)")
  }

  override def onMethodCall(
    invoker: sandbox.GroovyInterceptor.Invoker,
    receiver: Any, method: String, args: Object*): Object = {
    // Shorthand for "receiver.isInstanceOf[T]".
    def isA[T: reflect.ClassTag] = reflect.classTag[T].runtimeClass.isInstance(receiver)
    // Method calls are only allowed on GroovyWorkflowProject and primitive types.
    if (isA[GroovyWorkflowProject] || isA[String] || isA[Long] || isA[Double] || isA[Int]
      || isA[Boolean]) {
      invoker.call(receiver, method, args: _*)
    } else {
      throw new SecurityException(
        s"Script tried to execute a disallowed operation ($receiver.$method())")
    }
  }

  override def onGetProperty(
    invoker: sandbox.GroovyInterceptor.Invoker,
    receiver: Any, property: String): Object = {
    // The bindings can be accessed on the Script object plus any property on GroovyWorkflowProject.
    if (receiver.isInstanceOf[groovy.lang.Script] && bindings.contains(property) ||
      receiver.isInstanceOf[GroovyWorkflowProject]) {
      invoker.call(receiver, property)
    } else {
      throw new SecurityException(
        s"Script tried to execute a disallowed operation ($property.$property)")
    }
  }

  // This is called for all foo[bar] lookups.
  override def onGetArray(
    invoker: sandbox.GroovyInterceptor.Invoker,
    receiver: Any, index: Any): Object = {
    // Allow map lookup to make segmentations accessible.
    if (receiver.isInstanceOf[java.util.Map[_, _]]) {
      invoker.call(receiver, null, index)
    } else {
      throw new SecurityException(
        s"Script tried to execute a disallowed operation ($receiver[$index])")
    }
  }
}

// This is the interface that is visible from trustedShell as "lynx".
class LynxGroovyInterface(ctx: GroovyContext) {
  def loadProject(name: String): GroovyProject = {
    import ctx.metaManager
    val project = ProjectFrame.fromName(name)
    new GroovyBatchProject(ctx, project.viewer.editor)
  }

  def newProject(): GroovyProject = {
    import ctx.metaManager
    val editor = new RootProjectEditor(RootProjectState.emptyState)
    editor.checkpoint = Some("") // Start with blank checkpoint.
    val project = new GroovyBatchProject(ctx, editor)
    project.applyOperation(
      "Change-project-notes", Map("notes" -> s"Created by batch job: ${ctx.commandLine.get}"))
    project
  }

  def sql(s: String) = ctx.sqlContext.sql(s)

  val sqlContext = ctx.sqlContext

<<<<<<< HEAD
  val drawing = new DrawingGroovyInterface()

  def saveDataFrameAsTable(df: spark.sql.DataFrame, tableName: String): Unit = {
=======
  def saveDataFrameAsTable(df: spark.sql.DataFrame, tableName: String, notes: String = ""): Unit = {
>>>>>>> 87e31e94
    import ctx.metaManager
    import ctx.dataManager
    DirectoryEntry.fromName(tableName).asNewTableFrame(table.TableImport.importDataFrame(df), notes)
  }

}

// This is the interface that is visible from trustedShell as "lynx.drawing". This is
// intended for testing only.
class DrawingGroovyInterface {
  private def toList[T](list: AnyRef): Seq[T] = {
    if (list == null) {
      Seq()
    } else {
      import scala.collection.JavaConverters._
      list.asInstanceOf[java.util.List[T]].asScala
    }
  }

  def newVertexAttributeFilter(params: java.util.Map[String, AnyRef]): FEVertexAttributeFilter = {
    FEVertexAttributeFilter(
      attributeId = params.get("attributeId").asInstanceOf[String],
      valueSpec = params.get("valueSpec").asInstanceOf[String])
  }

  def newVertexDiagramSpec(paramsMap: java.util.Map[String, AnyRef]): VertexDiagramSpec = {
    import scala.collection.JavaConverters._
    val params = paramsMap.asScala.toMap
    VertexDiagramSpec(
      vertexSetId = params("vertexSetId").asInstanceOf[String],
      sampleSmearEdgeBundleId = params
        .getOrElse("sampleSmearEdgeBundleId", "")
        .asInstanceOf[String],
      mode = params("mode")
        .asInstanceOf[String],
      filters = toList[FEVertexAttributeFilter](paramsMap.get("filters")),
      centralVertexIds = params
        .getOrElse("centralVertexIds", Seq())
        .asInstanceOf[Seq[String]],
      attrs = toList[String](paramsMap.get("attrs")),
      xBucketingAttributeId = params
        .getOrElse("xBucketingAttributeId", "")
        .asInstanceOf[String],
      yBucketingAttributeId = params
        .getOrElse("yBucketingAttributeId", "")
        .asInstanceOf[String],
      xNumBuckets = params
        .getOrElse("xNumBuckets", 1)
        .asInstanceOf[Int],
      yNumBuckets = params
        .getOrElse("yNumBuckets", 1)
        .asInstanceOf[Int]
    )
  }

  def newEdgeDiagramSpec(paramsMap: java.util.Map[String, AnyRef]): EdgeDiagramSpec = {
    import scala.collection.JavaConverters._
    val params = paramsMap.asScala.toMap
    val srcIdx = params.getOrElse("srcIdx", "0").asInstanceOf[Int]
    val dstIdx = params.getOrElse("dstIdx", "0").asInstanceOf[Int]
    EdgeDiagramSpec(
      srcDiagramId = s"idx[${srcIdx}]",
      dstDiagramId = s"idx[${dstIdx}]",
      srcIdx = srcIdx,
      dstIdx = dstIdx,
      edgeBundleId = params("edgeBundleId").asInstanceOf[String],
      filters = toList[FEVertexAttributeFilter](paramsMap.get("filters")),
      layout3D = params.getOrElse("layout3D", false).asInstanceOf[Boolean])
  }

  def newFEGraphRequest(paramsMap: java.util.Map[String, AnyRef]): FEGraphRequest = {
    import scala.collection.JavaConverters._
    val params = paramsMap.asScala.toMap
    FEGraphRequest(
      vertexSets = toList(paramsMap.get("vertexSets")),
      edgeBundles = toList(paramsMap.get("edgeBundles"))
    )
  }
}

// The basic interface for running operations against a project.
abstract class GroovyProject(ctx: GroovyContext)
    extends groovy.lang.GroovyObjectSupport {

  private[groovy] def applyOperation(id: String, params: Map[String, String]): Unit
  protected def getSegmentations: Map[String, GroovyProject]

  override def invokeMethod(name: String, args: AnyRef): AnyRef = {
    val argArray = args.asInstanceOf[Array[_]]
    val params: Map[String, String] = if (argArray.nonEmpty) {
      val javaParams = argArray.head.asInstanceOf[java.util.Map[AnyRef, AnyRef]]
      JavaConversions.mapAsScalaMap(javaParams).map {
        case (k, v) => (k.toString, v.toString)
      }.toMap
    } else Map()
    val id = {
      val normalized = ctx.normalize(name)
      assert(ctx.normalizedIds.contains(normalized), s"No such operation: $name")
      ctx.normalizedIds(normalized)
    }
    applyOperation(id, params)
    null
  }

  // Public method for running workflows. (Workflow names are not valid identifiers.)
  // Groovy methods with keyword arguments need to have a Map as their first parameter.
  // Calling this from Groovy is pretty nice:
  //   project.runWorkflow('My Workflow', my_parameter: 44, my_other_parameter: 'no')
  // The workflow name may or may not include the timestamp. If it is missing, the
  // latest version of the workflow is used.
  def runWorkflow(javaParams: java.util.Map[AnyRef, AnyRef], id: String): Unit = {
    val params = JavaConversions.mapAsScalaMap(javaParams).map {
      case (k, v) => (k.toString, v.toString)
    }.toMap
    val tag =
      if (id.contains("/")) s"${BigGraphController.workflowsRoot}/$id"
      else ctx.ops.newestWorkflow(id).toString
    applyOperation(tag, params)
  }
  // Special case with no parameters.
  def runWorkflow(id: String): Unit = runWorkflow(new java.util.HashMap, id)

  override def getProperty(name: String): AnyRef = {
    name match {
      case "segmentations" => JavaConversions.mapAsJavaMap(getSegmentations)
      case _ => getMetaClass().getProperty(this, name)
    }
  }
}

// Batch mode creates checkpoints and gives access to scalars/attributes.
class GroovyBatchProject(ctx: GroovyContext, editor: ProjectEditor)
    extends GroovyProject(ctx) {

  override def getProperty(name: String): AnyRef = {
    implicit val dm = ctx.dataManager
    name match {
      case "scalars" => JavaConversions.mapAsJavaMap(getScalars)
      case "vertexAttributes" => JavaConversions.mapAsJavaMap(getVertexAttributes)
      case "edgeAttributes" => JavaConversions.mapAsJavaMap(getEdgeAttributes)
      case "vertexDF" =>
        Table.fromTableName(Table.VertexTableName, editor.viewer).toDF(ctx.sqlContext)
      case "edgeDF" =>
        Table.fromTableName(Table.EdgeTableName, editor.viewer).toDF(ctx.sqlContext)
      case "belongsToDF" =>
        assert(editor.isSegmentation, "belongsToDF is only defined for segmentations.")
        Table.fromTableName(Table.BelongsToTableName, editor.viewer).toDF(ctx.sqlContext)
      case _ => super.getProperty(name)
    }
  }

  def copy() = {
    assert(!editor.isSegmentation, "You can only create copies of top-level projects.")
    new GroovyBatchProject(ctx, editor.viewer.editor)
  }

  def saveAs(newRootName: String): Unit = {
    assert(!editor.isSegmentation, "You cannot save a segmentation as a top-level project.")
    import ctx.metaManager
    val entry = DirectoryEntry.fromName(newRootName)
    val project = if (!entry.exists) {
      val p = entry.asNewProjectFrame()
      p.writeACL = ctx.user.email
      p.readACL = ctx.user.email
      p
    } else {
      entry.asProjectFrame
    }
    project.setCheckpoint(editor.rootCheckpoint)
  }

  // Creates a string that can be used as the value for a Choice that expects a titled
  // checkpoint. It will point to the checkpoint of the root project of this project.
  def rootCheckpointWithTitle(title: String): String =
    FEOption.titledCheckpoint(editor.rootCheckpoint, title).id

  private[groovy] override def applyOperation(id: String, params: Map[String, String]): Unit = {
    val context = Operation.Context(ctx.user, editor.viewer)
    val spec = FEOperationSpec(id, params)
    editor.rootEditor.rootState = ctx.ops.applyAndCheckpoint(context, spec)
  }

  protected def getScalars: Map[String, GroovyScalar] = {
    editor.scalars.toMap.mapValues(new GroovyScalar(ctx, _))
  }

  protected def getVertexAttributes: Map[String, GroovyAttribute] = {
    editor.vertexAttributes.toMap.mapValues(new GroovyAttribute(ctx, _))
  }

  protected def getEdgeAttributes: Map[String, GroovyAttribute] = {
    editor.edgeAttributes.toMap.mapValues(new GroovyAttribute(ctx, _))
  }

  protected def getSegmentations: Map[String, GroovyProject] = {
    editor.segmentationNames.map { name =>
      name -> new GroovyBatchProject(ctx, editor.segmentation(name))
    }.toMap
  }

  def getVertexSetId(): String =
    editor.vertexSet.gUID.toString

  def getEdgeBundleId(): String =
    editor.edgeBundle.gUID.toString

  def getBelongsToId(): String =
    editor.asSegmentation.belongsTo.gUID.toString

  // Intended for testing only.
  def getCenters(count: Int): Seq[String] = {
    val drawing = new GraphDrawingController(ctx.env.get)
    val req = CenterRequest(
      vertexSetId = editor.vertexSet.gUID.toString,
      count = count,
      filters = Seq())
    val res = drawing.getCenter(ctx.user, req)
    res.centers
  }

  // Intended for testing only.
  def getComplexView(req: FEGraphRequest): FEGraphResponse = {
    val drawing = new GraphDrawingController(ctx.env.get)
    drawing.getComplexView(ctx.user, req)
  }
}

class GroovyScalar(ctx: GroovyContext, scalar: Scalar[_]) {
  override def toString = {
    import ctx.dataManager
    scalar.value.toString
  }
  def toDouble: Double = {
    toString.toDouble
  }
}

class GroovyAttribute(ctx: GroovyContext, attr: Attribute[_]) {
  val id = attr.gUID.toString

  def histogram: String = histogram(10)

  def histogram(numBuckets: Int): String = {
    val drawing = new GraphDrawingController(ctx.env.get)
    val req = HistogramSpec(
      attributeId = attr.gUID.toString,
      vertexFilters = Seq(),
      numBuckets = numBuckets,
      axisOptions = AxisOptions(logarithmic = false),
      sampleSize = 50000)
    val res = drawing.getHistogram(ctx.user, req)
    import com.lynxanalytics.biggraph.serving.FrontendJson._
    json.Json.toJson(res).toString
  }
}

// No checkpointing or entity access in workflow mode.
// This class is exposed to untrusted scripts. Make sure its public API is properly restricted!
class GroovyWorkflowProject(
    ctx: GroovyContext, rootProject: ProjectEditor, path: Seq[String]) extends GroovyProject(ctx) {
  protected def viewer = rootProject.offspringEditor(path).viewer
  private[groovy] override def applyOperation(id: String, params: Map[String, String]): Unit = {
    val opctx = Operation.Context(ctx.user, viewer)
    // Execute the operation.
    val op = ctx.ops.appliedOp(opctx, FEOperationSpec(id, params))
    // Then copy back the state created by the operation. We have to copy at
    // root level, as operations might reach up and modify parent state as well.
    rootProject.state = op.project.rootEditor.state
  }

  override protected def getSegmentations: Map[String, GroovyProject] = {
    viewer.segmentationMap.keys.map { seg =>
      seg -> new GroovyWorkflowProject(ctx, rootProject, path :+ seg)
    }.toMap
  }
}<|MERGE_RESOLUTION|>--- conflicted
+++ resolved
@@ -140,13 +140,9 @@
 
   val sqlContext = ctx.sqlContext
 
-<<<<<<< HEAD
   val drawing = new DrawingGroovyInterface()
 
-  def saveDataFrameAsTable(df: spark.sql.DataFrame, tableName: String): Unit = {
-=======
   def saveDataFrameAsTable(df: spark.sql.DataFrame, tableName: String, notes: String = ""): Unit = {
->>>>>>> 87e31e94
     import ctx.metaManager
     import ctx.dataManager
     DirectoryEntry.fromName(tableName).asNewTableFrame(table.TableImport.importDataFrame(df), notes)
