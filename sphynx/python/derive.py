'''Run user code.'''
import numpy as np
import pandas as pd
import os
import types
from . import util

op = util.Op()
<<<<<<< HEAD
=======
if os.environ.get('SPHYNX_CHROOT_PYTHON') == 'yes':
  op.run_in_chroot()

>>>>>>> 04c6f354
# Load inputs.
vs = {}
es = {}
scalars = types.SimpleNamespace()
for fullname in op.inputs.keys():
  if '.' not in fullname:
    continue
  parent, name = fullname.split('.')
  if parent == 'vs':
    vs[name] = op.input(fullname)
  elif parent == 'es':
    es[name] = op.input(fullname)
  elif parent == 'scalars':
    setattr(scalars, name, op.input_scalar(fullname))
if 'edges-for-es' in op.inputs:
  edges = op.input('edges-for-es')
  es['src'] = edges.src
  es['dst'] = edges.dst
vs = pd.DataFrame(vs)
es = pd.DataFrame(es)

# Execute user code.
try:
  code = compile(op.params['code'], 'user code', 'exec')
  exec(code)
except BaseException:
  # Hide this file from the traceback.
  import traceback
  import sys
  a, b, c = sys.exc_info()
  traceback.print_exception(a, b, c.tb_next)
  sys.exit(1)

# Save outputs.
typenames = {
    f['parent'] + '.' + f['name']: f['tpe']['typename'] for f in op.params['outputFields']}
typemapping = {
    'String': util.StringAttribute,
    'Double': util.DoubleAttribute,
}
for fullname in op.outputs.keys():
  if '.' not in fullname:
    continue
  parent, name = fullname.split('.')
  try:
    if parent == 'vs':
      assert name in vs.columns, f'vs does not have a column named "{name}"'
      op.output(fullname, vs[name], type=typemapping[typenames[fullname]])
    elif parent == 'es':
      assert name in es.columns, f'es does not have a column named "{name}"'
      op.output(fullname, es[name], type=typemapping[typenames[fullname]])
    elif parent == 'scalars':
      assert hasattr(scalars, name), f'scalars.{name} is not defined'
      op.output_scalar(fullname, getattr(scalars, name))
  except BaseException:
    import sys
    print(f'\nCould not output {fullname}:\n', file=sys.stderr)
    raise<|MERGE_RESOLUTION|>--- conflicted
+++ resolved
@@ -6,12 +6,9 @@
 from . import util
 
 op = util.Op()
-<<<<<<< HEAD
-=======
 if os.environ.get('SPHYNX_CHROOT_PYTHON') == 'yes':
   op.run_in_chroot()
 
->>>>>>> 04c6f354
 # Load inputs.
 vs = {}
 es = {}
