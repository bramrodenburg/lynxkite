// Helper methods to read and write entities.
package main

import (
	"bufio"
	"fmt"
	"github.com/apache/arrow/go/arrow"
	"github.com/apache/arrow/go/arrow/array"
	"github.com/xitongsys/parquet-go/reader"
	"io/ioutil"
	"os"
	"reflect"
)

type Entity interface {
	typeName() string // This will help deserializing a serialized entity
}

type ParquetEntity interface { // Get objects for ParquetReader and ParquetWriter to figure out the schema.
	toOrderedRows() array.Record
	readFromOrdered(rec array.Record) error
	unorderedRow() interface{}
}

func (_ *Scalar) typeName() string {
	return "Scalar"
}
func (_ *VertexSet) typeName() string {
	return "VertexSet"
}
func (_ *EdgeBundle) typeName() string {
	return "EdgeBundle"
}
func (_ *DoubleAttribute) typeName() string {
	return "DoubleAttribute"
}
func (_ *StringAttribute) typeName() string {
	return "StringAttribute"
}
func (_ *LongAttribute) typeName() string {
	return "LongAttribute"
}
func (_ *DoubleTuple2Attribute) typeName() string {
	return "DoubleTuple2Attribute"
}
func (_ *DoubleVectorAttribute) typeName() string {
	return "DoubleVectorAttribute"
}

var vertexSetSchema = arrow.NewSchema(
	[]arrow.Field{
		arrow.Field{Name: "sparkId", Type: arrow.PrimitiveTypes.Int64, Nullable: false},
	}, nil)

func (v *VertexSet) toOrderedRows() array.Record {
	b := array.NewInt64Builder(arrowAllocator)
	defer b.Release()
	b.AppendValues(v.MappingToUnordered, nil)
	col := b.NewInt64Array()
	defer col.Release()
	return array.NewRecord(vertexSetSchema, []array.Interface{col}, -1)
}
func (v *VertexSet) readFromOrdered(rec array.Record) error {
	data := rec.Column(0).(*array.Int64).Int64Values()
	// Make a copy because counting references is harder.
	v.MappingToUnordered = make([]int64, len(data))
	for i, d := range data {
		v.MappingToUnordered[i] = d
	}
	return nil
}

type UnorderedVertexRow struct {
	Id int64 `parquet:"name=id, type=INT64"`
}

func (_ *VertexSet) unorderedRow() interface{} {
	return new(UnorderedVertexRow)
}
func (v *VertexSet) toUnorderedRows() []interface{} {
	rows := make([]interface{}, len(v.MappingToUnordered))
	for i, v := range v.MappingToUnordered {
		rows[i] = UnorderedVertexRow{Id: v}
	}
	return rows
}

var edgeBundleSchema = arrow.NewSchema(
	[]arrow.Field{
		arrow.Field{Name: "src", Type: arrow.PrimitiveTypes.Int64, Nullable: false},
		arrow.Field{Name: "dst", Type: arrow.PrimitiveTypes.Int64, Nullable: false},
		arrow.Field{Name: "sparkId", Type: arrow.PrimitiveTypes.Int64, Nullable: false},
	}, nil)

func (eb *EdgeBundle) toOrderedRows() array.Record {
	b1 := array.NewInt64Builder(arrowAllocator)
	defer b1.Release()
	for _, i := range eb.Src {
		b1.Append(int64(i))
	}
	src := b1.NewInt64Array()
	defer src.Release()
	b2 := array.NewInt64Builder(arrowAllocator)
	defer b2.Release()
	for _, i := range eb.Dst {
		b2.Append(int64(i))
	}
<<<<<<< HEAD
	dst := b2.NewInt64Array()
	defer dst.Release()
	b3 := array.NewInt64Builder(arrowAllocator)
	defer b3.Release()
	b3.AppendValues(eb.EdgeMapping, nil)
	ids := b3.NewInt64Array()
	defer ids.Release()
	return array.NewRecord(edgeBundleSchema, []array.Interface{src, dst, ids}, -1)
}
func (eb *EdgeBundle) readFromOrdered(rec array.Record) error {
	src := rec.Column(0).(*array.Int64).Int64Values()
	dst := rec.Column(1).(*array.Int64).Int64Values()
	ids := rec.Column(2).(*array.Int64).Int64Values()
	// Make a copy because counting references is harder.
	eb.Src = make([]int, len(src))
	eb.Dst = make([]int, len(dst))
	eb.EdgeMapping = make([]int64, len(ids))
	for i, id := range ids {
		eb.Src[i] = int(src[i])
		eb.Dst[i] = int(dst[i])
		eb.EdgeMapping[i] = id
=======
	eb.Src = make([]SphynxId, numRows)
	eb.Dst = make([]SphynxId, numRows)
	eb.EdgeMapping = make([]int64, numRows)
	for i, row := range rows {
		eb.Src[i] = SphynxId(row.Src)
		eb.Dst[i] = SphynxId(row.Dst)
		eb.EdgeMapping[i] = row.SparkId
>>>>>>> 6c08487d
	}
	return nil
}

type UnorderedEdgeRow struct {
	Id  int64 `parquet:"name=id, type=INT64"`
	Src int64 `parquet:"name=src, type=INT64"`
	Dst int64 `parquet:"name=dst, type=INT64"`
}

func (_ *EdgeBundle) unorderedRow() interface{} {
	return new(UnorderedEdgeRow)
}
func (eb *EdgeBundle) toUnorderedRows(vs1 *VertexSet, vs2 *VertexSet) []interface{} {
	rows := make([]interface{}, len(eb.EdgeMapping))
	for sphynxId, sparkId := range eb.EdgeMapping {
		rows[sphynxId] = UnorderedEdgeRow{
			Id:  sparkId,
			Src: vs1.MappingToUnordered[eb.Src[sphynxId]],
			Dst: vs2.MappingToUnordered[eb.Dst[sphynxId]],
		}
	}
	return rows
}

func AttributeToUnorderedRows(attr ParquetEntity, vs *VertexSet) []interface{} {
	a := reflect.ValueOf(attr)
	values := a.Elem().FieldByName("Values")
	defined := a.Elem().FieldByName("Defined")
	rows := reflect.MakeSlice(reflect.TypeOf([]interface{}{}), 0, 0)
	rowType := reflect.TypeOf(attr.unorderedRow()).Elem()
	valueIndex := fieldIndex(rowType, "Value")
	idIndex := fieldIndex(rowType, "Id")
	numValues := values.Len()
	row := reflect.New(rowType).Elem()
	for i := 0; i < numValues; i++ {
		if defined.Index(i).Bool() {
			sparkId := vs.MappingToUnordered[i]
			row.Field(valueIndex).Set(values.Index(i))
			row.Field(idIndex).Set(reflect.ValueOf(sparkId))
			rows = reflect.Append(rows, row)
		}
	}
	return rows.Interface().([]interface{})
}

func InitializeAttribute(attr reflect.Value, numVS int) {
	values := attr.Elem().FieldByName("Values")
	newValues := reflect.MakeSlice(values.Type(), numVS, numVS)
	values.Set(newValues)
	defined := attr.Elem().FieldByName("Defined")
	newDefined := reflect.MakeSlice(defined.Type(), numVS, numVS)
	defined.Set(newDefined)
}

func fieldIndex(t reflect.Type, name string) int {
	f, ok := t.FieldByName(name)
	if !ok {
		panic(fmt.Sprintf("no %s field in %v", name, t))
	}
	if len(f.Index) != 1 {
		panic(fmt.Sprintf("field %v in %v is too complex", name, t))
	}
	return f.Index[0]
}

func (a *StringAttribute) readFromOrdered(rec array.Record) error {
	col := rec.Column(0).(*array.String)
	a.Values = make([]string, col.Len())
	a.Defined = make([]bool, col.Len())
	for i := 0; i < col.Len(); i++ {
		a.Values[i] = col.Value(i)
		a.Defined[i] = col.IsValid(i)
	}
	return nil
}
func (a *StringAttribute) toOrderedRows() array.Record {
	b := array.NewStringBuilder(arrowAllocator)
	defer b.Release()
	b.AppendValues(a.Values, a.Defined)
	values := b.NewStringArray()
	defer values.Release()
	return array.NewRecord(stringAttributeSchema, []array.Interface{values}, -1)
}

func (a *DoubleAttribute) readFromOrdered(rec array.Record) error {
	col := rec.Column(0).(*array.Float64)
	a.Values = make([]float64, col.Len())
	a.Defined = make([]bool, col.Len())
	for i, v := range col.Float64Values() {
		a.Values[i] = v
		a.Defined[i] = col.IsValid(i)
	}
	return nil
}
func (a *DoubleAttribute) toOrderedRows() array.Record {
	b := array.NewFloat64Builder(arrowAllocator)
	defer b.Release()
	b.AppendValues(a.Values, a.Defined)
	values := b.NewFloat64Array()
	defer values.Release()
	return array.NewRecord(doubleAttributeSchema, []array.Interface{values}, -1)
}

func (a *DoubleVectorAttribute) readFromOrdered(rec array.Record) error {
	// TODO
	return nil
}
func (a *DoubleVectorAttribute) toOrderedRows() array.Record {
	// TODO
	return array.NewRecord(doubleVectorAttributeSchema, []array.Interface{}, -1)
}

func (a *LongAttribute) readFromOrdered(rec array.Record) error {
	col := rec.Column(0).(*array.Int64)
	a.Values = make([]int64, col.Len())
	a.Defined = make([]bool, col.Len())
	for i, v := range col.Int64Values() {
		a.Values[i] = v
		a.Defined[i] = col.IsValid(i)
	}
	return nil
}
func (a *LongAttribute) toOrderedRows() array.Record {
	b := array.NewInt64Builder(arrowAllocator)
	defer b.Release()
	b.AppendValues(a.Values, a.Defined)
	values := b.NewInt64Array()
	defer values.Release()
	return array.NewRecord(longAttributeSchema, []array.Interface{values}, -1)
}

var stringAttributeSchema = arrow.NewSchema([]arrow.Field{
	arrow.Field{Name: "values", Type: arrow.BinaryTypes.String, Nullable: true}}, nil)
var doubleAttributeSchema = arrow.NewSchema([]arrow.Field{
	arrow.Field{Name: "values", Type: arrow.PrimitiveTypes.Float64, Nullable: true}}, nil)
var doubleVectorAttributeSchema = arrow.NewSchema([]arrow.Field{
	arrow.Field{Name: "values", Type: arrow.ListOf(arrow.PrimitiveTypes.Float64),
		Nullable: true}}, nil)
var longAttributeSchema = arrow.NewSchema([]arrow.Field{
	arrow.Field{Name: "values", Type: arrow.PrimitiveTypes.Int64, Nullable: true}}, nil)

type UnorderedStringAttributeRow struct {
	Id    int64  `parquet:"name=id, type=INT64"`
	Value string `parquet:"name=value, type=UTF8"`
}

type UnorderedLongAttributeRow struct {
	Id    int64 `parquet:"name=id, type=INT64"`
	Value int64 `parquet:"name=value, type=INT64"`
}

func (_ *StringAttribute) unorderedRow() interface{} {
	return new(UnorderedStringAttributeRow)
}

func (_ *LongAttribute) unorderedRow() interface{} {
	return new(UnorderedLongAttributeRow)
}

type UnorderedDoubleAttributeRow struct {
	Id    int64   `parquet:"name=id, type=INT64"`
	Value float64 `parquet:"name=value, type=DOUBLE"`
}

func (_ *DoubleAttribute) unorderedRow() interface{} {
	return new(UnorderedDoubleAttributeRow)
}

func (a *DoubleTuple2Attribute) toOrderedRows() array.Record {
	// TODO
	return array.NewRecord(doubleVectorAttributeSchema, []array.Interface{}, -1)
}

func (a *DoubleTuple2Attribute) readFromOrdered(pr *reader.ParquetReader, numRows int) error {
	// TODO
	return nil
}

type UnorderedDoubleTuple2AttributeRow struct {
	Id    int64                      `parquet:"name=id, type=INT64"`
	Value DoubleTuple2AttributeValue `parquet:"name=value"`
}

func (_ *DoubleTuple2Attribute) unorderedRow() interface{} {
	return new(UnorderedDoubleTuple2AttributeRow)
}

type UnorderedDoubleVectorAttributeRow struct {
	Id    int64                      `parquet:"name=id, type=INT64"`
	Value DoubleVectorAttributeValue `parquet:"name=value, type=LIST, valuetype=DOUBLE"`
}

func (_ *DoubleVectorAttribute) unorderedRow() interface{} {
	return new(UnorderedDoubleVectorAttributeRow)
}

func (s *Scalar) write(dirName string) error {
	fname := fmt.Sprintf("%v/serialized_data", dirName)
	f, err := os.Create(fname)
	defer f.Close()
	fw := bufio.NewWriter(f)
	if _, err := fw.Write([]byte(*s)); err != nil {
		return fmt.Errorf("Writing scalar to file failed: %v", err)
	}
	fw.Flush()
	successFile := fmt.Sprintf("%v/_SUCCESS", dirName)
	err = ioutil.WriteFile(successFile, nil, 0775)
	if err != nil {
		return fmt.Errorf("Failed to write success file: %v", err)
	}
	return nil
}
func readScalar(dirName string) (Scalar, error) {
	fname := fmt.Sprintf("%v/serialized_data", dirName)
	jsonEncoding, err := ioutil.ReadFile(fname)
	if err != nil {
		return nil, fmt.Errorf("Failed to read file: %v", err)
	}
	return Scalar(jsonEncoding), nil
}<|MERGE_RESOLUTION|>--- conflicted
+++ resolved
@@ -93,20 +93,19 @@
 	}, nil)
 
 func (eb *EdgeBundle) toOrderedRows() array.Record {
-	b1 := array.NewInt64Builder(arrowAllocator)
+	b1 := array.NewUint32Builder(arrowAllocator)
 	defer b1.Release()
 	for _, i := range eb.Src {
-		b1.Append(int64(i))
-	}
-	src := b1.NewInt64Array()
+		b1.Append(uint32(i))
+	}
+	src := b1.NewUint32Array()
 	defer src.Release()
-	b2 := array.NewInt64Builder(arrowAllocator)
+	b2 := array.NewUint32Builder(arrowAllocator)
 	defer b2.Release()
 	for _, i := range eb.Dst {
-		b2.Append(int64(i))
-	}
-<<<<<<< HEAD
-	dst := b2.NewInt64Array()
+		b2.Append(uint32(i))
+	}
+	dst := b2.NewUint32Array()
 	defer dst.Release()
 	b3 := array.NewInt64Builder(arrowAllocator)
 	defer b3.Release()
@@ -116,26 +115,17 @@
 	return array.NewRecord(edgeBundleSchema, []array.Interface{src, dst, ids}, -1)
 }
 func (eb *EdgeBundle) readFromOrdered(rec array.Record) error {
-	src := rec.Column(0).(*array.Int64).Int64Values()
-	dst := rec.Column(1).(*array.Int64).Int64Values()
+	src := rec.Column(0).(*array.Uint32).Uint32Values()
+	dst := rec.Column(1).(*array.Uint32).Uint32Values()
 	ids := rec.Column(2).(*array.Int64).Int64Values()
 	// Make a copy because counting references is harder.
-	eb.Src = make([]int, len(src))
-	eb.Dst = make([]int, len(dst))
+	eb.Src = make([]SphynxId, len(src))
+	eb.Dst = make([]SphynxId, len(dst))
 	eb.EdgeMapping = make([]int64, len(ids))
 	for i, id := range ids {
-		eb.Src[i] = int(src[i])
-		eb.Dst[i] = int(dst[i])
+		eb.Src[i] = SphynxId(src[i])
+		eb.Dst[i] = SphynxId(dst[i])
 		eb.EdgeMapping[i] = id
-=======
-	eb.Src = make([]SphynxId, numRows)
-	eb.Dst = make([]SphynxId, numRows)
-	eb.EdgeMapping = make([]int64, numRows)
-	for i, row := range rows {
-		eb.Src[i] = SphynxId(row.Src)
-		eb.Dst[i] = SphynxId(row.Dst)
-		eb.EdgeMapping[i] = row.SparkId
->>>>>>> 6c08487d
 	}
 	return nil
 }
