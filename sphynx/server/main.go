--- conflicted
+++ resolved
@@ -19,15 +19,9 @@
 	"google.golang.org/grpc/status"
 )
 
-<<<<<<< HEAD
-func OperationInstanceFromJSON(op_json string) OperationInstance {
-	var opInst OperationInstance
-	b := []byte(op_json)
-=======
 func OperationInstanceFromJSON(opJSON string) OperationInstance {
 	var opInst OperationInstance
 	b := []byte(opJSON)
->>>>>>> f84f5887
 	json.Unmarshal(b, &opInst)
 	return opInst
 }
@@ -47,15 +41,7 @@
 	log.Printf("Received: %v", in.Operation)
 	opInst := OperationInstanceFromJSON(in.Operation)
 	_, exists := getExecutableOperation(opInst)
-<<<<<<< HEAD
-	if exists {
-		return &pb.CanComputeReply{CanCompute: true}, nil
-	} else {
-		return &pb.CanComputeReply{CanCompute: false}, nil
-	}
-=======
 	return &pb.CanComputeReply{CanCompute: exists}, nil
->>>>>>> f84f5887
 }
 
 func (s *Server) Compute(ctx context.Context, in *pb.ComputeRequest) (*pb.ComputeReply, error) {
@@ -70,10 +56,7 @@
 }
 
 func (s *Server) GetScalar(ctx context.Context, in *pb.GetScalarRequest) (*pb.GetScalarReply, error) {
-<<<<<<< HEAD
-=======
 	log.Printf("GetScalar request with GUID %v", in.Guid)
->>>>>>> f84f5887
 	scalar := s.scalars[GUID(in.Guid)]
 	scalarJSON, err := json.Marshal(scalar)
 	if err != nil {
