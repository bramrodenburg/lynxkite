package main

import (
	"bufio"
<<<<<<< HEAD
=======
	"context"
	"encoding/gob"
>>>>>>> ef399e15
	"fmt"
	pb "github.com/biggraph/biggraph/sphynx/proto"
	"github.com/xitongsys/parquet-go-source/local"
	"github.com/xitongsys/parquet-go/reader"
	"github.com/xitongsys/parquet-go/writer"
	"io/ioutil"
	"log"
	"os"
)

func createEntity(typeName string) (Entity, error) {
	switch typeName {
	case "VertexSet":
		return &VertexSet{}, nil
	case "EdgeBundle":
		return &EdgeBundle{}, nil
	case "Scalar":
		return &Scalar{}, nil
	case "DoubleAttribute":
		return &DoubleAttribute{}, nil
	case "StringAttribute":
		return &StringAttribute{}, nil
	case "DoubleTuple2Attribute":
		return &DoubleTuple2Attribute{}, nil
	default:
		return nil, fmt.Errorf("Unknown entity to load: %v", typeName)
	}
}

func saveToOrderedDisk(e Entity, dataDir string, guid GUID) error {
	log.Printf("saveToOrderedDisk guid %v", guid)
	typeName := e.typeName()
	dirName := fmt.Sprintf("%v/%v", dataDir, guid)
	_ = os.Mkdir(dirName, 0775)
	typeFName := fmt.Sprintf("%v/type_name", dirName)
	typeFile, err := os.Create(typeFName)
	if err != nil {
		return err
	}
	tfw := bufio.NewWriter(typeFile)
	if _, err := tfw.WriteString(string(typeName)); err != nil {
		return fmt.Errorf("Failed to create type file: %v", err)
	}
	tfw.Flush()
	switch e := e.(type) {
	case ParquetEntity:
		onDisk, err := hasOnDisk(dataDir, guid)
		if err != nil {
			return err
		}
		if onDisk {
			log.Printf("guid %v is already on disk", guid)
			return nil
		}
		const numGoRoutines int64 = 4
		fname := fmt.Sprintf("%v/data.parquet", dirName)
		successFile := fmt.Sprintf("%v/_SUCCESS", dirName)
		fw, err := local.NewLocalFileWriter(fname)
		defer fw.Close()
		if err != nil {
			return fmt.Errorf("Failed to create file: %v", err)
		}
		pw, err := writer.NewParquetWriter(fw, e.orderedRow(), numGoRoutines)
		if err != nil {
			return fmt.Errorf("Failed to create parquet writer: %v", err)
		}
		rows := toOrderedRows(e)
		for _, row := range rows {
			if err := pw.Write(row); err != nil {
				return fmt.Errorf("Failed to write parquet file: %v", err)
			}
		}
		if err = pw.WriteStop(); err != nil {
			return fmt.Errorf("Parquet WriteStop error: %v", err)
		}
		err = ioutil.WriteFile(successFile, nil, 0775)
		if err != nil {
			return fmt.Errorf("Failed to write success file: %v", err)
		}
		return nil
	case *Scalar:
		return e.write(dirName)
	default:
		return fmt.Errorf("Can't write entity with GUID %v to Ordered Sphynx Disk.", guid)
	}
}

func toOrderedRows(e ParquetEntity) []interface{} {
	switch e := e.(type) {
	case *VertexSet:
		return e.toOrderedRows()
	case *EdgeBundle:
		return e.toOrderedRows()
	default:
		return AttributeToOrderedRows(e)
	}
}

func readFromOrdered(e ParquetEntity, pr *reader.ParquetReader) error {
	numRows := int(pr.GetNumRows())
	switch e := e.(type) {
	case *VertexSet:
		return e.readFromOrdered(pr, numRows)
	case *EdgeBundle:
		return e.readFromOrdered(pr, numRows)
	default:
		return ReadAttributeFromOrdered(e, pr, numRows)
	}
}

func loadFromOrderedDisk(dataDir string, guid GUID) (Entity, error) {
	log.Printf("loadFromOrderedDisk: %v", guid)
	dirName := fmt.Sprintf("%v/%v", dataDir, guid)
	typeFName := fmt.Sprintf("%v/type_name", dirName)
	typeData, err := ioutil.ReadFile(typeFName)
	if err != nil {
		return nil, fmt.Errorf("Failed to read type of %v: %v", dirName, err)
	}
	typeName := string(typeData)
	e, err := createEntity(typeName)
	if err != nil {
		return nil, err
	}
	switch e := e.(type) {
	case ParquetEntity:
		const numGoRoutines int64 = 4
		fname := fmt.Sprintf("%v/data.parquet", dirName)
		onDisk, err := hasOnDisk(dataDir, guid)
		if err != nil {
			return nil, err
		}
		if !onDisk {
			return nil, fmt.Errorf("Path is not present: %v", dirName)
		}
		fr, err := local.NewLocalFileReader(fname)
		defer fr.Close()
		if err != nil {
			return nil, fmt.Errorf("Failed to open %v: %v", dirName, err)
		}
		pr, err := reader.NewParquetReader(fr, e.orderedRow(), numGoRoutines)
		if err != nil {
			return nil, fmt.Errorf("Failed to create parquet reader %v: %v", dirName, err)
		}
<<<<<<< HEAD
		err = readFromOrdered(e, pr)
		if err != nil {
			return nil, err
=======
		numRows := int(pr.GetNumRows())
		if err = e.readFromOrdered(pr, numRows); err != nil {
			return nil, fmt.Errorf("Could not read %v: %v", dirName, err)
>>>>>>> ef399e15
		}
		pr.ReadStop()
	case *Scalar:
		*e, err = readScalar(dirName)
		if err != nil {
			return nil, err
		}
	default:
		return nil, fmt.Errorf("Failed to read entity with GUID %v from Ordered Sphynx Disk.", guid)
	}
	return e, nil
}

func (s *Server) WriteToOrderedDisk(
	ctx context.Context, in *pb.WriteToOrderedDiskRequest) (*pb.WriteToOrderedDiskReply, error) {
	guid := GUID(in.Guid)
	e, exists := s.entities[guid]
	if !exists {
		return nil, fmt.Errorf("%v is not in memory", guid)
	}
	if err := saveToOrderedDisk(e, s.dataDir, guid); err != nil {
		return nil, fmt.Errorf("failed to write %v to ordered disk: %v", guid, err)
	}
	return &pb.WriteToOrderedDiskReply{}, nil
}

func hasOnDisk(dataDir string, guid GUID) (bool, error) {
	filename := fmt.Sprintf("%v/%v/_SUCCESS", dataDir, guid)
	_, err := os.Stat(filename)
	if err != nil {
		if os.IsNotExist(err) {
			return false, nil
		}
		return false, err
	}
	return true, nil
}<|MERGE_RESOLUTION|>--- conflicted
+++ resolved
@@ -2,11 +2,7 @@
 
 import (
 	"bufio"
-<<<<<<< HEAD
-=======
 	"context"
-	"encoding/gob"
->>>>>>> ef399e15
 	"fmt"
 	pb "github.com/biggraph/biggraph/sphynx/proto"
 	"github.com/xitongsys/parquet-go-source/local"
@@ -150,15 +146,8 @@
 		if err != nil {
 			return nil, fmt.Errorf("Failed to create parquet reader %v: %v", dirName, err)
 		}
-<<<<<<< HEAD
-		err = readFromOrdered(e, pr)
-		if err != nil {
-			return nil, err
-=======
-		numRows := int(pr.GetNumRows())
-		if err = e.readFromOrdered(pr, numRows); err != nil {
+		if err = readFromOrdered(e, pr); err != nil {
 			return nil, fmt.Errorf("Could not read %v: %v", dirName, err)
->>>>>>> ef399e15
 		}
 		pr.ReadStop()
 	case *Scalar:
