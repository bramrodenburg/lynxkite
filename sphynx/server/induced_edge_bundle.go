// Implements the InducedEdgeBundle operation
// See the Spark implementation for details

package main

func init() {
	operationRepository["InducedEdgeBundle"] = Operation{
		execute: func(ea *EntityAccessor) error {
			induceSrc := ea.GetBoolParam("induceSrc")
			induceDst := ea.GetBoolParam("induceDst")
<<<<<<< HEAD
			var srcMapping [][]int
			var srcExists []bool
			if induceSrc {
				srcMappingEB := ea.getEdgeBundle("srcMapping")
				numVS := len(ea.getVertexSet("src").MappingToUnordered)
				srcExists = make([]bool, numVS)
				srcMapping = make([][]int, numVS)
=======
			var srcMapping map[SphynxId]SphynxId
			if induceSrc {
				srcMappingEB := ea.getEdgeBundle("srcMapping")
				srcMapping = make(map[SphynxId]SphynxId, len(srcMappingEB.Src))
>>>>>>> ccfbff34
				for i := range srcMappingEB.Src {
					orig := srcMappingEB.Src[i]
					srcMapping[orig] = append(srcMapping[orig], srcMappingEB.Dst[i])
					srcExists[orig] = true
				}
			}
<<<<<<< HEAD
			var dstMapping [][]int
			var dstExists []bool
			if induceDst {
				dstMappingEB := ea.getEdgeBundle("dstMapping")
				numVS := len(ea.getVertexSet("dst").MappingToUnordered)
				dstExists = make([]bool, numVS)
				dstMapping = make([][]int, numVS)
=======
			var dstMapping map[SphynxId]SphynxId
			if induceDst {
				dstMappingEB := ea.getEdgeBundle("dstMapping")
				dstMapping = make(map[SphynxId]SphynxId, len(dstMappingEB.Src))
>>>>>>> ccfbff34
				for i := range dstMappingEB.Src {
					orig := dstMappingEB.Src[i]
					dstMapping[orig] = append(dstMapping[orig], dstMappingEB.Dst[i])
					dstExists[orig] = true
				}
			}
			es := ea.getEdgeBundle("edges")
			approxLen := len(es.Src)
<<<<<<< HEAD
			induced.Make(0, approxLen)
			embedding.Make(0, approxLen)
			numInducedEdges := 0
			newIndicesNeeded := false
=======
			induced := NewEdgeBundle(0, approxLen)
			embedding := NewEdgeBundle(0, approxLen)
			numInducedEdges := SphynxId(0)
>>>>>>> ccfbff34
			for i, src := range es.Src {
				dst := es.Dst[i]
				mappedSrcs := []int{src}
				mappedDsts := []int{dst}
				thisSrcExists := true
				thisDstExists := true
				if induceSrc {
					thisSrcExists = srcExists[src]
					if thisSrcExists {
						mappedSrcs = srcMapping[src]
					}
				}
				if induceDst {
					thisDstExists = dstExists[dst]
					if thisDstExists {
						mappedDsts = dstMapping[dst]
					}
				}
<<<<<<< HEAD
				if thisSrcExists && thisDstExists {
					for j, mappedSrc := range mappedSrcs {
						for k, mappedDst := range mappedDsts {
							if j != 0 || k != 0 {
								newIndicesNeeded = true
							}
							induced.Src = append(induced.Src, mappedSrc)
							induced.Dst = append(induced.Dst, mappedDst)
							induced.EdgeMapping = append(induced.EdgeMapping, es.EdgeMapping[i])
							embedding.Src = append(embedding.Src, numInducedEdges)
							embedding.Dst = append(embedding.Dst, i)
							embedding.EdgeMapping = append(embedding.EdgeMapping, es.EdgeMapping[i])
							numInducedEdges += 1
						}
					}
				}
			}
			if newIndicesNeeded {
				for i := range induced.EdgeMapping {
					induced.EdgeMapping[i] = int64(i)
					embedding.EdgeMapping[i] = int64(i)
=======
				if srcExists && dstExists {
					induced.Src = append(induced.Src, mappedSrc)
					induced.Dst = append(induced.Dst, mappedDst)
					induced.EdgeMapping = append(induced.EdgeMapping, es.EdgeMapping[i])
					embedding.Src = append(embedding.Src, numInducedEdges)
					embedding.Dst = append(embedding.Dst, SphynxId(i))
					embedding.EdgeMapping = append(embedding.EdgeMapping, es.EdgeMapping[i])
					numInducedEdges += 1
>>>>>>> ccfbff34
				}
			}
			ea.output("induced", induced)
			ea.output("embedding", embedding)
			return nil
		},
	}
}<|MERGE_RESOLUTION|>--- conflicted
+++ resolved
@@ -8,40 +8,26 @@
 		execute: func(ea *EntityAccessor) error {
 			induceSrc := ea.GetBoolParam("induceSrc")
 			induceDst := ea.GetBoolParam("induceDst")
-<<<<<<< HEAD
-			var srcMapping [][]int
+			var srcMapping [][]SphynxId
 			var srcExists []bool
 			if induceSrc {
 				srcMappingEB := ea.getEdgeBundle("srcMapping")
 				numVS := len(ea.getVertexSet("src").MappingToUnordered)
 				srcExists = make([]bool, numVS)
-				srcMapping = make([][]int, numVS)
-=======
-			var srcMapping map[SphynxId]SphynxId
-			if induceSrc {
-				srcMappingEB := ea.getEdgeBundle("srcMapping")
-				srcMapping = make(map[SphynxId]SphynxId, len(srcMappingEB.Src))
->>>>>>> ccfbff34
+				srcMapping = make([][]SphynxId, numVS)
 				for i := range srcMappingEB.Src {
 					orig := srcMappingEB.Src[i]
 					srcMapping[orig] = append(srcMapping[orig], srcMappingEB.Dst[i])
 					srcExists[orig] = true
 				}
 			}
-<<<<<<< HEAD
-			var dstMapping [][]int
+			var dstMapping [][]SphynxId
 			var dstExists []bool
 			if induceDst {
 				dstMappingEB := ea.getEdgeBundle("dstMapping")
 				numVS := len(ea.getVertexSet("dst").MappingToUnordered)
 				dstExists = make([]bool, numVS)
-				dstMapping = make([][]int, numVS)
-=======
-			var dstMapping map[SphynxId]SphynxId
-			if induceDst {
-				dstMappingEB := ea.getEdgeBundle("dstMapping")
-				dstMapping = make(map[SphynxId]SphynxId, len(dstMappingEB.Src))
->>>>>>> ccfbff34
+				dstMapping = make([][]SphynxId, numVS)
 				for i := range dstMappingEB.Src {
 					orig := dstMappingEB.Src[i]
 					dstMapping[orig] = append(dstMapping[orig], dstMappingEB.Dst[i])
@@ -50,20 +36,17 @@
 			}
 			es := ea.getEdgeBundle("edges")
 			approxLen := len(es.Src)
-<<<<<<< HEAD
-			induced.Make(0, approxLen)
-			embedding.Make(0, approxLen)
-			numInducedEdges := 0
-			newIndicesNeeded := false
-=======
 			induced := NewEdgeBundle(0, approxLen)
 			embedding := NewEdgeBundle(0, approxLen)
 			numInducedEdges := SphynxId(0)
->>>>>>> ccfbff34
+			// We try to keep the IDs of the edges, so the embedding edge bundle is IdPreserving
+			// if it's expected to be. If the srcMapping or the dstMapping is not a function, then
+			// this won't work, we need new IDs.
+			newIDsNeeded := false
 			for i, src := range es.Src {
 				dst := es.Dst[i]
-				mappedSrcs := []int{src}
-				mappedDsts := []int{dst}
+				mappedSrcs := []SphynxId{src}
+				mappedDsts := []SphynxId{dst}
 				thisSrcExists := true
 				thisDstExists := true
 				if induceSrc {
@@ -78,38 +61,27 @@
 						mappedDsts = dstMapping[dst]
 					}
 				}
-<<<<<<< HEAD
 				if thisSrcExists && thisDstExists {
 					for j, mappedSrc := range mappedSrcs {
 						for k, mappedDst := range mappedDsts {
 							if j != 0 || k != 0 {
-								newIndicesNeeded = true
+								newIDsNeeded = true
 							}
 							induced.Src = append(induced.Src, mappedSrc)
 							induced.Dst = append(induced.Dst, mappedDst)
 							induced.EdgeMapping = append(induced.EdgeMapping, es.EdgeMapping[i])
 							embedding.Src = append(embedding.Src, numInducedEdges)
-							embedding.Dst = append(embedding.Dst, i)
+							embedding.Dst = append(embedding.Dst, SphynxId(i))
 							embedding.EdgeMapping = append(embedding.EdgeMapping, es.EdgeMapping[i])
 							numInducedEdges += 1
 						}
 					}
 				}
 			}
-			if newIndicesNeeded {
+			if newIDsNeeded {
 				for i := range induced.EdgeMapping {
 					induced.EdgeMapping[i] = int64(i)
 					embedding.EdgeMapping[i] = int64(i)
-=======
-				if srcExists && dstExists {
-					induced.Src = append(induced.Src, mappedSrc)
-					induced.Dst = append(induced.Dst, mappedDst)
-					induced.EdgeMapping = append(induced.EdgeMapping, es.EdgeMapping[i])
-					embedding.Src = append(embedding.Src, numInducedEdges)
-					embedding.Dst = append(embedding.Dst, SphynxId(i))
-					embedding.EdgeMapping = append(embedding.EdgeMapping, es.EdgeMapping[i])
-					numInducedEdges += 1
->>>>>>> ccfbff34
 				}
 			}
 			ea.output("induced", induced)
