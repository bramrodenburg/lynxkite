--- conflicted
+++ resolved
@@ -5,11 +5,6 @@
 import com.lynxanalytics.biggraph.graph_api.Scripting._
 
 class ExportImportOperationTest extends OperationsTestBase {
-<<<<<<< HEAD
-  // TODO: Depends on #5870.
-  /*
-=======
->>>>>>> b36a8e6a
   test("Imports from implicit tables") {
     val eg = box("Create example graph")
       .box("Find connected components", Map(
