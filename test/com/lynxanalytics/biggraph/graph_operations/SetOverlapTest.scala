package com.lynxanalytics.biggraph.graph_operations

import org.apache.spark
import org.scalatest.FunSuite

import com.lynxanalytics.biggraph.TestUtils
import com.lynxanalytics.biggraph.graph_api._

class SetOverlapTest extends FunSuite with TestGraphOperation {
  // Creates the graph specified by `nodes` and applies SetOverlap to it.
  // Returns the resulting edges in an easy-to-use format.
<<<<<<< HEAD
  def getOverlaps(nodes: Seq[(Int, Seq[Int])], minOverlap: Int): Seq[(Int, Int, Int)] = {
    val graphManager = cleanGraphManager("SetOverlapTest")
    val dataManager = cleanGraphDataManager("SetOverlapTest")
    val inputGraph = graphManager.deriveGraph(Seq(), GraphBySetAttribute("set", nodes))
    val outputGraph = graphManager.deriveGraph(Seq(inputGraph), SetOverlap("set", minOverlap))
    val idx = outputGraph.edgeAttributes.readIndex[Int]("set_overlap")
    val edges = dataManager.obtainData(outputGraph).edges
    return edges.map(e => (e.srcId.toInt, e.dstId.toInt, e.attr(idx))).collect.sorted.toSeq
=======
  def getOverlaps(nodes: Map[Int, Seq[Int]], minOverlap: Int): Map[(Int, Int), Int] = {
    val (vs, sets, links) = helper.groupedGraph(nodes)
    val so = helper.apply(SetOverlap(minOverlap), 'vs -> vs, 'sets -> sets, 'links -> links)
    helper.localData(so.edgeAttributes('overlap_size).runtimeSafeCast[Int])
      .map { case ((a, b), c) => ((a.toInt, b.toInt), c) }
>>>>>>> d51a5144
  }

  test("triangle") {
    val overlaps = getOverlaps(Map(
      0 -> Seq(1, 2),
      1 -> Seq(2, 3),
      2 -> Seq(1, 3)),
      minOverlap = 1)
    assert(overlaps === Map(((0, 1) -> 1), ((0, 2) -> 1), ((1, 0) -> 1), ((1, 2) -> 1), ((2, 0) -> 1), (2, 1) -> 1))
  }

  test("unsorted sets") {
    val overlaps = getOverlaps(Map(
      0 -> Seq(2, 1),
      1 -> Seq(3, 2),
      2 -> Seq(3, 1)),
      minOverlap = 1)
    assert(overlaps === Map(((0, 1) -> 1), ((0, 2) -> 1), ((1, 0) -> 1), ((1, 2) -> 1), ((2, 0) -> 1), (2, 1) -> 1))
  }

  test("minOverlap too high") {
    val overlaps = getOverlaps(Map(
      0 -> Seq(1, 2),
      1 -> Seq(2, 3),
      2 -> Seq(1, 3)),
      minOverlap = 2)
    assert(overlaps === Map())
  }

  test("> 70 nodes") {
    // Tries to trigger the use of longer prefixes.
    val N = 100
    assert(SetOverlap.SetListBruteForceLimit < N)
    val overlaps = getOverlaps(
      (0 to N).map(i => i -> Seq(-3, -2, -1, i)).toMap,
      minOverlap = 2)
    val expected = for {
      a <- (0 to N)
      b <- (0 to N)
      if a != b
    } yield ((a, b) -> 3)
    assert(overlaps == expected.toMap)
  }
}<|MERGE_RESOLUTION|>--- conflicted
+++ resolved
@@ -9,22 +9,11 @@
 class SetOverlapTest extends FunSuite with TestGraphOperation {
   // Creates the graph specified by `nodes` and applies SetOverlap to it.
   // Returns the resulting edges in an easy-to-use format.
-<<<<<<< HEAD
-  def getOverlaps(nodes: Seq[(Int, Seq[Int])], minOverlap: Int): Seq[(Int, Int, Int)] = {
-    val graphManager = cleanGraphManager("SetOverlapTest")
-    val dataManager = cleanGraphDataManager("SetOverlapTest")
-    val inputGraph = graphManager.deriveGraph(Seq(), GraphBySetAttribute("set", nodes))
-    val outputGraph = graphManager.deriveGraph(Seq(inputGraph), SetOverlap("set", minOverlap))
-    val idx = outputGraph.edgeAttributes.readIndex[Int]("set_overlap")
-    val edges = dataManager.obtainData(outputGraph).edges
-    return edges.map(e => (e.srcId.toInt, e.dstId.toInt, e.attr(idx))).collect.sorted.toSeq
-=======
   def getOverlaps(nodes: Map[Int, Seq[Int]], minOverlap: Int): Map[(Int, Int), Int] = {
     val (vs, sets, links) = helper.groupedGraph(nodes)
     val so = helper.apply(SetOverlap(minOverlap), 'vs -> vs, 'sets -> sets, 'links -> links)
     helper.localData(so.edgeAttributes('overlap_size).runtimeSafeCast[Int])
       .map { case ((a, b), c) => ((a.toInt, b.toInt), c) }
->>>>>>> d51a5144
   }
 
   test("triangle") {
