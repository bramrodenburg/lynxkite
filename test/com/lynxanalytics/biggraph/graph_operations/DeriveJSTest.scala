--- conflicted
+++ resolved
@@ -19,7 +19,6 @@
     assert(derived.rdd.collect.toSet == Set(0 -> 60.3, 1 -> 48.2, 2 -> 80.3, 3 -> 122.0))
   }
 
-<<<<<<< HEAD
   ignore("example graph: global") {
     val expr = "global$greeting"
     val g = ExampleGraph()().result
@@ -27,16 +26,16 @@
       JavaScript(expr), Seq(),
       Seq("global$greeting"))
     // TODO
-=======
+  }
+
   test("example graph: cons string gets converted back to String correctly") {
     val expr = "var res = 'a'; res += 'b'; res;"
     val g = ExampleGraph()().result
     val op = DeriveJSString(
       JavaScript(expr),
-      Seq())
+      Seq(), Seq())
     val derived = op(op.vs, g.vertices)(op.attrs, Seq()).result.attr
     assert(derived.rdd.collect.toSet == Set(0 -> "ab", 1 -> "ab", 2 -> "ab", 3 -> "ab"))
->>>>>>> ece4ad86
   }
 
   test("example graph: \"gender == 'Male' ? 'Mr ' + name : 'Ms ' + name\"") {
