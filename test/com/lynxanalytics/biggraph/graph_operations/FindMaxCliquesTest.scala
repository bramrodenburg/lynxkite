package com.lynxanalytics.biggraph.graph_operations

import org.apache.spark.SparkContext
import org.scalatest.FunSuite
import scala.collection.mutable

import com.lynxanalytics.biggraph.TestSparkContext
import com.lynxanalytics.biggraph.graph_api._

<<<<<<< HEAD
case class SmallGraph(edgeLists: Map[Int, Seq[Int]]) extends MetaGraphOperation {
  def signature = newSignature.outputGraph('vs, 'es)
  def execute(inputs: DataSet, outputs: DataSetBuilder, rc: RuntimeContext) = {
    val sc = rc.sparkContext
    outputs.putVertexSet('vs, sc.parallelize(edgeLists.keys.toList.map(i => (i.toLong, ()))))
    val nodePairs = edgeLists.toSeq.flatMap {
      case (i, es) => es.map(e => i -> e)
    }
    outputs.putEdgeBundle('es, sc.parallelize(nodePairs.zipWithIndex.map {
      case ((a, b), i) => i.toLong -> Edge(a, b)
    }))
  }
}

object TestWizard extends TestSparkContext {
  def rc = RuntimeContext(sparkContext, numAvailableCores = 1, availableCacheMemoryGB = 100.0)
  def run(op: MetaGraphOperation, inputs: DataSet = DataSet()): DataSet = {
    val outputs = new DataSetBuilder(MetaGraphOperationInstance(op, inputs.metaDataSet))
    op.execute(inputs, outputs, rc)
    return outputs.toDataSet
  }
}

class FindMaxCliquesTest extends FunSuite {
  test("triangle") {
    val sg = TestWizard.run(SmallGraph(Map(0 -> Seq(1, 2), 1 -> Seq(0, 2), 2 -> Seq(0, 1))))
    val fmc = TestWizard.run(FindMaxCliques(3), DataSet(
      vertexSets = Map('vsIn -> sg.vertexSets('vs)),
      edgeBundles = Map('esIn -> sg.edgeBundles('es))))
    val vsOut = fmc.vertexSets('vsOut)
    assert(vsOut.rdd.count == 1)
=======
class FindMaxCliquesTest extends FunSuite with TestGraphOperation {
  test("triangle") {
    val (sgv, sge) = helper.smallGraph(Map(0 -> Seq(1, 2), 1 -> Seq(0, 2), 2 -> Seq(0, 1)))
    val fmcOut = helper.apply(FindMaxCliques(3), 'vsIn -> sgv, 'esIn -> sge)
    assert(helper.localData(fmcOut.vertexSets('cliques)).size == 1)
>>>>>>> 348c2c86
  }
}<|MERGE_RESOLUTION|>--- conflicted
+++ resolved
@@ -7,44 +7,10 @@
 import com.lynxanalytics.biggraph.TestSparkContext
 import com.lynxanalytics.biggraph.graph_api._
 
-<<<<<<< HEAD
-case class SmallGraph(edgeLists: Map[Int, Seq[Int]]) extends MetaGraphOperation {
-  def signature = newSignature.outputGraph('vs, 'es)
-  def execute(inputs: DataSet, outputs: DataSetBuilder, rc: RuntimeContext) = {
-    val sc = rc.sparkContext
-    outputs.putVertexSet('vs, sc.parallelize(edgeLists.keys.toList.map(i => (i.toLong, ()))))
-    val nodePairs = edgeLists.toSeq.flatMap {
-      case (i, es) => es.map(e => i -> e)
-    }
-    outputs.putEdgeBundle('es, sc.parallelize(nodePairs.zipWithIndex.map {
-      case ((a, b), i) => i.toLong -> Edge(a, b)
-    }))
-  }
-}
-
-object TestWizard extends TestSparkContext {
-  def rc = RuntimeContext(sparkContext, numAvailableCores = 1, availableCacheMemoryGB = 100.0)
-  def run(op: MetaGraphOperation, inputs: DataSet = DataSet()): DataSet = {
-    val outputs = new DataSetBuilder(MetaGraphOperationInstance(op, inputs.metaDataSet))
-    op.execute(inputs, outputs, rc)
-    return outputs.toDataSet
-  }
-}
-
-class FindMaxCliquesTest extends FunSuite {
-  test("triangle") {
-    val sg = TestWizard.run(SmallGraph(Map(0 -> Seq(1, 2), 1 -> Seq(0, 2), 2 -> Seq(0, 1))))
-    val fmc = TestWizard.run(FindMaxCliques(3), DataSet(
-      vertexSets = Map('vsIn -> sg.vertexSets('vs)),
-      edgeBundles = Map('esIn -> sg.edgeBundles('es))))
-    val vsOut = fmc.vertexSets('vsOut)
-    assert(vsOut.rdd.count == 1)
-=======
 class FindMaxCliquesTest extends FunSuite with TestGraphOperation {
   test("triangle") {
     val (sgv, sge) = helper.smallGraph(Map(0 -> Seq(1, 2), 1 -> Seq(0, 2), 2 -> Seq(0, 1)))
     val fmcOut = helper.apply(FindMaxCliques(3), 'vsIn -> sgv, 'esIn -> sge)
     assert(helper.localData(fmcOut.vertexSets('cliques)).size == 1)
->>>>>>> 348c2c86
   }
 }