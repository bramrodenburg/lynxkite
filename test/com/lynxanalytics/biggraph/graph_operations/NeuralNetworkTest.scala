package com.lynxanalytics.biggraph.graph_operations

import org.scalatest.FunSuite

import com.lynxanalytics.biggraph.graph_api._
import com.lynxanalytics.biggraph.graph_api.GraphTestUtils._
import com.lynxanalytics.biggraph.graph_api.Scripting._
import com.lynxanalytics.biggraph.graph_util.Scripting._
import com.lynxanalytics.biggraph.graph_operations._

import util.Random

class NeuralNetworkTest extends FunSuite with TestGraphOp {
  def differenceSquareSum(a: Attribute[Double], b: Attribute[Double]): Double = {
    val diff = DeriveJS.deriveFromAttributes[Double](
      "(a - b) * (a - b)",
      Seq("a" -> a, "b" -> b),
      a.vertexSet)
    diff.rdd.values.sum
  }

  // Non-distributed training.
  def simpleNeuralNetwork(featureCount: Int,
                          networkSize: Int,
                          learningRate: Double,
                          radius: Int,
                          hideState: Boolean,
                          forgetFraction: Double,
                          iterations: Int) = NeuralNetwork(
    featureCount, networkSize, learningRate, radius, hideState, forgetFraction,
    iterationsInTraining = iterations,
    trainingRadius = -1, // No sampling.
    maxTrainingVertices = 1, minTrainingVertices = 1,
    subgraphsInTraining = 1, numberOfTrainings = 1)

  // Just output the label.
  test("label, trivial") {
    // The label is a random attribute. It is visible to the vertex.
    val vs = CreateVertexSet(1000).result.vs
    val a = vs.randomAttribute(0).deriveX[Double]("x < 0 ? -1 : 1")
    val prediction = {
      val op = simpleNeuralNetwork(
        featureCount = 0, networkSize = 2, learningRate = 0.1, radius = 0,
        hideState = false, forgetFraction = 0.0, iterations = 5)
      op(op.edges, vs.emptyEdgeBundle)(op.label, a).result.prediction
    }
    assert(differenceSquareSum(prediction, a) < 1)
  }

  // Learn to use a feature.
  test("feature, trivial") {
    // The label and one of the features are the same random attribute.
    val vs = CreateVertexSet(1000).result.vs
    val a = vs.randomAttribute(0).deriveX[Double]("x < 0 ? -1 : 1")
    val b = vs.randomAttribute(1000).deriveX[Double]("x < 0 ? -1 : 1") // Red herring.
    val prediction = {
      val op = simpleNeuralNetwork(
        featureCount = 2, networkSize = 4, learningRate = 0.1, radius = 0,
<<<<<<< HEAD
        hideState = true, forgetFraction = 0.0, iterations = 5)
=======
        hideState = true, forgetFraction = 0.0, trainingRadius = 4, maxTrainingVertices = 20,
        minTrainingVertices = 10, iterationsInTraining = 50, subgraphsInTraining = 10,
        numberOfTrainings = 50)
>>>>>>> e3e402e1
      op(op.edges, vs.emptyEdgeBundle)(op.label, a)(op.features, Seq(a, b)).result.prediction
    }
    assert(differenceSquareSum(prediction, a) < 1)
  }

  // Learn to use a feature with depth.
  test("feature, trivial, deep") {
    // The label and one of the features are the same random attribute.
    // Propagates through 3 full layers.
    val vs = CreateVertexSet(1000).result.vs
    val a = vs.randomAttribute(0).deriveX[Double]("x < 0 ? -1 : 1")
    val b = vs.randomAttribute(1000).deriveX[Double]("x < 0 ? -1 : 1") // Red herring.
    val prediction = {
      val op = simpleNeuralNetwork(
        featureCount = 2, networkSize = 4, learningRate = 0.2, radius = 3,
        hideState = true, forgetFraction = 0.0, iterations = 5)
      op(op.edges, vs.emptyEdgeBundle)(op.label, a)(op.features, Seq(a, b)).result.prediction
    }
    assert(differenceSquareSum(prediction, a) < 1)
  }

  // Learn simple arithmetic. Not possible with this GRU.
  ignore("features, simple") {
    val vs = CreateVertexSet(1000).result.vs
    val a = vs.randomAttribute(100)
    val b = vs.randomAttribute(200)
    val c = DeriveJS.deriveFromAttributes[Double]("a - b", Seq("a" -> a, "b" -> b), vs)
    val prediction = {
      val op = NeuralNetwork(
        featureCount = 2, networkSize = 4, learningRate = 0.2, radius = 0,
        hideState = true, forgetFraction = 0.0, trainingRadius = 4, maxTrainingVertices = 20,
        minTrainingVertices = 10, iterationsInTraining = 50, subgraphsInTraining = 10,
        numberOfTrainings = 10)
      op(op.edges, vs.emptyEdgeBundle)(op.label, c)(op.features, Seq(a, b)).result.prediction
    }
    assert(differenceSquareSum(prediction, c) < 1)
  }

  // Lattice problem, by hiding state.
  ignore("lattice, hiding") {
    val g = TestGraph.fromCSV(
      getClass.getResource("/graph_operations/NeuralNetworkTest/lattice").toString)
    val sideNum = g.attr[String]("side").deriveX[Double](
      "x === '' ? undefined : x === 'left' ? -1.0 : 1.0")
    val prediction = {
      val op = NeuralNetwork(
        featureCount = 0, networkSize = 4, learningRate = 1, radius = 3,
        hideState = true, forgetFraction = 0.0, trainingRadius = 3, maxTrainingVertices = 20,
        minTrainingVertices = 10, iterationsInTraining = 50, subgraphsInTraining = 10,
        numberOfTrainings = 9)
      op(op.edges, g.edges)(op.label, sideNum).result.prediction
    }
    val isWrong = DeriveJS.deriveFromAttributes[Double](
      "var p = prediction < 0 ? 'left' : 'right'; p === truth ? 0.0 : 1.0;",
      Seq("prediction" -> prediction, "truth" -> g.attrs("side_truth")),
      g.vertices)
    assert(isWrong.rdd.values.sum == 0)
  }

  // Lattice problem, by forgetting.
  ignore("lattice, forgetting") {
    val g = TestGraph.fromCSV(
      getClass.getResource("/graph_operations/NeuralNetworkTest/lattice").toString)
    val sideNum = g.attr[String]("side").deriveX[Double](
      "x === '' ? undefined : x === 'left' ? -1.0 : 1.0")
    val prediction = {
      val op = NeuralNetwork(
        featureCount = 0, networkSize = 4, learningRate = 0.1, radius = 3,
        hideState = false, forgetFraction = 0.5, trainingRadius = 3, maxTrainingVertices = 30,
        minTrainingVertices = 30, iterationsInTraining = 50, subgraphsInTraining = 10,
        numberOfTrainings = 10)
      op(op.edges, g.edges)(op.label, sideNum).result.prediction
    }
    val isWrong = DeriveJS.deriveFromAttributes[Double](
      "var p = prediction < 0 ? 'left' : 'right'; p === truth ? 0.0 : 1.0;",
      Seq("prediction" -> prediction, "truth" -> g.attrs("side_truth")),
      g.vertices)
    assert(isWrong.rdd.values.sum == 0)
  }

  //Learning partition in a bipartite graph
  test("bipartite") {
    def neighbors(total: Int, partition1: Int, vertex: Int): Seq[Int] = {
      if (vertex < partition1) partition1 until total
      else 0 until partition1
    }
    def edgeListsOfCompleteBipartiteGraph(total: Int, partition1: Int): Map[Int, Seq[Int]] = {
      (0 until total).map(v => v -> neighbors(total, partition1, v)).toMap
    }
    def inWhichPartition(total: Int, partition1: Int): Map[Int, Double] = {
      (0 until total).map(v => if (v < partition1) (v, 1.0) else (v, -1.0)).toMap
    }

    val g = SmallTestGraph(edgeListsOfCompleteBipartiteGraph(1000, 400))
    val vertices = g.result.vs
    val truePartition = AddVertexAttribute.run(vertices, inWhichPartition(1000, 400))
    val a = vertices.randomAttribute(13)
    val partition = DeriveJS.deriveFromAttributes[Double](
      "a < -0.7 ? undefined : truePartition",
      Seq("a" -> a, "truePartition" -> truePartition),
      vertices)

    val prediction = {
      val op = NeuralNetwork(
        featureCount = 0, networkSize = 4, learningRate = 0.02, radius = 3,
        hideState = false, forgetFraction = 0.3, trainingRadius = 1, maxTrainingVertices = 8,
        minTrainingVertices = 7, iterationsInTraining = 50, subgraphsInTraining = 10,
        numberOfTrainings = 10)
      op(op.edges, g.result.es)(op.label, partition).result.prediction
    }
    prediction.rdd.count // HACK: NullPointerException otherwise.
    val isWrong = DeriveJS.deriveFromAttributes[Double](
      "var p = prediction < 0 ? -1 : 1; p === truth ? 0.0 : 1.0;",
      Seq("prediction" -> prediction, "truth" -> truePartition),
      g.result.vs)
    assert(isWrong.rdd.values.sum == 0)
  }

  //Learn parity of the containing path in a graph consisting of paths.
  ignore("parity of containing path") {
    val numberOfVertices = 1000
    val numberOfPaths = 200

    val r = new Random(9)
    val pathStarts = r.shuffle(1 to numberOfVertices - 1).drop(numberOfVertices - numberOfPaths).sorted
    val edgeList = (0 until numberOfVertices).map(v =>
      if (pathStarts.contains(v) && pathStarts.contains(v + 1)) v -> List()
      else if (pathStarts.contains(v) || v == 0) v -> List(v + 1)
      else if (pathStarts.contains(v + 1) || v == numberOfVertices - 1) v -> List(v - 1)
      else v -> List(v - 1, v + 1)).toMap

    val extendedPathStarts = 0 +: pathStarts :+ (numberOfVertices - 1)
    def inWhichPath(v: Int): Int = {
      (0 until numberOfPaths).indexWhere(i => (extendedPathStarts(i) <= v && v < extendedPathStarts(i + 1)))
    }
    val parityOfContainingPath = {
      (0 until numberOfVertices - 1).map(v =>
        (v, ((extendedPathStarts(inWhichPath(v) + 1) - extendedPathStarts(inWhichPath(v))) % 2) * 2 - 1.0)).toMap
    }

    val g = SmallTestGraph(edgeList)
    val vertices = g.result.vs
    val trueParityAttr = AddVertexAttribute.run(vertices, parityOfContainingPath)
    val a = vertices.randomAttribute(8)
    val parityAttr = DeriveJS.deriveFromAttributes[Double](
      "a < -1 ? undefined : trueParityAttr",
      Seq("a" -> a, "trueParityAttr" -> trueParityAttr),
      vertices)

    val prediction = {
      val op = NeuralNetwork(
        featureCount = 0, networkSize = 10, learningRate = 0.1, radius = 4,
        hideState = true, forgetFraction = 0.3, trainingRadius = 4, maxTrainingVertices = 20,
        minTrainingVertices = 10, iterationsInTraining = 50, subgraphsInTraining = 10,
        numberOfTrainings = 10)
      op(op.edges, g.result.es)(op.label, parityAttr).result.prediction
    }
    prediction.rdd.count
    val isWrong = DeriveJS.deriveFromAttributes[Double](
      "var p = prediction < 0 ? -1 : 1; p === truth ? 0.0 : 1.0;",
      Seq("prediction" -> prediction, "truth" -> trueParityAttr),
      g.result.vs)
    assert(isWrong.rdd.values.sum == 0)
  }

  // learn Page Rank
  ignore("Page Rank") {
    val vs = CreateVertexSet(1000).result.vs
    val es = {
      val eop = FastRandomEdgeBundle(seed = 7, averageDegree = 20)
      eop(eop.vs, vs).result.es.addReversed
    }
    val truePr = {
      val weight = es.idSet.const(1.0)
      val op = PageRank(dampingFactor = 0.5, iterations = 3)
      val realPr = op(op.es, es)(op.weights, weight).result.pagerank
      val maxPr = vs.const(realPr.rdd.values.max)
      val minPr = vs.const(realPr.rdd.values.min)
      DeriveJS.deriveFromAttributes[Double](
        "(realPr - minPr) / (maxPr - minPr) * 2 - 1",
        Seq("realPr" -> realPr, "minPr" -> minPr, "maxPr" -> maxPr), vs)
    }
    val a = vs.randomAttribute(6)
    val pr = DeriveJS.deriveFromAttributes[Double](
      "a < -1 ? undefined : truePr", Seq("a" -> a, "truePr" -> truePr), vs)

    val prediction = {
      val op = NeuralNetwork(
        featureCount = 0, networkSize = 20, learningRate = 0.5, radius = 4,
        hideState = true, forgetFraction = 0.0, trainingRadius = 4, maxTrainingVertices = 20,
        minTrainingVertices = 10, iterationsInTraining = 50, subgraphsInTraining = 10,
        numberOfTrainings = 10)
      op(op.edges, es)(op.label, pr).result.prediction
    }
    prediction.rdd.count
    assert(differenceSquareSum(prediction, truePr) < 10)
  }
}<|MERGE_RESOLUTION|>--- conflicted
+++ resolved
@@ -56,13 +56,7 @@
     val prediction = {
       val op = simpleNeuralNetwork(
         featureCount = 2, networkSize = 4, learningRate = 0.1, radius = 0,
-<<<<<<< HEAD
         hideState = true, forgetFraction = 0.0, iterations = 5)
-=======
-        hideState = true, forgetFraction = 0.0, trainingRadius = 4, maxTrainingVertices = 20,
-        minTrainingVertices = 10, iterationsInTraining = 50, subgraphsInTraining = 10,
-        numberOfTrainings = 50)
->>>>>>> e3e402e1
       op(op.edges, vs.emptyEdgeBundle)(op.label, a)(op.features, Seq(a, b)).result.prediction
     }
     assert(differenceSquareSum(prediction, a) < 1)
