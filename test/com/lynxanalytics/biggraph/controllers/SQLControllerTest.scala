--- conflicted
+++ resolved
@@ -15,7 +15,6 @@
     assert(result.data == List(List("Adam"), List("Eve"), List("Isolated Joe")))
   }
 
-<<<<<<< HEAD
   test("sql export") {
     run("Example Graph")
     val result = sqlController.exportSQLQuery(user, SQLExportRequest(
@@ -23,7 +22,8 @@
       format = "csv", path = "<download>", options = Map()))
     val output = graph_util.HadoopFile(result.download.get).loadTextFile(sparkContext)
     assert(output.collect.sorted.mkString(", ") == "Adam, Eve, Isolated Joe")
-=======
+  }
+
   test("import from CSV") {
     val res = getClass.getResource("/graph_operations/ImportGraphTest").toString
     graph_util.PrefixRepository.registerPrefix("IMPORTGRAPHTEST$", res)
@@ -40,6 +40,5 @@
     assert(vattr[String]("vertexId") == Seq("0", "1", "2"))
     assert(vattr[String]("name") == Seq("Adam", "Bob", "Eve"))
     assert(vattr[String]("age") == Seq("18.2", "20.3", "50.3"))
->>>>>>> 8c3b2f9a
   }
 }