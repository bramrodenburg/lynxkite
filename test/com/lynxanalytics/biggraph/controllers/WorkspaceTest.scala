--- conflicted
+++ resolved
@@ -27,7 +27,7 @@
   }
   def getOpMeta(ws: String, box: String) =
     controller.getOperationMeta(user, GetOperationMetaRequest(ws, box))
-<<<<<<< HEAD
+
   def getOutputIDs(ws: String) = {
     val allIds = get(ws).outputs
     allIds.map {
@@ -36,12 +36,7 @@
   }
   def getProjectOutput(id: String) =
     controller.getProjectOutput(user, GetProjectOutputRequest(id, ""))
-=======
-  def getOutputID(ws: String, box: String, output: String) =
-    controller.getOutputID(user, GetOutputIDRequest(ws, BoxOutput(box, output)))
-  def getProjectOutput(id: String, path: String = "") =
-    controller.getProjectOutput(user, GetProjectOutputRequest(id, path))
->>>>>>> b908956c
+
   import WorkspaceJsonFormatters._
   import CheckpointRepository._
   def print[T: json.Writes](t: T): Unit = {
@@ -56,7 +51,7 @@
     val eg = Box("eg", "Create example graph", Map(), 0, 0, Map())
     val pr = Box("pr", "Compute PageRank", pagerankParams, 0, 20, Map("project" -> eg.output("project")))
     val ws = Workspace(List(eg, pr))
-    val project = ws.state(user, ops, pr.output("project")).project
+    val project = ws.allStates(user, ops)(pr.output("project")).project
     import graph_api.Scripting._
     assert(project.vertexAttributes("pagerank").rdd.values.collect.toSet == Set(
       1.4099834026132592, 1.4099834026132592, 0.9892062327983842, 0.19082696197509774))
@@ -68,7 +63,7 @@
       "merge", "Merge vertices by attribute", Map("key" -> "gender"), 0, 20,
       Map("project" -> eg.output("project")))
     val ws = Workspace(List(eg, merge))
-    val project = ws.state(user, ops, merge.output("project")).project
+    val project = ws.allStates(user, ops)(merge.output("project")).project
     import graph_api.Scripting._
     assert(project.scalars("!vertex_count_delta").value == -2)
   }
@@ -85,8 +80,9 @@
     val pr1 = Box("pr1", "Compute PageRank", pagerankParams, 0, 20, Map())
     val pr2 = pr1.copy(id = "pr2", inputs = Map("project" -> pr1.output("project")))
     val ws = Workspace(List(pr1, pr2))
-    val p1 = ws.state(user, ops, pr1.output("project"))
-    val p2 = ws.state(user, ops, pr2.output("project"))
+    val allStates = ws.allStates(user, ops)
+    val p1 = allStates(pr1.output("project"))
+    val p2 = allStates(pr2.output("project"))
     val ex1 = intercept[AssertionError] { p1.project }
     val ex2 = intercept[AssertionError] { p2.project }
     assert(ex1.getMessage.contains("Input project is not connected."))
@@ -99,14 +95,9 @@
       val eg = Box("eg", "Create example graph", Map(), 0, 0, Map())
       val ws = Workspace(List(eg))
       set("test-workspace", ws)
-<<<<<<< HEAD
       val id = getOutputIDs("test-workspace")(eg.output("project"))
       val o = getProjectOutput(id)
       val income = o.vertexAttributes.find(_.title == "income").get
-=======
-      val p = getProjectOutput(getOutputID("test-workspace", "eg", "project").id)
-      val income = p.vertexAttributes.find(_.title == "income").get
->>>>>>> b908956c
       assert(income.metadata("icon") == "money_bag")
     }
   }
@@ -203,7 +194,7 @@
       val computedBeforePR = progressBeforePR.computed
       import graph_api.Scripting._
       // trigger PR computation
-      ws.state(user, ops, pr.output("project")).project.vertexAttributes(pagerankParams("name"))
+      ws.allStates(user, ops)(pr.output("project")).project.vertexAttributes(pagerankParams("name"))
         .rdd.values.collect
       val progressAfterPR = controller.getProgress(user,
         GetProgressRequest(List(prStateID))
