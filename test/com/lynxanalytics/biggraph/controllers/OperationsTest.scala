package com.lynxanalytics.biggraph.controllers

import org.scalatest.FunSuite
import org.scalatest.Tag
import org.apache.spark.SparkContext.rddToPairRDDFunctions

import com.lynxanalytics.biggraph.BigGraphEnvironment
import com.lynxanalytics.biggraph.graph_api._
import com.lynxanalytics.biggraph.graph_api.GraphTestUtils._
import com.lynxanalytics.biggraph.graph_api.Scripting._

//to run tests tagged as ViralTest only: sbt test-only *OperationsTest* -- -n ViralTest
object ViralTest extends Tag("ViralTest")

class OperationsTest extends FunSuite with TestGraphOp with BigGraphEnvironment {
  val ops = new Operations(this)
  val project = Project("Test_Project")
  project.notes = "test project"
  project.checkpointAfter("") // Initialize project.

  def run(op: String, params: Map[String, String] = Map(), on: Project = project) =
    ops.apply(
      ProjectOperationRequest(on.projectName, FEOperationSpec(op.replace(" ", "-"), params)))

  def remapIDs[T](attr: VertexAttribute[T], origIDs: VertexAttribute[String]) =
    attr.rdd.sortedJoin(origIDs.rdd).map { case (id, (num, origID)) => origID -> num }

  test("Derived vertex attribute (Double)") {
    run("Example Graph")
    run("Derived vertex attribute",
      Map("type" -> "double", "output" -> "output", "expr" -> "100 + age + 10 * name.length"))
    val attr = project.vertexAttributes("output").runtimeSafeCast[Double]
    assert(attr.rdd.collect.toMap == Map(0 -> 160.3, 1 -> 148.2, 2 -> 180.3, 3 -> 222.0))
  }

  test("Derived vertex attribute (String)") {
    run("Example Graph")
    // Test dropping values.
    run("Derived vertex attribute",
      Map("type" -> "string", "output" -> "gender",
        "expr" -> "name == 'Isolated Joe' ? undefined : gender"))
    run("Derived vertex attribute",
      Map("type" -> "string", "output" -> "output",
        "expr" -> "gender == 'Male' ? 'Mr ' + name : 'Ms ' + name"))
    val attr = project.vertexAttributes("output").runtimeSafeCast[String]
    assert(attr.rdd.collect.toMap == Map(0 -> "Mr Adam", 1 -> "Ms Eve", 2 -> "Mr Bob"))
  }

  test("Aggregate to segmentation") {
    run("Example Graph")
    run("Connected components", Map("name" -> "cc", "type" -> "strong"))
    val seg = project.segmentation("cc").project
    run("Aggregate to segmentation",
      Map("aggregate-age" -> "average", "aggregate-name" -> "count", "aggregate-gender" -> "majority_100"),
      on = seg)
    val age = seg.vertexAttributes("age_average").runtimeSafeCast[Double]
    assert(age.rdd.collect.toMap.values.toSet == Set(19.25, 50.3, 2.0))
    val count = seg.vertexAttributes("name_count").runtimeSafeCast[Double]
    assert(count.rdd.collect.toMap.values.toSet == Set(2.0, 1.0, 1.0))
    val gender = seg.vertexAttributes("gender_majority_100").runtimeSafeCast[String]
    assert(gender.rdd.collect.toMap.values.toSeq.sorted == Seq("", "Male", "Male"))
  }

  test("Merge vertices by attribute") {
    run("Example Graph")
    run("Merge vertices by attribute",
      Map("key" -> "gender", "aggregate-age" -> "average", "aggregate-name" -> "count"))
    val age = project.vertexAttributes("age").runtimeSafeCast[Double]
    assert(age.rdd.collect.toMap.values.toSet == Set(24.2, 18.2))
    val count = project.vertexAttributes("name").runtimeSafeCast[Double]
    assert(count.rdd.collect.toMap.values.toSet == Set(3.0, 1.0))
    val gender = project.vertexAttributes("gender").runtimeSafeCast[String]
    assert(gender.rdd.collect.toMap.values.toSet == Set("Male", "Female"))
    val edges = project.edgeBundle
    assert(edges.rdd.values.collect.toSeq.sorted ==
      Seq(Edge(0, 0), Edge(0, 1), Edge(0, 1), Edge(1, 0)))
  }

  test("Aggregate edge attribute") {
    run("Example Graph")
    run("Aggregate edge attribute globally", Map("prefix" -> "", "aggregate-weight" -> "sum"))
    assert(project.scalars("weight_sum").value == 10.0)
  }

  test("Restore checkpoint after failing operation") {
    class Bug extends Exception("simulated bug")
    ops.register(new Operation(_, Operation.Category("Test", "test")) {
      val title = "Buggy op"
      val description = "For testing"
      def enabled = ???
      def parameters = ???
      def apply(params: Map[String, String]) = {
        project.vertexSet = null
        throw new Bug
      }
    })
    run("Example Graph")
    assert(project.vertexSet != null)
    try {
      run("Buggy op")
    } catch {
      case _: Bug =>
    }
    assert(project.vertexSet != null)
  }

  test("Project union") {
    run("Example Graph")
    val other = Project("ExampleGraph2")
    project.copy(other)
    run("Rename vertex attribute", Map("from" -> "age", "to" -> "newage"), on = other)
    run("Rename edge attribute", Map("from" -> "comment", "to" -> "newcomment"), on = other)
    run("Union with another project", Map("other" -> "ExampleGraph2", "id-attr" -> "new_id"))

    assert(project.vertexSet.rdd.count == 8)
    assert(project.edgeBundle.rdd.count == 8)

    val vAttrs = project.vertexAttributes.toMap
    // 4 original +1 renamed +1 new_id
    assert(vAttrs.size == 6)
    val eAttrs = project.edgeAttributes.toMap
    // 2 original +1 renamed
    assert(eAttrs.size == 3)

    // Not renamed vertex attr is defined on all.
    assert(vAttrs("name").rdd.count == 8)
    // Renamed vertex attr is defined on half.
    assert(vAttrs("age").rdd.count == 4)
    assert(vAttrs("newage").rdd.count == 4)

    // Not renamed edge attr is defined on all.
    assert(eAttrs("weight").rdd.count == 8)
    // Renamed edge attr is defined on half.
    assert(eAttrs("comment").rdd.count == 4)
    assert(eAttrs("newcomment").rdd.count == 4)
  }

  test("Fingerprinting based on attributes") {
    run("Import vertices", Map(
      "files" -> getClass.getResource("/controllers/OperationsTest/fingerprint-100-vertices.csv").getFile,
      "header" -> "id,email,name",
      "delimiter" -> ",",
      "id-attr" -> "delete me",
      "filter" -> ""))
    run("Import edges for existing vertices", Map(
      "files" -> getClass.getResource("/controllers/OperationsTest/fingerprint-100-edges.csv").getFile,
      "header" -> "src,dst",
      "delimiter" -> ",",
      "attr" -> "id",
      "src" -> "src",
      "dst" -> "dst",
      "filter" -> ""))
    // Turn empty strings into "undefined".
    run("Derived vertex attribute", Map(
      "output" -> "email",
      "type" -> "string",
      "expr" -> "email ? email : undefined"))
    run("Derived vertex attribute", Map(
      "output" -> "name",
      "type" -> "string",
      "expr" -> "name ? name : undefined"))
    run("Fingerprinting based on attributes", Map(
      "leftName" -> "email",
      "rightName" -> "name",
      "weights" -> "no weights",
      "mrew" -> "0.0",
      "mo" -> "1",
      "ms" -> "0.5"))
    assert(project.scalars("fingerprinting matches found").value == 9)
    run("Discard edges")
    run("Connect vertices on attribute", Map("attr" -> "email"))
    assert(project.scalars("edge_count").value == 18)
    assert(project.scalars("vertex_count").value == 109)
    run("Merge vertices by attribute", Map("key" -> "name"))
    assert(project.scalars("vertex_count").value == 100)
  }

  test("Fingerprinting between project and segmentation") {
    run("Example Graph")
    val other = Project("ExampleGraph2")
    project.copy(other)
    run("Import project as segmentation", Map(
      "them" -> "ExampleGraph2"))
    val seg = project.segmentation("ExampleGraph2").project
    run("Load segmentation links from CSV", Map(
      "files" -> getClass.getResource("/controllers/OperationsTest/fingerprint-example-connections.csv").getFile,
      "header" -> "src,dst",
      "delimiter" -> ",",
      "base-id-attr" -> "name",
      "base-id-field" -> "src",
      "seg-id-attr" -> "name",
      "seg-id-field" -> "dst"),
      on = seg)
    run("Fingerprinting between project and segmentation", Map(
      "mrew" -> "0.0",
      "mo" -> "1",
      "ms" -> "0.5"),
      on = seg)
    run("Aggregate from segmentation",
      Map("prefix" -> "seg", "aggregate-age" -> "average"),
      on = seg)
    val newAge = project.vertexAttributes("seg_age_average")
      .runtimeSafeCast[Double].rdd.collect.toSeq.sorted
    // Two mappings.
    assert(newAge == Seq(0 -> 20.3, 1 -> 18.2))
    val oldAge = project.vertexAttributes("age")
      .runtimeSafeCast[Double].rdd.collect.toMap
    // They map Adam to Adam, Eve to Eve.
    for ((k, v) <- newAge) {
      assert(v == oldAge(k))
    }
  }

  test("Fingerprinting between project and segmentation by attribute") {
    run("Import vertices and edges from single CSV fileset", Map(
      "files" -> getClass.getResource("/controllers/OperationsTest/fingerprint-edges-2.csv").getFile,
      "header" -> "src,dst,src_link",
      "delimiter" -> ",",
      "src" -> "src",
      "dst" -> "dst",
      "filter" -> ""))
    run("Aggregate edge attribute to vertices", Map(
      "prefix" -> "",
      "direction" -> "outgoing edges",
      "aggregate-src_link" -> "most_common"))
    run("Rename vertex attribute", Map("from" -> "src_link_most_common", "to" -> "link"))
    val other = Project("other")
    project.copy(other)
    run("Import vertices and edges from single CSV fileset", Map(
      "files" -> getClass.getResource("/controllers/OperationsTest/fingerprint-edges-1.csv").getFile,
      "header" -> "src,dst",
      "delimiter" -> ",",
      "src" -> "src",
      "dst" -> "dst",
      "filter" -> ""))
    run("Import project as segmentation", Map(
      "them" -> "other"))
    val seg = project.segmentation("other").project
    run("Define segmentation links from matching attributes", Map(
      "base-id-attr" -> "stringID",
      "seg-id-attr" -> "link"),
      on = seg)
    def belongsTo = project.segmentation("other").belongsTo.toPairSeq
    assert(belongsTo.size == 6)
    run("Fingerprinting between project and segmentation", Map(
      "mrew" -> "0",
      "mo" -> "0",
      "ms" -> "0"),
      on = seg)
    assert(belongsTo.size == 5)
    val similarity = seg.vertexAttributes("fingerprinting similarity score")
      .runtimeSafeCast[Double].rdd.values.collect
    assert(similarity.size == 5)
    assert(similarity.filter(_ > 0).size == 2)
  }

<<<<<<< HEAD
  test("Viral modeling segment logic", ViralTest) {
    run("Import vertices", Map(
      "files" -> getClass.getResource("/controllers/OperationsTest/viral-vertices-1.csv").getFile,
      "header" -> "id,num",
      "delimiter" -> ",",
      "id-attr" -> "internalID",
      "filter" -> ""))
    run("Import edges for existing vertices", Map(
      "files" -> getClass.getResource("/controllers/OperationsTest/viral-edges-1.csv").getFile,
      "header" -> "src,dst",
      "delimiter" -> ",",
      "attr" -> "id",
      "src" -> "src",
      "dst" -> "dst",
      "filter" -> ""))
    run("Maximal cliques", Map(
      "name" -> "cliques",
      "bothdir" -> "false",
      "min" -> "3"))
    run("Vertex attribute to double", Map(
      "attr" -> "num"))
    run("Viral modeling", Map(
      "prefix" -> "viral",
      "target" -> "num",
      "test_set_ratio" -> "0",
      "max_deviation" -> "0.75",
      "seed" -> "0",
      "iterations" -> "1"), on = project.segmentation("cliques").project)
    val viral = project.vertexAttributes("viral num after iteration 1").runtimeSafeCast[Double]
    val stringID = project.vertexAttributes("id").runtimeSafeCast[String]
    assert(remapIDs(viral, stringID).collect.toMap == Map(
      "0" -> 0.5,
      "1" -> 0.0,
      "2" -> 1.0,
      "3" -> 2.0,
      "4" -> 0.0,
      "7" -> 3.0))
    assert(project.scalars("viral num coverage initial").value == 5)
    assert(project.scalars("viral num coverage after iteration 1").value == 6)
  }

  test("Viral modeling iteration logic", ViralTest) {
    run("Import vertices", Map(
      "files" -> getClass.getResource("/controllers/OperationsTest/viral-vertices-2.csv").getFile,
      "header" -> "id,num",
      "delimiter" -> ",",
      "id-attr" -> "internalID",
      "filter" -> ""))
    run("Import edges for existing vertices", Map(
      "files" -> getClass.getResource("/controllers/OperationsTest/viral-edges-2.csv").getFile,
      "header" -> "src,dst",
      "delimiter" -> ",",
      "attr" -> "id",
      "src" -> "src",
      "dst" -> "dst",
      "filter" -> ""))
    run("Maximal cliques", Map(
      "name" -> "cliques",
      "bothdir" -> "false",
      "min" -> "3"))
    run("Vertex attribute to double", Map(
      "attr" -> "num"))
    run("Viral modeling", Map(
      "prefix" -> "viral",
      "target" -> "num",
      "test_set_ratio" -> "0",
      "max_deviation" -> "1.5", // more than square root of 2 to let 100-200 spread on 1000
      "seed" -> "0",
      "iterations" -> "3"), on = project.segmentation("cliques").project)
    val viral = project.vertexAttributes("viral num after iteration 3").runtimeSafeCast[Double]
    val stringID = project.vertexAttributes("id").runtimeSafeCast[String]
    assert(remapIDs(viral, stringID).collect.toMap == Map(
      "0" -> 0.0,
      "1" -> 0.0,
      "2" -> 1.0,
      "3" -> 1.0,
      "4" -> 3.0,
      "5" -> 3.0,
      "10" -> 0.0,
      "20" -> 1.0,
      "30" -> 3.0,
      "100" -> 0.5,
      "200" -> 2.0,
      "1000" -> 1.25))
    val spread = project.vertexAttributes("viral num spread over iterations").runtimeSafeCast[Double]
    assert(remapIDs(spread, stringID).collect.toMap == Map(
      "0" -> 0.0,
      "1" -> 0.0,
      "2" -> 0.0,
      "3" -> 0.0,
      "4" -> 0.0,
      "5" -> 0.0,
      "10" -> 1.0,
      "20" -> 1.0,
      "30" -> 1.0,
      "100" -> 2.0,
      "200" -> 2.0,
      "1000" -> 3.0))

    run("Viral modeling", Map(
      "prefix" -> "viral2",
      "target" -> "num",
      "test_set_ratio" -> "0",
      "max_deviation" -> "0.75", // lower deviation changes viral spread to 200 from 30-100
      "seed" -> "0",
      "iterations" -> "3"), on = project.segmentation("cliques").project)
    val viral2 = project.vertexAttributes("viral2 num after iteration 3").runtimeSafeCast[Double]
    assert(remapIDs(viral2, stringID).collect.toMap == Map(
      "0" -> 0.0,
      "1" -> 0.0,
      "2" -> 1.0,
      "3" -> 1.0,
      "4" -> 3.0,
      "5" -> 3.0,
      "10" -> 0.0,
      "20" -> 1.0,
      "30" -> 3.0,
      "100" -> 0.5,
      "200" -> 0.75))
    val spread2 = project.vertexAttributes("viral2 num spread over iterations").runtimeSafeCast[Double]
    assert(remapIDs(spread2, stringID).collect.toMap == Map(
      "0" -> 0.0,
      "1" -> 0.0,
      "2" -> 0.0,
      "3" -> 0.0,
      "4" -> 0.0,
      "5" -> 0.0,
      "10" -> 1.0,
      "20" -> 1.0,
      "30" -> 1.0,
      "100" -> 2.0,
      "200" -> 3.0))

    run("Viral modeling", Map(
      "prefix" -> "viral3",
      "target" -> "num",
      "test_set_ratio" -> "0.2", // to check validation
      "max_deviation" -> "2",
      "seed" -> "1",
      "iterations" -> "5"), on = project.segmentation("cliques").project)
    val roles3 = project.vertexAttributes("viral3 roles").runtimeSafeCast[String]
    assert(remapIDs(roles3, stringID).collect.toMap == Map(
      "0" -> "train",
      "1" -> "test",
      "2" -> "train",
      "3" -> "train",
      "4" -> "train",
      "5" -> "train",
      "10" -> "train",
      "20" -> "train",
      "30" -> "train",
      "100" -> "train",
      "200" -> "train",
      "1000" -> "train"))
    assert(project.scalars("viral3 num mean absolute prediction error after iteration 5").value == 0.625)
=======
  test("Discard loop edges") {
    run("Import vertices and edges from single CSV fileset", Map(
      "files" -> getClass.getResource("/controllers/OperationsTest/loop-edges.csv").getFile,
      "header" -> "src,dst,color",
      "delimiter" -> ",",
      "src" -> "src",
      "dst" -> "dst",
      "filter" -> ""))
    def colors =
      project.edgeAttributes("color").runtimeSafeCast[String].rdd.values.collect.toSeq.sorted
    assert(colors == Seq("blue", "green", "red"))
    run("Discard loop edges")
    assert(colors == Seq("blue", "green")) // "red" was the loop edge.
  }

  test("Convert vertices into edges") {
    run("Import vertices", Map(
      "files" -> getClass.getResource("/controllers/OperationsTest/loop-edges.csv").getFile,
      "header" -> "src,dst,color",
      "delimiter" -> ",",
      "id-attr" -> "id",
      "filter" -> ""))
    var colors =
      project.vertexAttributes("color").runtimeSafeCast[String].rdd.values.collect.toSeq.sorted
    assert(colors == Seq("blue", "green", "red"))
    run("Convert vertices into edges", Map("src" -> "src", "dst" -> "dst"))
    colors =
      project.edgeAttributes("color").runtimeSafeCast[String].rdd.values.collect.toSeq.sorted
    assert(colors == Seq("blue", "green", "red"))
    val stringIDs =
      project.vertexAttributes("stringID").runtimeSafeCast[String].rdd.values.collect.toSeq.sorted
    assert(stringIDs == Seq("0", "1", "2"))
>>>>>>> 6a648c83
  }
}<|MERGE_RESOLUTION|>--- conflicted
+++ resolved
@@ -254,7 +254,40 @@
     assert(similarity.filter(_ > 0).size == 2)
   }
 
-<<<<<<< HEAD
+  test("Discard loop edges") {
+    run("Import vertices and edges from single CSV fileset", Map(
+      "files" -> getClass.getResource("/controllers/OperationsTest/loop-edges.csv").getFile,
+      "header" -> "src,dst,color",
+      "delimiter" -> ",",
+      "src" -> "src",
+      "dst" -> "dst",
+      "filter" -> ""))
+    def colors =
+      project.edgeAttributes("color").runtimeSafeCast[String].rdd.values.collect.toSeq.sorted
+    assert(colors == Seq("blue", "green", "red"))
+    run("Discard loop edges")
+    assert(colors == Seq("blue", "green")) // "red" was the loop edge.
+  }
+
+  test("Convert vertices into edges") {
+    run("Import vertices", Map(
+      "files" -> getClass.getResource("/controllers/OperationsTest/loop-edges.csv").getFile,
+      "header" -> "src,dst,color",
+      "delimiter" -> ",",
+      "id-attr" -> "id",
+      "filter" -> ""))
+    var colors =
+      project.vertexAttributes("color").runtimeSafeCast[String].rdd.values.collect.toSeq.sorted
+    assert(colors == Seq("blue", "green", "red"))
+    run("Convert vertices into edges", Map("src" -> "src", "dst" -> "dst"))
+    colors =
+      project.edgeAttributes("color").runtimeSafeCast[String].rdd.values.collect.toSeq.sorted
+    assert(colors == Seq("blue", "green", "red"))
+    val stringIDs =
+      project.vertexAttributes("stringID").runtimeSafeCast[String].rdd.values.collect.toSeq.sorted
+    assert(stringIDs == Seq("0", "1", "2"))
+  }
+
   test("Viral modeling segment logic", ViralTest) {
     run("Import vertices", Map(
       "files" -> getClass.getResource("/controllers/OperationsTest/viral-vertices-1.csv").getFile,
@@ -410,39 +443,5 @@
       "200" -> "train",
       "1000" -> "train"))
     assert(project.scalars("viral3 num mean absolute prediction error after iteration 5").value == 0.625)
-=======
-  test("Discard loop edges") {
-    run("Import vertices and edges from single CSV fileset", Map(
-      "files" -> getClass.getResource("/controllers/OperationsTest/loop-edges.csv").getFile,
-      "header" -> "src,dst,color",
-      "delimiter" -> ",",
-      "src" -> "src",
-      "dst" -> "dst",
-      "filter" -> ""))
-    def colors =
-      project.edgeAttributes("color").runtimeSafeCast[String].rdd.values.collect.toSeq.sorted
-    assert(colors == Seq("blue", "green", "red"))
-    run("Discard loop edges")
-    assert(colors == Seq("blue", "green")) // "red" was the loop edge.
-  }
-
-  test("Convert vertices into edges") {
-    run("Import vertices", Map(
-      "files" -> getClass.getResource("/controllers/OperationsTest/loop-edges.csv").getFile,
-      "header" -> "src,dst,color",
-      "delimiter" -> ",",
-      "id-attr" -> "id",
-      "filter" -> ""))
-    var colors =
-      project.vertexAttributes("color").runtimeSafeCast[String].rdd.values.collect.toSeq.sorted
-    assert(colors == Seq("blue", "green", "red"))
-    run("Convert vertices into edges", Map("src" -> "src", "dst" -> "dst"))
-    colors =
-      project.edgeAttributes("color").runtimeSafeCast[String].rdd.values.collect.toSeq.sorted
-    assert(colors == Seq("blue", "green", "red"))
-    val stringIDs =
-      project.vertexAttributes("stringID").runtimeSafeCast[String].rdd.values.collect.toSeq.sorted
-    assert(stringIDs == Seq("0", "1", "2"))
->>>>>>> 6a648c83
   }
 }