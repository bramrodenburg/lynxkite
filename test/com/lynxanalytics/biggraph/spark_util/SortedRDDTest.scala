package com.lynxanalytics.biggraph.spark_util

import org.scalatest.FunSuite
import org.apache.spark.HashPartitioner
import org.apache.spark.rdd.RDD
import org.apache.spark.SparkContext.rddToPairRDDFunctions
import com.lynxanalytics.biggraph.TestSparkContext
import com.lynxanalytics.biggraph.Timed

class SortedRDDTest extends FunSuite with TestSparkContext {
  import Implicits._

  test("join without intersection") {
    val p = new HashPartitioner(4)
    val a = sparkContext.parallelize(10 to 15).map(x => (x, x)).partitionBy(p).toSortedRDD
    val b = sparkContext.parallelize(20 to 25).map(x => (x, x)).partitionBy(p).toSortedRDD
    val j: SortedRDD[Int, (Int, Int)] = a.sortedJoin(b)
    assert(j.collect.toSeq == Seq())
  }

  test("join with intersection") {
    val p = new HashPartitioner(4)
    val a = sparkContext.parallelize(10 to 15).map(x => (x, x + 1)).partitionBy(p).toSortedRDD
    val b = sparkContext.parallelize(15 to 25).map(x => (x, x + 2)).partitionBy(p).toSortedRDD
    val j: SortedRDD[Int, (Int, Int)] = a.sortedJoin(b)
    assert(j.collect.toSeq == Seq(15 -> (16, 17)))
  }

  test("join with multiple keys on the left side") {
    val p = new HashPartitioner(4)
    val a = sparkContext.parallelize(Seq(0 -> 1, 10 -> 11, 10 -> 12, 11 -> 10, 20 -> 12)).partitionBy(p).toSortedRDD
    val b = sparkContext.parallelize(5 to 15).map(x => (x, "A")).partitionBy(p).toSortedRDD
    val sj: SortedRDD[Int, (Int, String)] = a.sortedJoin(b)
    val j: RDD[(Int, (Int, String))] = a.join(b)
    assert(sj.count == j.count)
  }

  // at the moment our sortedJoin does not support this feature
  ignore("join with multiple keys on both sides") {
    val p = new HashPartitioner(4)
    val a = sparkContext.parallelize(Seq(0 -> 1, 10 -> 11, 10 -> 12, 11 -> 10, 20 -> 12)).partitionBy(p).toSortedRDD
    val b = sparkContext.parallelize(Seq(10 -> "A", 10 -> "B")).partitionBy(p).toSortedRDD
    val sj: SortedRDD[Int, (Int, String)] = a.sortedJoin(b)
    val j: RDD[(Int, (Int, String))] = a.join(b)
    println(sj.collect.toSeq)
    println(j.collect.toSeq)
    assert(sj.count == j.count)
  }

  test("distinct") {
    val p = new HashPartitioner(4)
    val a = sparkContext.parallelize((1 to 5) ++ (3 to 7)).map(x => (x, x)).partitionBy(p).toSortedRDD
    val d: SortedRDD[Int, Int] = a.distinct
    assert(d.keys.collect.toSeq.sorted == (1 to 7))
  }

  def genData(parts: Int, rows: Int, seed: Int): RDD[(Long, Char)] = {
    val raw = sparkContext.parallelize(1 to parts, parts).mapPartitionsWithIndex {
      (i, it) => new util.Random(i + seed).alphanumeric.take(rows).iterator
    }
    val partitioner = new HashPartitioner(raw.partitions.size)
    raw.zipWithUniqueId.map { case (v, id) => id -> v }.partitionBy(partitioner)
  }

<<<<<<< HEAD
  ignore("benchmark groupByKey on non-partitioned RDD", com.lynxanalytics.biggraph.Benchmark) {
    class Demo(parts: Int, rows: Int) {
      val vanilla = genData(7, rows, 1).values.map(x => (x, x)).cache
      vanilla.calculate
      def oldGrouped = vanilla.groupByKey(new HashPartitioner(parts)).toSortedRDD.collect
      def newGrouped = vanilla.partitionBy(new HashPartitioner(parts)).toSortedRDD.groupByKey.collect
    }
    val parts = 4
    val table = "%10s | %10s | %10s"
    println(table.format("rows", "old (ms)", "new (ms)"))
    println(table.format("---:", "-------:", "-------:")) // github markdown
    for (round <- 10 to 20) {
      val rows = 100000 * round
      val demo = new Demo(parts, rows)
      val old = Timed(demo.oldGrouped)
      val mew = Timed(demo.newGrouped)
      println(table.format(parts * rows, old.nanos / 1000000, mew.nanos / 1000000))
      assert(mew.value.toSeq == old.value.toSeq)
    }
  }

  test("benchmark combineByKey on non-partitioned RDD", com.lynxanalytics.biggraph.Benchmark) {
    class Demo(parts: Int, rows: Int) {
      import scala.collection.mutable.ArrayBuffer
      val partitioner = new HashPartitioner(parts)
      val sorted = genData(7, rows, 1).values.map(x => (x, x)).toSortedRDD(partitioner).cache
      sorted.calculate
      val createCombiner = (v: Char) => ArrayBuffer(v)
      val mergeValue = (buf: ArrayBuffer[Char], v: Char) => buf += v
      val mergeCombiners = (c1: ArrayBuffer[Char], c2: ArrayBuffer[Char]) => c1 ++ c2
      def oldGrouped = sorted.asInstanceOf[RDD[(Char, Char)]]
        .combineByKey(
          createCombiner,
          mergeValue,
          mergeCombiners,
          partitioner,
          mapSideCombine = true)
        .toSortedRDD
        .collect
      def newGrouped = sorted
        .combineByKey(
          createCombiner,
          mergeValue)
        .collect
    }
    val parts = 4
    val table = "%10s | %10s | %10s"
    println(table.format("rows", "old (ms)", "new (ms)"))
    println(table.format("---:", "-------:", "-------:")) // github markdown
    for (round <- 10 to 20) {
      val rows = 50000 * round
      val demo = new Demo(parts, rows)
      val mew = Timed(demo.newGrouped)
      val old = Timed(demo.oldGrouped)
      println(table.format(parts * rows, old.nanos / 1000000, mew.nanos / 1000000))
      assert(mew.value.toSeq == old.value.toSeq)
    }
  }

  test("benchmark groupByKey on SortedRDD", com.lynxanalytics.biggraph.Benchmark) {
    class Demo(parts: Int, rows: Int) {
      val sorted = genData(parts, rows, 1).values.map(x => (x, x))
        .partitionBy(new HashPartitioner(parts)).toSortedRDD.cache
      sorted.calculate
      def oldGrouped = sorted.groupByKey(sorted.partitioner.get).toSortedRDD.collect
      def newGrouped = sorted.groupByKey.collect
    }
    val parts = 4
    val table = "%10s | %10s | %10s"
    println(table.format("rows", "old (ms)", "new (ms)"))
    println(table.format("---:", "-------:", "-------:")) // github markdown
    for (round <- 10 to 20) {
      val rows = 100000 * round
      val demo = new Demo(parts, rows)
      val old = Timed(demo.oldGrouped)
      val mew = Timed(demo.newGrouped)
      println(table.format(parts * rows, old.nanos / 1000000, mew.nanos / 1000000))
      assert(mew.value.toSeq == old.value.toSeq)
    }
  }

  test("benchmark join", com.lynxanalytics.biggraph.Benchmark) {
=======
  ignore("benchmark join", com.lynxanalytics.biggraph.Benchmark) {
>>>>>>> e9ba9661
    class Demo(parts: Int, rows: Int) {
      val data = genData(parts, rows, 1).toSortedRDD.cache
      data.calculate
      val other = genData(parts, rows, 2).sample(false, 0.5, 0)
        .partitionBy(data.partitioner.get).toSortedRDD.cache
      other.calculate
      def oldJoin = getSum(data.join(other))
      def newJoin = getSum(data.sortedJoin(other))
      def getSum(rdd: RDD[(Long, (Char, Char))]) = rdd.mapValues { case (a, b) => a compare b }.values.reduce(_ + _)
    }
    val parts = 4
    val table = "%10s | %10s | %10s"
    println(table.format("rows", "old (ms)", "new (ms)"))
    println(table.format("---:", "-------:", "-------:")) // github markdown
    for (round <- 10 to 20) {
      val rows = 100000 * round
      val demo = new Demo(parts, rows)
      val mew = Timed(demo.newJoin)
      val old = Timed(demo.oldJoin)
      println(table.format(parts * rows, old.nanos / 1000000, mew.nanos / 1000000))
      assert(mew.value == old.value)
    }
  }

  test("benchmark partition+sort+join", com.lynxanalytics.biggraph.Benchmark) {
    class Demo(parts: Int, rows: Int) {
      val data = genData(parts, rows, 1).cache
      data.calculate
      val other = genData(parts, rows, 2).sample(false, 0.5, 0).cache
      other.calculate
      assert(data.partitioner != other.partitioner)
      def oldJoin = getSum(data.join(other).toSortedRDD)
      def newJoin = getSum(data.toSortedRDD.sortedJoin(other.partitionBy(data.partitioner.get).toSortedRDD))
      def getSum(rdd: SortedRDD[Long, (Char, Char)]) = rdd.mapValues { case (a, b) => a compare b }.values.reduce(_ + _)
    }
    val parts = 4
    val table = "%10s | %10s | %10s"
    println(table.format("rows", "old (ms)", "new (ms)"))
    for (round <- 10 to 20) {
      val rows = 100000 * round
      val demo = new Demo(parts, rows)
      val mew = Timed(demo.newJoin)
      val old = Timed(demo.oldJoin)
      println(table.format(parts * rows, old.nanos / 1000000, mew.nanos / 1000000))
      assert(mew.value == old.value)
    }
  }

  test("benchmark leftOuterJoin if right is not sorted", com.lynxanalytics.biggraph.Benchmark) {
    class Demo(parts: Int, rows: Int, frac: Double) {
      val data = genData(parts, rows, 1).toSortedRDD.cache
      data.calculate
      val other = genData(parts, rows, 2).sample(false, frac, 0)
        .partitionBy(data.partitioner.get).cache
      other.calculate
      def oldJoin = getSum(data.leftOuterJoin(other).mapValues { case (a, b) => a -> b.getOrElse('0') }.toSortedRDD)
      def newJoin = getSum(data.sortedLeftOuterJoin(other.toSortedRDD).mapValues { case (a, b) => a -> b.getOrElse('0') }.asSortedRDD)
      def getSum(rdd: RDD[(Long, (Char, Char))]) = rdd.mapValues { case (a, b) => a compare b }.values.reduce(_ + _)
    }
    val parts = 4
    val rows = 100000
    val table = "%10s | %10s | %10s"
    println(table.format("frac", "old (ms)", "new (ms)"))
    println(table.format("---:", "-------:", "-------:")) // github markdown
    for (round <- 1 to 10) {
      val frac = round * 0.1
      val demo = new Demo(parts, rows, frac)
      val mew = Timed(demo.newJoin)
      val old = Timed(demo.oldJoin)
      println(table.format(frac, old.nanos / 1000000, mew.nanos / 1000000))
      assert(mew.value == old.value)
    }
  }

  test("benchmark distinct", com.lynxanalytics.biggraph.Benchmark) {
    class Demo(parts: Int, rows: Int) {
      val sorted = genData(parts, rows, 1).values.map(x => (x, x))
        .partitionBy(new HashPartitioner(parts)).toSortedRDD.cache
      sorted.calculate
      val vanilla = sorted.map(x => x).cache
      vanilla.calculate
      def oldDistinct = vanilla.distinct.collect.toSeq.sorted
      def newDistinct = sorted.distinct.collect.toSeq.sorted
    }
    val parts = 4
    val table = "%10s | %10s | %10s"
    println(table.format("rows", "old (ms)", "new (ms)"))
    println(table.format("---:", "-------:", "-------:")) // github markdown
    for (round <- 10 to 20) {
      val rows = 100000 * round
      val demo = new Demo(parts, rows)
      val mew = Timed(demo.newDistinct)
      val old = Timed(demo.oldDistinct)
      println(table.format(parts * rows, old.nanos / 1000000, mew.nanos / 1000000))
      assert(mew.value == old.value)
    }
  }

  test("sorted filter") {
    val sorted = genData(4, 1000, 1).values.map(x => (x, x))
      .partitionBy(new HashPartitioner(4)).toSortedRDD
    val filtered = sorted.filter(_._2 != 'a')
    assert(sorted.count > filtered.count)
  }

  test("sorted mapValues") {
    val sorted = genData(4, 1000, 1).values.map(x => (x, x))
      .partitionBy(new HashPartitioner(4)).toSortedRDD
    val mew = sorted.mapValues(x => 'a')
    val mewKeys = sorted.mapValuesWithKeys(x => 'a')
    val old = sorted.map(x => x).mapValues(x => 'a')
    assert(mew.collect.toMap == old.collect.toMap)
    assert(mew.collect.toMap == mewKeys.collect.toMap)
  }

  test("benchmark mapValues with keys", com.lynxanalytics.biggraph.Benchmark) {
    class Demo(parts: Int, rows: Int) {
      val sorted = genData(parts, rows, 1).values.map(x => (x, x))
        .partitionBy(new HashPartitioner(parts)).toSortedRDD.cache
      sorted.calculate
      def oldMV = sorted.map({ case (id, x) => id -> (id, x) }).partitionBy(sorted.partitioner.get).toSortedRDD.collect.toMap
      def newMV = sorted.mapValuesWithKeys({ case (id, x) => (id, x) }).collect.toMap
    }
    val parts = 4
    val table = "%10s | %10s | %10s"
    println(table.format("rows", "old (ms)", "new (ms)"))
    println(table.format("---:", "-------:", "-------:")) // github markdown
    for (round <- 10 to 20) {
      val rows = 10000 * round
      val demo = new Demo(parts, rows)
      val mew = Timed(demo.newMV)
      val old = Timed(demo.oldMV)
      println(table.format(parts * rows, old.nanos / 1000000, mew.nanos / 1000000))
      assert(mew.value == old.value)
    }
  }
}<|MERGE_RESOLUTION|>--- conflicted
+++ resolved
@@ -62,7 +62,6 @@
     raw.zipWithUniqueId.map { case (v, id) => id -> v }.partitionBy(partitioner)
   }
 
-<<<<<<< HEAD
   ignore("benchmark groupByKey on non-partitioned RDD", com.lynxanalytics.biggraph.Benchmark) {
     class Demo(parts: Int, rows: Int) {
       val vanilla = genData(7, rows, 1).values.map(x => (x, x)).cache
@@ -113,7 +112,7 @@
     println(table.format("rows", "old (ms)", "new (ms)"))
     println(table.format("---:", "-------:", "-------:")) // github markdown
     for (round <- 10 to 20) {
-      val rows = 50000 * round
+      val rows = 100000 * round
       val demo = new Demo(parts, rows)
       val mew = Timed(demo.newGrouped)
       val old = Timed(demo.oldGrouped)
@@ -145,9 +144,6 @@
   }
 
   test("benchmark join", com.lynxanalytics.biggraph.Benchmark) {
-=======
-  ignore("benchmark join", com.lynxanalytics.biggraph.Benchmark) {
->>>>>>> e9ba9661
     class Demo(parts: Int, rows: Int) {
       val data = genData(parts, rows, 1).toSortedRDD.cache
       data.calculate
