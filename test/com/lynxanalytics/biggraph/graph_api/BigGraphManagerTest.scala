--- conflicted
+++ resolved
@@ -71,14 +71,14 @@
     assert(derivatives2 == Set(g4, g5))
   }
 
-<<<<<<< HEAD
   test("No graph should be calculated twice") {
     val manager = cleanGraphManager("gUID")
     val g1 = manager.deriveGraph(Seq(), FromNothing())
     val g2 = manager.deriveGraph(Seq(), FromNothing())
 
     assert(g1 eq g2)
-=======
+  }
+
   test("using attributes of BigGraphs wont screw with serialization") {
     val manager = cleanGraphManager("noattributeserialization")
     val g1 = manager.deriveGraph(Seq(), FromNothing())
@@ -99,9 +99,7 @@
     val g2r = reloadedManager.graphForGUID(g2.gUID).get
     assert(g1r.vertexAttributes.getAttributesReadableAs[String] == Seq("sattr"))
     assert(g2r.vertexAttributes.getAttributesReadableAs[String] == Seq("sattr"))
->>>>>>> 2baad3c0
   }
-
 }
 
 private case class FromNothing() extends GraphOperation {
