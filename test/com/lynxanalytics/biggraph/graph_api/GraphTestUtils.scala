--- conflicted
+++ resolved
@@ -221,8 +221,7 @@
       sc.parallelize(nodePairs.zipWithIndex.map {
         case ((a, b), i) => i.toLong -> Edge(a, b)
       })
-        .partitionBy(rc.onePartitionPartitioner)
-    )
+        .partitionBy(rc.onePartitionPartitioner))
   }
 }
 
@@ -236,36 +235,19 @@
 
   def execute(inputs: DataSet, outputs: DataSetBuilder, rc: RuntimeContext) = {
     val sc = rc.sparkContext
-<<<<<<< HEAD
-    outputs.putVertexSet('sets, sc.parallelize(edgeLists.map(i => (i._2.toLong, ()))))
+    outputs.putVertexSet('sets, sc.parallelize(edgeLists.map(i => (i._2.toLong, ())))
+      .partitionBy(rc.onePartitionPartitioner))
     val vs = edgeLists.map(_._1).flatten.distinct
-    outputs.putVertexSet('vs, sc.parallelize(vs.map(i => (i.toLong, ()))))
-=======
-    outputs.putVertexSet(
-      'sets,
-      sc.parallelize(edgeLists.keys.toList.map(i => (i.toLong, ())))
-        .partitionBy(rc.onePartitionPartitioner))
-    val vs = edgeLists.values.toList.flatten.distinct
-    outputs.putVertexSet(
-      'vs,
-      sc.parallelize(vs.map(i => (i.toLong, ()))).partitionBy(rc.onePartitionPartitioner))
->>>>>>> b3662767
+    outputs.putVertexSet('vs, sc.parallelize(vs.map(i => (i.toLong, ())))
+      .partitionBy(rc.onePartitionPartitioner))
     val nodePairs = edgeLists.toSeq.flatMap {
       case (srcs, dst) => srcs.map(src => src -> dst)
     }
-<<<<<<< HEAD
     outputs.putEdgeBundle('links, sc.parallelize(nodePairs.zipWithIndex.map {
       case ((a, b), i) => i.toLong -> Edge(a, b)
-    }))
+    }).partitionBy(rc.onePartitionPartitioner))
     val constantWeights = sc.parallelize(Seq.range[Long](0, nodePairs.size).map((_, 1.0)))
+      .partitionBy(rc.onePartitionPartitioner)
     outputs.putEdgeAttribute('weights, constantWeights)
-=======
-    outputs.putEdgeBundle(
-      'links,
-      sc.parallelize(nodePairs.zipWithIndex.map {
-        case ((a, b), i) => i.toLong -> Edge(a, b)
-      })
-        .partitionBy(rc.onePartitionPartitioner))
->>>>>>> b3662767
   }
 }