--- conflicted
+++ resolved
@@ -20,11 +20,7 @@
   }
 
   implicit class EdgeBundleOps[T <% EdgeBundleData](eb: T) {
-<<<<<<< HEAD
-    def toSet(): Set[(ID, ID)] = {
-=======
     def toMap(): Map[ID, ID] = {
->>>>>>> 82ee2c71
       eb.rdd
         .collect
         .map { case (id, edge) => (edge.src -> edge.dst) }
