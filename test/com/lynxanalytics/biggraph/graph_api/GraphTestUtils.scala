--- conflicted
+++ resolved
@@ -69,21 +69,15 @@
     (outs.vertexSets('vs), outs.edgeBundles('es))
   }
 
-<<<<<<< HEAD
   def groupedGraph(edgeLists: Map[Int, Seq[Int]]): (VertexSet, VertexSet, EdgeBundle) = {
     val outs = apply(GroupedTestGraph(edgeLists))
     (outs.vertexSets('vs), outs.vertexSets('sets), outs.edgeBundles('links))
   }
 
-  def localData(vertexSet: VertexSet): Set[Long] = {
-    dataManager.get(vertexSet).rdd.keys.collect.toSet
-  }
-=======
   def rdd(vertexSet: VertexSet): VertexSetRDD = dataManager.get(vertexSet).rdd
   def localData(vertexSet: VertexSet): Set[Long] = rdd(vertexSet).keys.collect.toSet
 
   def rdd(edgeBundle: EdgeBundle): EdgeBundleRDD = dataManager.get(edgeBundle).rdd
->>>>>>> 589830bb
   def localData(edgeBundle: EdgeBundle): Set[(Long, Long)] = {
     rdd(edgeBundle)
       .collect
