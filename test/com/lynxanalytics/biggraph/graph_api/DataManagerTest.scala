package com.lynxanalytics.biggraph.graph_api

import org.apache.spark
import org.scalatest.FunSuite

import com.lynxanalytics.biggraph.TestUtils
import com.lynxanalytics.biggraph.graph_operations
import com.lynxanalytics.biggraph.graph_operations.{ EnhancedExampleGraph, ExampleGraph }
import com.lynxanalytics.biggraph.graph_util.HadoopFile

class DataManagerTest extends FunSuite with TestMetaGraphManager with TestDataManager {
  test("We can obtain a simple new graph") {
    val metaManager = cleanMetaManager
    val dataManager = cleanDataManager
    val instance = metaManager.apply(ExampleGraph(), MetaDataSet())

    assert(TestUtils.RDDToSortedString(
      dataManager.get(instance.outputs.vertexSets('vertices)).rdd) ==
      "(0,())\n" +
      "(1,())\n" +
      "(2,())\n" +
      "(3,())")
    assert(TestUtils.RDDToSortedString(
      dataManager.get(instance.outputs.attributes('name)).rdd) ==
      "(0,Adam)\n" +
      "(1,Eve)\n" +
      "(2,Bob)\n" +
      "(3,Isolated Joe)")
    assert(TestUtils.RDDToSortedString(
      dataManager.get(instance.outputs.attributes('age)).rdd) ==
      "(0,20.3)\n" +
      "(1,18.2)\n" +
      "(2,50.3)\n" +
      "(3,2.0)")

    assert(TestUtils.RDDToSortedString(
      dataManager.get(instance.outputs.edgeBundles('edges)).rdd) ==
      "(0,Edge(0,1))\n" +
      "(1,Edge(1,0))\n" +
      "(2,Edge(2,0))\n" +
      "(3,Edge(2,1))")
    assert(TestUtils.RDDToSortedString(
      dataManager.get(instance.outputs.attributes('comment)).rdd) ==
      "(0,Adam loves Eve)\n" +
      "(1,Eve loves Adam)\n" +
      "(2,Bob envies Adam)\n" +
      "(3,Bob loves Eve)")
    assert(dataManager.get(instance.outputs.scalars('greeting)).value == "Hello world!")
  }

  test("We can reload a graph from disk without recomputing it") {
    val metaManager = cleanMetaManager
    val dataManager1 = cleanDataManager
    val operation = ExampleGraph()
    val instance = metaManager.apply(operation)
    val names = instance.outputs.attributes('name).runtimeSafeCast[String]
    val greeting = instance.outputs.scalars('greeting).runtimeSafeCast[String]
    val data1: AttributeData[String] = dataManager1.get(names)
    val scalarData1: ScalarData[String] = dataManager1.get(greeting)
    val dataManager2 = new DataManager(sparkContext, dataManager1.repositoryPath)
    val data2 = dataManager2.get(names)
    val scalarData2 = dataManager2.get(greeting)
    assert(data1 ne data2)
    assert(TestUtils.RDDToSortedString(data1.rdd) ==
      TestUtils.RDDToSortedString(data2.rdd))
    assert(scalarData1 ne scalarData2)
    assert(scalarData1.value == scalarData2.value)
    assert(operation.executionCounter == 1)
  }

  test("We can compute a graph whose meta was loaded from disk") {
    val mmDir = cleanMetaManagerDir
    val metaManager = MetaRepositoryManager(mmDir)
    val dataManager = cleanDataManager
    val operation = ExampleGraph()
    val instance = metaManager.apply(operation)
    val ageGUID = instance.outputs.attributes('age).gUID
    val reloadedMetaManager = MetaRepositoryManager(mmDir)
    val reloadedAge = reloadedMetaManager.attribute(ageGUID).runtimeSafeCast[Double]
    assert(TestUtils.RDDToSortedString(dataManager.get(reloadedAge).rdd) ==
      "(0,20.3)\n" +
      "(1,18.2)\n" +
      "(2,50.3)\n" +
      "(3,2.0)")
  }

  test("Failed operation can be retried") {
    implicit val metaManager = cleanMetaManager
    val dataManager = cleanDataManager
    import Scripting._

    val testfile = HadoopFile(myTempDirPrefix) / "test.csv"
    // Create the file so the schema can be read from it.
    testfile.createFromStrings("a,b\n1,2\n")
    val df = dataManager.masterSQLContext.read
      .format("com.databricks.spark.csv")
      .option("header", "true")
      .load(testfile.resolvedName)
    val imported = graph_operations.ImportDataFrame(df).result

    // Delete file, so that the actual computation fails.
    testfile.delete()
    // The file does not exist, so the import fails.
    val e = intercept[Exception] {
      dataManager.get(imported.ids)
    }
    assert(-1.0 == dataManager.computeProgress(imported.ids))
    // Create the file.
    testfile.createFromStrings("a,b\n3,4\n")
    // The result can be accessed now.
<<<<<<< HEAD
    assert(dataManager.get(imported.columns("a").entity).rdd.values.collect.toSeq == Seq("3"))
    assert(1.0 == dataManager.computeProgress(imported.ids))
=======
    assert(TestUtils.RDDToSortedString(
      dataManager.get(imported.stringID).rdd.values) == "1\n2")
    // The compute progress of edges is also updated.
    dataManager.get(imported.edges)
    assert(1.0 == dataManager.computeProgress(imported.edges))
>>>>>>> 8fa60a3c
  }

  test("Ephemeral repo can read main repo") {
    val metaManager = cleanMetaManager
    val dataManager1 = cleanDataManager
    val operation = ExampleGraph()
    val instance = metaManager.apply(operation)
    val names = instance.outputs.attributes('name).runtimeSafeCast[String]
    val greeting = instance.outputs.scalars('greeting).runtimeSafeCast[String]
    val data1: AttributeData[String] = dataManager1.get(names)
    val scalarData1: ScalarData[String] = dataManager1.get(greeting)
    val dataManager2 = {
      val tmpDM = cleanDataManager
      new DataManager(
        sparkContext, dataManager1.repositoryPath,
        ephemeralPath = Some(tmpDM.repositoryPath))
    }
    assert(dataManager2.computeProgress(names) == 1.0)
    assert(dataManager2.computeProgress(greeting) == 1.0)
  }

  test("Ephemeral repo writes to ephemeral directory") {
    val metaManager = cleanMetaManager
    val dataManager1 = {
      val dm1 = cleanDataManager
      val dm2 = cleanDataManager
      new DataManager(
        sparkContext, dm1.repositoryPath,
        ephemeralPath = Some(dm2.repositoryPath))
    }
    val operation = ExampleGraph()
    val instance = metaManager.apply(operation)
    val names = instance.outputs.attributes('name).runtimeSafeCast[String]
    val greeting = instance.outputs.scalars('greeting).runtimeSafeCast[String]
    val data1: AttributeData[String] = dataManager1.get(names)
    val scalarData1: ScalarData[String] = dataManager1.get(greeting)
    val dataManagerMain = new DataManager(sparkContext, dataManager1.repositoryPath)
    assert(dataManagerMain.computeProgress(names) == 0.0)
    assert(dataManagerMain.computeProgress(greeting) == 0.0)
    val dataManagerEphemeral = new DataManager(sparkContext, dataManager1.ephemeralPath.get)
    assert(dataManagerEphemeral.computeProgress(names) == 1.0)
    assert(dataManagerEphemeral.computeProgress(greeting) == 1.0)
  }

}<|MERGE_RESOLUTION|>--- conflicted
+++ resolved
@@ -108,16 +108,10 @@
     // Create the file.
     testfile.createFromStrings("a,b\n3,4\n")
     // The result can be accessed now.
-<<<<<<< HEAD
     assert(dataManager.get(imported.columns("a").entity).rdd.values.collect.toSeq == Seq("3"))
+    // The compute progress of ids is also updated.
+    dataManager.get(imported.ids)
     assert(1.0 == dataManager.computeProgress(imported.ids))
-=======
-    assert(TestUtils.RDDToSortedString(
-      dataManager.get(imported.stringID).rdd.values) == "1\n2")
-    // The compute progress of edges is also updated.
-    dataManager.get(imported.edges)
-    assert(1.0 == dataManager.computeProgress(imported.edges))
->>>>>>> 8fa60a3c
   }
 
   test("Ephemeral repo can read main repo") {
